--- conflicted
+++ resolved
@@ -1422,13 +1422,8 @@
     # tends to exaggerate the number of available cpus/cores.
     cores = os.environ.get('JOBS')
     options.j = int(cores) if cores is not None else multiprocessing.cpu_count()
-<<<<<<< HEAD
-  if options.flaky_tests not in ["run", "skip", "dontcare"]:
-    print("Unknown flaky-tests mode %s" % options.flaky_tests)
-=======
   if options.flaky_tests not in [RUN, SKIP, DONTCARE]:
     print "Unknown flaky-tests mode %s" % options.flaky_tests
->>>>>>> 517955a4
     return False
   return True
 
@@ -1440,22 +1435,6 @@
  * %(fail_ok)4d tests are expected to fail that we won't fix
  * %(fail)4d tests are expected to fail that we should fix\
 """
-
-<<<<<<< HEAD
-def PrintReport(cases):
-  def IsFailOk(o):
-    return (len(o) == 2) and (FAIL in o) and (OKAY in o)
-  unskipped = [c for c in cases if not SKIP in c.outcomes]
-  print(REPORT_TEMPLATE % {
-    'total': len(cases),
-    'skipped': len(cases) - len(unskipped),
-    'pass': len([t for t in unskipped if list(t.outcomes) == [PASS]]),
-    'fail_ok': len([t for t in unskipped if IsFailOk(t.outcomes)]),
-    'fail': len([t for t in unskipped if list(t.outcomes) == [FAIL]])
-  })
-
-=======
->>>>>>> 517955a4
 
 class Pattern(object):
 
