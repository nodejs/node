--- conflicted
+++ resolved
@@ -53,14 +53,12 @@
   exit 1
 fi
 
-<<<<<<< HEAD
 if ! xcrun spctl --assess --type install --context context:primary-signature --ignore-cache --verbose=2 "node-$pkgid.pkg"; then
   echo "error: Signature will not be accepted by Gatekeeper!" 1>&2
   exit 1
 else
   echo "Verification was successful."
 fi
-=======
+
 xcrun stapler staple "node-$pkgid.pkg"
-echo "Stapler was successful."
->>>>>>> e870941f
+echo "Stapler was successful."