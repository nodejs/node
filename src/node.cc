--- conflicted
+++ resolved
@@ -5306,15 +5306,9 @@
   return Evaluate(buffer.str());
 }
 
-<<<<<<< HEAD
-v8::Local<v8::Value> Evaluate(const std::string& java_script_code) {
+v8::MaybeLocal<v8::Value> Evaluate(const std::string& java_script_code) {
   EscapableHandleScope scope(_environment->isolate());
   TryCatch try_catch(_environment->isolate());
-=======
-v8::MaybeLocal<v8::Value> Evaluate(const std::string& java_script_code) {
-  EscapableHandleScope scope(env->isolate());
-  TryCatch try_catch(env->isolate());
->>>>>>> ee019501
 
   // try_catch must be nonverbose to disable FatalException() handler,
   // we will handle exceptions ourself.
@@ -5323,25 +5317,11 @@
   //ScriptOrigin origin(filename); // TODO jh: set reasonable ScriptOrigin. This is used for debugging
   MaybeLocal<v8::Script> script = v8::Script::Compile(_environment->context(), v8::String::NewFromUtf8(_isolate, java_script_code.c_str())/*, origin*/);
   if (script.IsEmpty()) {
-<<<<<<< HEAD
     ReportException(_environment, try_catch);
-    exit(3); //TODO jh: don't exit process when function breaks. Handle error differently.
-  }
-
-  Local<Value> result = script.ToLocalChecked()->Run();
-  if (result.IsEmpty()) {
-    ReportException(_environment, try_catch);
-    exit(4); //TODO jh: don't exit process when function breaks. Handle error differently.
-  }
-
-  return scope.Escape(result);
-=======
-    ReportException(env, try_catch);
     return MaybeLocal<v8::Value>();
   }
 
   return MaybeLocal<v8::Value>(scope.Escape(script.ToLocalChecked()->Run()));
->>>>>>> ee019501
 }
 
 void RunEventLoop(const std::function<void()>& callback) {
@@ -5376,15 +5356,9 @@
     return Call(receiver, function, std::vector<v8::Local<v8::Value>>(args));
 }
 
-<<<<<<< HEAD
-// TODO: Error handling: Node.js has exceptions disabled.
-v8::Local<v8::Value> Call(v8::Local<v8::Object> object, const std::string& function_name, const std::vector<v8::Local<v8::Value>>& args) {
-  Local<v8::String> v8_function_name = v8::String::NewFromUtf8(_isolate, function_name.c_str());
-=======
 v8::MaybeLocal<v8::Value> Call(v8::Local<v8::Object> object, const std::string& function_name, const std::vector<v8::Local<v8::Value>>& args) {
-  MaybeLocal<v8::String> maybe_function_name = v8::String::NewFromUtf8(isolate, function_name.c_str());
+  MaybeLocal<v8::String> maybe_function_name = v8::String::NewFromUtf8(_isolate, function_name.c_str());
   Local<v8::String> v8_function_name;
->>>>>>> ee019501
 
   if (!maybe_function_name.ToLocal(&v8_function_name)) {
     // cannot create v8 string.
@@ -5409,13 +5383,8 @@
     return Call(object, function_name, std::vector<v8::Local<v8::Value>>(args));
 }
 
-<<<<<<< HEAD
-// TODO: Node.js has exceptions disabled.
-v8::Local<v8::Object> IncludeModule(const std::string& module_name) {
-  std::vector<v8::Local<v8::Value>> args = {v8::String::NewFromUtf8(_isolate, module_name.c_str())};
-=======
 v8::MaybeLocal<v8::Object> IncludeModule(const std::string& module_name) {
-  MaybeLocal<v8::String> maybe_arg = v8::String::NewFromUtf8(isolate, module_name.c_str());
+  MaybeLocal<v8::String> maybe_arg = v8::String::NewFromUtf8(_isolate, module_name.c_str());
   Local<v8::String> arg;
 
   if (!maybe_arg.ToLocal(&arg)) {
@@ -5444,9 +5413,8 @@
 }
 
 v8::MaybeLocal<v8::Value> GetValue(v8::Local<v8::Object> object, const std::string& value_name) {
-  MaybeLocal<v8::String> maybe_key = v8::String::NewFromUtf8(isolate, value_name.c_str());
+  MaybeLocal<v8::String> maybe_key = v8::String::NewFromUtf8(_isolate, value_name.c_str());
   Local<v8::String> key;
->>>>>>> ee019501
 
   if (!maybe_key.ToLocal(&key)) {
     // cannot create v8::String
