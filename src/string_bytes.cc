// Copyright Joyent, Inc. and other Node contributors.
//
// Permission is hereby granted, free of charge, to any person obtaining a
// copy of this software and associated documentation files (the
// "Software"), to deal in the Software without restriction, including
// without limitation the rights to use, copy, modify, merge, publish,
// distribute, sublicense, and/or sell copies of the Software, and to permit
// persons to whom the Software is furnished to do so, subject to the
// following conditions:
//
// The above copyright notice and this permission notice shall be included
// in all copies or substantial portions of the Software.
//
// THE SOFTWARE IS PROVIDED "AS IS", WITHOUT WARRANTY OF ANY KIND, EXPRESS
// OR IMPLIED, INCLUDING BUT NOT LIMITED TO THE WARRANTIES OF
// MERCHANTABILITY, FITNESS FOR A PARTICULAR PURPOSE AND NONINFRINGEMENT. IN
// NO EVENT SHALL THE AUTHORS OR COPYRIGHT HOLDERS BE LIABLE FOR ANY CLAIM,
// DAMAGES OR OTHER LIABILITY, WHETHER IN AN ACTION OF CONTRACT, TORT OR
// OTHERWISE, ARISING FROM, OUT OF OR IN CONNECTION WITH THE SOFTWARE OR THE
// USE OR OTHER DEALINGS IN THE SOFTWARE.

#include "string_bytes.h"

#include "env-inl.h"
#include "nbytes.h"
#include "node_buffer.h"
#include "node_errors.h"
#include "simdutf.h"
#include "util.h"

#include <climits>
#include <cstring>  // memcpy

#include <algorithm>

// When creating strings >= this length v8's gc spins up and consumes
// most of the execution time. For these cases it's more performant to
// use external string resources.
#define EXTERN_APEX 0xFBEE9

namespace node {

using v8::HandleScope;
using v8::Isolate;
using v8::Just;
using v8::Local;
using v8::Maybe;
using v8::MaybeLocal;
using v8::Nothing;
using v8::String;
using v8::Value;

namespace {

template <typename ResourceType, typename TypeName>
class ExternString: public ResourceType {
 public:
  ~ExternString() override {
    free(const_cast<TypeName*>(data_));
    isolate()->AdjustAmountOfExternalAllocatedMemory(-byte_length());
  }

  const TypeName* data() const override {
    return data_;
  }

  size_t length() const override {
    return length_;
  }

  int64_t byte_length() const {
    return length() * sizeof(*data());
  }

  static MaybeLocal<Value> NewFromCopy(Isolate* isolate,
                                       const TypeName* data,
                                       size_t length,
                                       Local<Value>* error) {
    if (length == 0)
      return String::Empty(isolate);

    if (length < EXTERN_APEX)
      return NewSimpleFromCopy(isolate, data, length, error);

    TypeName* new_data = node::UncheckedMalloc<TypeName>(length);
    if (new_data == nullptr) {
      *error = node::ERR_MEMORY_ALLOCATION_FAILED(isolate);
      return MaybeLocal<Value>();
    }
    memcpy(new_data, data, length * sizeof(*new_data));

    return ExternString<ResourceType, TypeName>::New(isolate,
                                                     new_data,
                                                     length,
                                                     error);
  }

  // uses "data" for external resource, and will be free'd on gc
  static MaybeLocal<Value> New(Isolate* isolate,
                               TypeName* data,
                               size_t length,
                               Local<Value>* error) {
    if (length == 0)
      return String::Empty(isolate);

    if (length < EXTERN_APEX) {
      MaybeLocal<Value> str = NewSimpleFromCopy(isolate, data, length, error);
      free(data);
      return str;
    }

    ExternString* h_str = new ExternString<ResourceType, TypeName>(isolate,
                                                                   data,
                                                                   length);
    MaybeLocal<Value> str = NewExternal(isolate, h_str);
    isolate->AdjustAmountOfExternalAllocatedMemory(h_str->byte_length());

    if (str.IsEmpty()) {
      delete h_str;
      *error = node::ERR_STRING_TOO_LONG(isolate);
      return MaybeLocal<Value>();
    }

    return str.ToLocalChecked();
  }

  inline Isolate* isolate() const { return isolate_; }

 private:
  ExternString(Isolate* isolate, const TypeName* data, size_t length)
    : isolate_(isolate), data_(data), length_(length) { }
  static MaybeLocal<Value> NewExternal(Isolate* isolate,
                                       ExternString* h_str);

  // This method does not actually create ExternString instances.
  static MaybeLocal<Value> NewSimpleFromCopy(Isolate* isolate,
                                             const TypeName* data,
                                             size_t length,
                                             Local<Value>* error);

  Isolate* isolate_;
  const TypeName* data_;
  size_t length_;
};


typedef ExternString<String::ExternalOneByteStringResource,
                     char> ExternOneByteString;
typedef ExternString<String::ExternalStringResource,
                     uint16_t> ExternTwoByteString;


template <>
MaybeLocal<Value> ExternOneByteString::NewExternal(
    Isolate* isolate, ExternOneByteString* h_str) {
  return String::NewExternalOneByte(isolate, h_str).FromMaybe(Local<Value>());
}


template <>
MaybeLocal<Value> ExternTwoByteString::NewExternal(
    Isolate* isolate, ExternTwoByteString* h_str) {
  return String::NewExternalTwoByte(isolate, h_str).FromMaybe(Local<Value>());
}

template <>
MaybeLocal<Value> ExternOneByteString::NewSimpleFromCopy(Isolate* isolate,
                                                         const char* data,
                                                         size_t length,
                                                         Local<Value>* error) {
  MaybeLocal<String> str =
      String::NewFromOneByte(isolate,
                             reinterpret_cast<const uint8_t*>(data),
                             v8::NewStringType::kNormal,
                             length);
  if (str.IsEmpty()) {
    *error = node::ERR_STRING_TOO_LONG(isolate);
    return MaybeLocal<Value>();
  }
  return str.ToLocalChecked();
}


template <>
MaybeLocal<Value> ExternTwoByteString::NewSimpleFromCopy(Isolate* isolate,
                                                         const uint16_t* data,
                                                         size_t length,
                                                         Local<Value>* error) {
  MaybeLocal<String> str =
      String::NewFromTwoByte(isolate,
                             data,
                             v8::NewStringType::kNormal,
                             length);
  if (str.IsEmpty()) {
    *error = node::ERR_STRING_TOO_LONG(isolate);
    return MaybeLocal<Value>();
  }
  return str.ToLocalChecked();
}

}  // anonymous namespace

size_t StringBytes::WriteUCS2(
    Isolate* isolate, char* buf, size_t buflen, Local<String> str, int flags) {
  uint16_t* const dst = reinterpret_cast<uint16_t*>(buf);

  size_t max_chars = buflen / sizeof(*dst);
  if (max_chars == 0) {
    return 0;
  }

  uint16_t* const aligned_dst = nbytes::AlignUp(dst, sizeof(*dst));
  size_t nchars;
  if (aligned_dst == dst) {
    nchars = str->Write(isolate, dst, 0, max_chars, flags);
    return nchars * sizeof(*dst);
  }

  CHECK_EQ(reinterpret_cast<uintptr_t>(aligned_dst) % sizeof(*dst), 0);

  // Write all but the last char
  max_chars = std::min(max_chars, static_cast<size_t>(str->Length()));
  if (max_chars == 0) {
    return 0;
  }
  nchars = str->Write(isolate, aligned_dst, 0, max_chars - 1, flags);
  CHECK_EQ(nchars, max_chars - 1);

  // Shift everything to unaligned-left
  memmove(dst, aligned_dst, nchars * sizeof(*dst));

  // One more char to be written
  uint16_t last;
  CHECK_EQ(str->Write(isolate, &last, nchars, 1, flags), 1);
  memcpy(buf + nchars * sizeof(*dst), &last, sizeof(last));
  nchars++;

  return nchars * sizeof(*dst);
}

size_t StringBytes::Write(Isolate* isolate,
                          char* buf,
                          size_t buflen,
                          Local<Value> val,
                          enum encoding encoding) {
  HandleScope scope(isolate);
  size_t nbytes;

  CHECK(val->IsString() == true);
  Local<String> str = val.As<String>();
  String::ValueView input_view(isolate, str);

  int flags = String::HINT_MANY_WRITES_EXPECTED |
              String::NO_NULL_TERMINATION |
              String::REPLACE_INVALID_UTF8;

  switch (encoding) {
    case ASCII:
    case LATIN1:
      if (input_view.is_one_byte()) {
        nbytes = std::min(buflen, static_cast<size_t>(input_view.length()));
        memcpy(buf, input_view.data8(), nbytes);
      } else {
        uint8_t* const dst = reinterpret_cast<uint8_t*>(buf);
        nbytes = str->WriteOneByte(isolate, dst, 0, buflen, flags);
      }
      break;

    case BUFFER:
    case UTF8:
      nbytes = str->WriteUtf8(isolate, buf, buflen, nullptr, flags);
      break;

    case UCS2: {
      nbytes = WriteUCS2(isolate, buf, buflen, str, flags);

      // Node's "ucs2" encoding wants LE character data stored in
      // the Buffer, so we need to reorder on BE platforms.  See
      // https://nodejs.org/api/buffer.html regarding Node's "ucs2"
      // encoding specification
      if constexpr (IsBigEndian()) CHECK(nbytes::SwapBytes16(buf, nbytes));

      break;
    }

    case BASE64URL:
      if (input_view.is_one_byte()) {  // 8-bit case
        size_t written_len = buflen;
        auto result = simdutf::base64_to_binary_safe(
            reinterpret_cast<const char*>(input_view.data8()),
            input_view.length(),
            buf,
            written_len,
            simdutf::base64_url);
        if (result.error == simdutf::error_code::SUCCESS) {
          nbytes = written_len;
        } else {
          // The input does not follow the WHATWG forgiving-base64 specification
          // (adapted for base64url with + and / replaced by - and _).
          // https://infra.spec.whatwg.org/#forgiving-base64-decode
          nbytes = nbytes::Base64Decode(
              buf,
              buflen,
              reinterpret_cast<const char*>(input_view.data8()),
              input_view.length());
        }
      } else {
        String::Value value(isolate, str);
        size_t written_len = buflen;
        auto result = simdutf::base64_to_binary_safe(
            reinterpret_cast<const char16_t*>(*value),
            value.length(),
            buf,
            written_len,
            simdutf::base64_url);
        if (result.error == simdutf::error_code::SUCCESS) {
          nbytes = written_len;
        } else {
          // The input does not follow the WHATWG forgiving-base64 specification
          // (adapted for base64url with + and / replaced by - and _).
          // https://infra.spec.whatwg.org/#forgiving-base64-decode
          nbytes = nbytes::Base64Decode(buf, buflen, *value, value.length());
        }
      }
      break;

    case BASE64: {
      if (input_view.is_one_byte()) {  // 8-bit case
        size_t written_len = buflen;
        auto result = simdutf::base64_to_binary_safe(
            reinterpret_cast<const char*>(input_view.data8()),
            input_view.length(),
            buf,
            written_len);
        if (result.error == simdutf::error_code::SUCCESS) {
          nbytes = written_len;
        } else {
          // The input does not follow the WHATWG forgiving-base64 specification
          // https://infra.spec.whatwg.org/#forgiving-base64-decode
          nbytes = nbytes::Base64Decode(
              buf,
              buflen,
              reinterpret_cast<const char*>(input_view.data8()),
              input_view.length());
        }
      } else {
        String::Value value(isolate, str);
        size_t written_len = buflen;
        auto result = simdutf::base64_to_binary_safe(
            reinterpret_cast<const char16_t*>(*value),
            value.length(),
            buf,
            written_len);
        if (result.error == simdutf::error_code::SUCCESS) {
          nbytes = written_len;
        } else {
          // The input does not follow the WHATWG base64 specification
          // https://infra.spec.whatwg.org/#forgiving-base64-decode
          nbytes = nbytes::Base64Decode(buf, buflen, *value, value.length());
        }
      }
      break;
    }
    case HEX:
      if (input_view.is_one_byte()) {
        nbytes =
            nbytes::HexDecode(buf,
                              buflen,
                              reinterpret_cast<const char*>(input_view.data8()),
                              input_view.length());
      } else {
        String::Value value(isolate, str);
        nbytes = nbytes::HexDecode(buf, buflen, *value, value.length());
      }
      break;

    default:
      UNREACHABLE("unknown encoding");
  }

  return nbytes;
}

// Quick and dirty size calculation
// Will always be at least big enough, but may have some extra
// UTF8 can be as much as 3x the size, Base64 can have 1-2 extra bytes
Maybe<size_t> StringBytes::StorageSize(Isolate* isolate,
                                       Local<Value> val,
                                       enum encoding encoding) {
  HandleScope scope(isolate);

  if (Buffer::HasInstance(val) && (encoding == BUFFER || encoding == LATIN1)) {
    return Just(Buffer::Length(val));
  }

  Local<String> str;
  if (!val->ToString(isolate->GetCurrentContext()).ToLocal(&str))
    return Nothing<size_t>();
  String::ValueView view(isolate, str);
  size_t data_size = 0;

  switch (encoding) {
    case ASCII:
    case LATIN1:
      data_size = view.length();
      break;

    case BUFFER:
    case UTF8:
      // A single UCS2 codepoint never takes up more than 3 utf8 bytes.
      // It is an exercise for the caller to decide when a string is
      // long enough to justify calling Size() instead of StorageSize()
      data_size = 3 * view.length();
      break;

    case UCS2:
      data_size = view.length() * sizeof(uint16_t);
      break;

    case BASE64URL:
<<<<<<< HEAD
    case BASE64: {
      String::ValueView view(isolate, str);
      data_size = view.length() % 4 <= 1
                      ? view.length() / 4 * 3
                      : view.length() / 4 * 3 + (view.length() % 4) - 1;
      // Check if the string ends with one or two padding characters and adjust
      // the size accordingly. Note that the input can contain non-base64
      // characters, so, at best, we can provide an upper bound. A correct size
      // would requires scanning the entire input. We try to keep the function
      // as fast as possible, so we only check the last two characters when the
      // string is one-byte.
      if (view.is_one_byte()) {
        if (view.length() > 1) {
          if (view.data8()[view.length() - 1] == '=') {
            data_size--;
            if (view.data8()[view.length() - 2] == '=') {
              data_size--;
            }
          }
        }
      }
    } break;
=======
      data_size = simdutf::base64_length_from_binary(view.length(),
                                                     simdutf::base64_url);
      break;

    case BASE64:
      data_size = simdutf::base64_length_from_binary(view.length());
      break;
>>>>>>> 7014e50c

    case HEX:
      CHECK(view.length() % 2 == 0 && "invalid hex string length");
      data_size = view.length() / 2;
      break;

    default:
      UNREACHABLE("unknown encoding");
  }

  return Just(data_size);
}

Maybe<size_t> StringBytes::Size(Isolate* isolate,
                                Local<Value> val,
                                enum encoding encoding) {
  HandleScope scope(isolate);

  if (Buffer::HasInstance(val) && (encoding == BUFFER || encoding == LATIN1))
    return Just(Buffer::Length(val));

  Local<String> str;
  if (!val->ToString(isolate->GetCurrentContext()).ToLocal(&str))
    return Nothing<size_t>();
  String::ValueView view(isolate, str);

  switch (encoding) {
    case ASCII:
    case LATIN1:
      return Just<size_t>(view.length());

    case BUFFER:
    case UTF8:
      if (view.is_one_byte()) {
        return Just<size_t>(simdutf::utf8_length_from_latin1(
            reinterpret_cast<const char*>(view.data8()), view.length()));
      }
      return Just<size_t>(simdutf::utf8_length_from_utf16(
          reinterpret_cast<const char16_t*>(view.data16()), view.length()));

    case UCS2:
      return Just(view.length() * sizeof(uint16_t));

<<<<<<< HEAD
    case BASE64URL:
    case BASE64: {
      String::ValueView view(isolate, str);
      size_t data_size = view.length() % 4 <= 1
                             ? view.length() / 4 * 3
                             : view.length() / 4 * 3 + (view.length() % 4) - 1;
      // Check if the string ends with one or two padding characters and adjust
      // the size accordingly. Note that the input can contain non-base64
      // characters, so, at best, we can provide an upper bound. A correct size
      // would requires scanning the entire input. We try to keep the function
      // as fast as possible, so we only check the last two characters when the
      // string is one-byte.
      if (view.is_one_byte()) {
        if (view.length() > 1) {
          if (view.data8()[view.length() - 1] == '=') {
            data_size--;
            if (view.data8()[view.length() - 2] == '=') {
              data_size--;
            }
          }
        }
      }
      return Just<size_t>(data_size);
=======
    case BASE64URL: {
      return Just(simdutf::base64_length_from_binary(view.length(),
                                                     simdutf::base64_url));
    }

    case BASE64: {
      return Just(simdutf::base64_length_from_binary(view.length()));
>>>>>>> 7014e50c
    }

    case HEX:
      return Just<size_t>(view.length() / 2);
  }

  UNREACHABLE();
}

#define CHECK_BUFLEN_IN_RANGE(len)                                    \
  do {                                                                \
    if ((len) > Buffer::kMaxLength) {                                 \
      *error = node::ERR_BUFFER_TOO_LARGE(isolate);                   \
      return MaybeLocal<Value>();                                     \
    }                                                                 \
  } while (0)


MaybeLocal<Value> StringBytes::Encode(Isolate* isolate,
                                      const char* buf,
                                      size_t buflen,
                                      enum encoding encoding,
                                      Local<Value>* error) {
  CHECK_BUFLEN_IN_RANGE(buflen);

  if (!buflen && encoding != BUFFER) {
    return String::Empty(isolate);
  }

  MaybeLocal<String> val;

  switch (encoding) {
    case BUFFER:
      {
        auto maybe_buf = Buffer::Copy(isolate, buf, buflen);
        Local<v8::Object> buf;
        if (!maybe_buf.ToLocal(&buf)) {
          *error = node::ERR_MEMORY_ALLOCATION_FAILED(isolate);
        }
        return buf;
      }

    case ASCII:
      if (simdutf::validate_ascii_with_errors(buf, buflen).error) {
        // The input contains non-ASCII bytes.
        char* out = node::UncheckedMalloc(buflen);
        if (out == nullptr) {
          *error = node::ERR_MEMORY_ALLOCATION_FAILED(isolate);
          return MaybeLocal<Value>();
        }
        nbytes::ForceAscii(buf, out, buflen);
        return ExternOneByteString::New(isolate, out, buflen, error);
      } else {
        return ExternOneByteString::NewFromCopy(isolate, buf, buflen, error);
      }

    case UTF8:
      {
        val = String::NewFromUtf8(isolate,
                                  buf,
                                  v8::NewStringType::kNormal,
                                  buflen);
        Local<String> str;
        if (!val.ToLocal(&str)) {
          *error = node::ERR_STRING_TOO_LONG(isolate);
        }
        return str;
      }

    case LATIN1:
      return ExternOneByteString::NewFromCopy(isolate, buf, buflen, error);

    case BASE64: {
      size_t dlen = simdutf::base64_length_from_binary(buflen);
      char* dst = node::UncheckedMalloc(dlen);
      if (dst == nullptr) {
        *error = node::ERR_MEMORY_ALLOCATION_FAILED(isolate);
        return MaybeLocal<Value>();
      }

      size_t written = simdutf::binary_to_base64(buf, buflen, dst);
      CHECK_EQ(written, dlen);

      return ExternOneByteString::New(isolate, dst, dlen, error);
    }

    case BASE64URL: {
      size_t dlen =
          simdutf::base64_length_from_binary(buflen, simdutf::base64_url);
      char* dst = node::UncheckedMalloc(dlen);
      if (dst == nullptr) {
        *error = node::ERR_MEMORY_ALLOCATION_FAILED(isolate);
        return MaybeLocal<Value>();
      }

      size_t written =
          simdutf::binary_to_base64(buf, buflen, dst, simdutf::base64_url);
      CHECK_EQ(written, dlen);

      return ExternOneByteString::New(isolate, dst, dlen, error);
    }

    case HEX: {
      size_t dlen = buflen * 2;
      char* dst = node::UncheckedMalloc(dlen);
      if (dst == nullptr) {
        *error = node::ERR_MEMORY_ALLOCATION_FAILED(isolate);
        return MaybeLocal<Value>();
      }
      size_t written = nbytes::HexEncode(buf, buflen, dst, dlen);
      CHECK_EQ(written, dlen);

      return ExternOneByteString::New(isolate, dst, dlen, error);
    }

    case UCS2: {
      size_t str_len = buflen / 2;
      if constexpr (IsBigEndian()) {
        uint16_t* dst = node::UncheckedMalloc<uint16_t>(str_len);
        if (str_len != 0 && dst == nullptr) {
          *error = node::ERR_MEMORY_ALLOCATION_FAILED(isolate);
          return MaybeLocal<Value>();
        }
        for (size_t i = 0, k = 0; k < str_len; i += 2, k += 1) {
          // The input is in *little endian*, because that's what Node.js
          // expects, so the high byte comes after the low byte.
          const uint8_t hi = static_cast<uint8_t>(buf[i + 1]);
          const uint8_t lo = static_cast<uint8_t>(buf[i + 0]);
          dst[k] = static_cast<uint16_t>(hi) << 8 | lo;
        }
        return ExternTwoByteString::New(isolate, dst, str_len, error);
      }
      if (reinterpret_cast<uintptr_t>(buf) % 2 != 0) {
        // Unaligned data still means we can't directly pass it to V8.
        char* dst = node::UncheckedMalloc(buflen);
        if (dst == nullptr) {
          *error = node::ERR_MEMORY_ALLOCATION_FAILED(isolate);
          return MaybeLocal<Value>();
        }
        memcpy(dst, buf, buflen);
        return ExternTwoByteString::New(
            isolate, reinterpret_cast<uint16_t*>(dst), str_len, error);
      }
      return ExternTwoByteString::NewFromCopy(
          isolate, reinterpret_cast<const uint16_t*>(buf), str_len, error);
    }

    default:
      UNREACHABLE("unknown encoding");
  }
}


MaybeLocal<Value> StringBytes::Encode(Isolate* isolate,
                                      const uint16_t* buf,
                                      size_t buflen,
                                      Local<Value>* error) {
  if (buflen == 0) return String::Empty(isolate);
  CHECK_BUFLEN_IN_RANGE(buflen);

  // Node's "ucs2" encoding expects LE character data inside a
  // Buffer, so we need to reorder on BE platforms.  See
  // https://nodejs.org/api/buffer.html regarding Node's "ucs2"
  // encoding specification
  if constexpr (IsBigEndian()) {
    uint16_t* dst = node::UncheckedMalloc<uint16_t>(buflen);
    if (dst == nullptr) {
      *error = node::ERR_MEMORY_ALLOCATION_FAILED(isolate);
      return MaybeLocal<Value>();
    }
    size_t nbytes = buflen * sizeof(uint16_t);
    memcpy(dst, buf, nbytes);
    CHECK(nbytes::SwapBytes16(reinterpret_cast<char*>(dst), nbytes));
    return ExternTwoByteString::New(isolate, dst, buflen, error);
  } else {
    return ExternTwoByteString::NewFromCopy(isolate, buf, buflen, error);
  }
}

MaybeLocal<Value> StringBytes::Encode(Isolate* isolate,
                                      const char* buf,
                                      enum encoding encoding,
                                      Local<Value>* error) {
  const size_t len = strlen(buf);
  return Encode(isolate, buf, len, encoding, error);
}

}  // namespace node<|MERGE_RESOLUTION|>--- conflicted
+++ resolved
@@ -418,38 +418,12 @@
       break;
 
     case BASE64URL:
-<<<<<<< HEAD
-    case BASE64: {
-      String::ValueView view(isolate, str);
-      data_size = view.length() % 4 <= 1
-                      ? view.length() / 4 * 3
-                      : view.length() / 4 * 3 + (view.length() % 4) - 1;
-      // Check if the string ends with one or two padding characters and adjust
-      // the size accordingly. Note that the input can contain non-base64
-      // characters, so, at best, we can provide an upper bound. A correct size
-      // would requires scanning the entire input. We try to keep the function
-      // as fast as possible, so we only check the last two characters when the
-      // string is one-byte.
-      if (view.is_one_byte()) {
-        if (view.length() > 1) {
-          if (view.data8()[view.length() - 1] == '=') {
-            data_size--;
-            if (view.data8()[view.length() - 2] == '=') {
-              data_size--;
-            }
-          }
-        }
-      }
-    } break;
-=======
       data_size = simdutf::base64_length_from_binary(view.length(),
-                                                     simdutf::base64_url);
       break;
 
     case BASE64:
       data_size = simdutf::base64_length_from_binary(view.length());
       break;
->>>>>>> 7014e50c
 
     case HEX:
       CHECK(view.length() % 2 == 0 && "invalid hex string length");
@@ -493,31 +467,6 @@
     case UCS2:
       return Just(view.length() * sizeof(uint16_t));
 
-<<<<<<< HEAD
-    case BASE64URL:
-    case BASE64: {
-      String::ValueView view(isolate, str);
-      size_t data_size = view.length() % 4 <= 1
-                             ? view.length() / 4 * 3
-                             : view.length() / 4 * 3 + (view.length() % 4) - 1;
-      // Check if the string ends with one or two padding characters and adjust
-      // the size accordingly. Note that the input can contain non-base64
-      // characters, so, at best, we can provide an upper bound. A correct size
-      // would requires scanning the entire input. We try to keep the function
-      // as fast as possible, so we only check the last two characters when the
-      // string is one-byte.
-      if (view.is_one_byte()) {
-        if (view.length() > 1) {
-          if (view.data8()[view.length() - 1] == '=') {
-            data_size--;
-            if (view.data8()[view.length() - 2] == '=') {
-              data_size--;
-            }
-          }
-        }
-      }
-      return Just<size_t>(data_size);
-=======
     case BASE64URL: {
       return Just(simdutf::base64_length_from_binary(view.length(),
                                                      simdutf::base64_url));
@@ -525,7 +474,6 @@
 
     case BASE64: {
       return Just(simdutf::base64_length_from_binary(view.length()));
->>>>>>> 7014e50c
     }
 
     case HEX:
