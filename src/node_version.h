--- conflicted
+++ resolved
@@ -2,11 +2,7 @@
 #define SRC_NODE_VERSION_H_
 
 #define NODE_MAJOR_VERSION 3
-<<<<<<< HEAD
-#define NODE_MINOR_VERSION 0
-=======
 #define NODE_MINOR_VERSION 1
->>>>>>> 53596fd2
 #define NODE_PATCH_VERSION 0
 
 #define NODE_VERSION_IS_RELEASE 0
@@ -44,10 +40,6 @@
  * an API is broken in the C++ side, including in v8 or
  * other dependencies.
  */
-<<<<<<< HEAD
-#define NODE_MODULE_VERSION 45  /* io.js v2.0.0 */
-=======
 #define NODE_MODULE_VERSION 45  /* io.js v3.0.0 */
->>>>>>> 53596fd2
 
 #endif  /* SRC_NODE_VERSION_H_ */