--- conflicted
+++ resolved
@@ -89,11 +89,7 @@
   Local<Array> bufs_arr = Array::New(env()->isolate(), count);
   Local<Object> buf;
   for (size_t i = 0; i < count; i++) {
-<<<<<<< HEAD
-    buf = Buffer::New(env(), bufs[i].base, bufs[i].len).ToLocalChecked();
-=======
     buf = Buffer::Copy(env(), bufs[i].base, bufs[i].len).ToLocalChecked();
->>>>>>> 53596fd2
     bufs_arr->Set(i, buf);
   }
 
