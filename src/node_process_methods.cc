#include "async_wrap-inl.h"
#include "base_object-inl.h"
#include "debug_utils-inl.h"
#include "env-inl.h"
#include "memory_tracker-inl.h"
#include "node.h"
#include "node_dotenv.h"
#include "node_errors.h"
#include "node_external_reference.h"
#include "node_internals.h"
#include "node_process-inl.h"
#include "path.h"
#include "util-inl.h"
#include "uv.h"
#include "v8-fast-api-calls.h"
#include "v8.h"

#include <vector>

#if HAVE_INSPECTOR
#include "inspector_io.h"
#endif

#include <climits>  // PATH_MAX
#include <cstdio>

#if defined(_MSC_VER)
#include <direct.h>
#include <io.h>
#define umask _umask
typedef int mode_t;
#else
#include <pthread.h>
#include <sys/resource.h>  // getrlimit, setrlimit
#include <termios.h>  // tcgetattr, tcsetattr
#endif

namespace node {

using v8::Array;
using v8::ArrayBuffer;
using v8::CFunction;
using v8::Context;
using v8::Float64Array;
using v8::Function;
using v8::FunctionCallbackInfo;
using v8::HeapStatistics;
using v8::Integer;
using v8::Isolate;
using v8::Local;
using v8::Maybe;
using v8::NewStringType;
using v8::Number;
using v8::Object;
using v8::ObjectTemplate;
using v8::String;
using v8::Uint32;
using v8::Value;

namespace per_process {
Mutex umask_mutex;
}   // namespace per_process

// Microseconds in a second, as a float, used in CPUUsage() below
#define MICROS_PER_SEC 1e6
// used in Hrtime() and Uptime() below
#define NANOS_PER_SEC 1000000000

static void Abort(const FunctionCallbackInfo<Value>& args) {
  ABORT();
}

// For internal testing only, not exposed to userland.
static void CauseSegfault(const FunctionCallbackInfo<Value>& args) {
  // This should crash hard all platforms.
  void* volatile* d = static_cast<void* volatile*>(nullptr);
  *d = nullptr;
}

static void Chdir(const FunctionCallbackInfo<Value>& args) {
  Environment* env = Environment::GetCurrent(args);
  CHECK(env->owns_process_state());

  CHECK_EQ(args.Length(), 1);
  CHECK(args[0]->IsString());
  Utf8Value path(env->isolate(), args[0]);
  THROW_IF_INSUFFICIENT_PERMISSIONS(
      env, permission::PermissionScope::kFileSystemRead, path.ToStringView());
  int err = uv_chdir(*path);
  if (err) {
    // Also include the original working directory, since that will usually
    // be helpful information when debugging a `chdir()` failure.
    char buf[PATH_MAX_BYTES];
    size_t cwd_len = sizeof(buf);
    uv_cwd(buf, &cwd_len);
    return env->ThrowUVException(err, "chdir", nullptr, buf, *path);
  }
}

inline Local<ArrayBuffer> get_fields_array_buffer(
    const FunctionCallbackInfo<Value>& args,
    size_t index,
    size_t array_length) {
  CHECK(args[index]->IsFloat64Array());
  Local<Float64Array> arr = args[index].As<Float64Array>();
  CHECK_EQ(arr->Length(), array_length);
  return arr->Buffer();
}

// CPUUsage use libuv's uv_getrusage() this-process resource usage accessor,
// to access ru_utime (user CPU time used) and ru_stime (system CPU time used),
// which are uv_timeval_t structs (long tv_sec, long tv_usec).
// Returns those values as Float64 microseconds in the elements of the array
// passed to the function.
static void CPUUsage(const FunctionCallbackInfo<Value>& args) {
  Environment* env = Environment::GetCurrent(args);
  uv_rusage_t rusage;

  // Call libuv to get the values we'll return.
  int err = uv_getrusage(&rusage);
  if (err)
    return env->ThrowUVException(err, "uv_getrusage");

  // Get the double array pointer from the Float64Array argument.
  Local<ArrayBuffer> ab = get_fields_array_buffer(args, 0, 2);
  double* fields = static_cast<double*>(ab->Data());

  // Set the Float64Array elements to be user / system values in microseconds.
  fields[0] = MICROS_PER_SEC * rusage.ru_utime.tv_sec + rusage.ru_utime.tv_usec;
  fields[1] = MICROS_PER_SEC * rusage.ru_stime.tv_sec + rusage.ru_stime.tv_usec;
}

// ThreadCPUUsage use libuv's uv_getrusage_thread() this-thread resource usage
// accessor, to access ru_utime (user CPU time used) and ru_stime
// (system CPU time used), which are uv_timeval_t structs
// (long tv_sec, long tv_usec).
// Returns those values as Float64 microseconds in the elements of the array
// passed to the function.
static void ThreadCPUUsage(const FunctionCallbackInfo<Value>& args) {
  Environment* env = Environment::GetCurrent(args);
  uv_rusage_t rusage;

  // Call libuv to get the values we'll return.
  int err = uv_getrusage_thread(&rusage);
  if (err) return env->ThrowUVException(err, "uv_getrusage_thread");

  // Get the double array pointer from the Float64Array argument.
  Local<ArrayBuffer> ab = get_fields_array_buffer(args, 0, 2);
  double* fields = static_cast<double*>(ab->Data());

  // Set the Float64Array elements to be user / system values in microseconds.
  fields[0] = MICROS_PER_SEC * rusage.ru_utime.tv_sec + rusage.ru_utime.tv_usec;
  fields[1] = MICROS_PER_SEC * rusage.ru_stime.tv_sec + rusage.ru_stime.tv_usec;
}

static void Cwd(const FunctionCallbackInfo<Value>& args) {
  Environment* env = Environment::GetCurrent(args);
  CHECK(env->has_run_bootstrapping_code());
  char buf[PATH_MAX_BYTES];
  size_t cwd_len = sizeof(buf);
  int err = uv_cwd(buf, &cwd_len);
<<<<<<< HEAD
  if (err == UV_ENOENT) {
    THROW_ERR_CWD_DELETED(env);
    return;
  }
  if (err)
=======
  if (err) {
>>>>>>> e2bc395c
    return env->ThrowUVException(err, "uv_cwd");
  }

  Local<String> cwd;
  if (String::NewFromUtf8(env->isolate(), buf, NewStringType::kNormal, cwd_len)
          .ToLocal(&cwd)) {
    args.GetReturnValue().Set(cwd);
  }
}

static void Kill(const FunctionCallbackInfo<Value>& args) {
  Environment* env = Environment::GetCurrent(args);
  Local<Context> context = env->context();

  if (args.Length() < 2) {
    THROW_ERR_MISSING_ARGS(env, "Bad argument.");
  }

  int pid;
  if (!args[0]->Int32Value(context).To(&pid)) return;
  int sig;
  if (!args[1]->Int32Value(context).To(&sig)) return;

  uv_pid_t own_pid = uv_os_getpid();
  if (sig > 0 &&
      (pid == 0 || pid == -1 || pid == own_pid || pid == -own_pid) &&
      !HasSignalJSHandler(sig)) {
    // This is most likely going to terminate this process.
    // It's not an exact method but it might be close enough.
    RunAtExit(env);
  }

  int err = uv_kill(pid, sig);
  args.GetReturnValue().Set(err);
}

static void Rss(const FunctionCallbackInfo<Value>& args) {
  Environment* env = Environment::GetCurrent(args);

  size_t rss;
  int err = uv_resident_set_memory(&rss);
  if (err)
    return env->ThrowUVException(err, "uv_resident_set_memory");

  args.GetReturnValue().Set(static_cast<double>(rss));
}

static void MemoryUsage(const FunctionCallbackInfo<Value>& args) {
  Environment* env = Environment::GetCurrent(args);

  Isolate* isolate = env->isolate();
  // V8 memory usage
  HeapStatistics v8_heap_stats;
  isolate->GetHeapStatistics(&v8_heap_stats);

  NodeArrayBufferAllocator* array_buffer_allocator =
      env->isolate_data()->node_allocator();

  // Get the double array pointer from the Float64Array argument.
  Local<ArrayBuffer> ab = get_fields_array_buffer(args, 0, 5);
  double* fields = static_cast<double*>(ab->Data());

  size_t rss;
  int err = uv_resident_set_memory(&rss);
  if (err)
    return env->ThrowUVException(err, "uv_resident_set_memory");

  fields[0] = static_cast<double>(rss);
  fields[1] = static_cast<double>(v8_heap_stats.total_heap_size());
  fields[2] = static_cast<double>(v8_heap_stats.used_heap_size());
  fields[3] = static_cast<double>(v8_heap_stats.external_memory());
  fields[4] =
      array_buffer_allocator == nullptr
          ? 0
          : static_cast<double>(array_buffer_allocator->total_mem_usage());
}

static void GetConstrainedMemory(const FunctionCallbackInfo<Value>& args) {
  uint64_t value = uv_get_constrained_memory();
  args.GetReturnValue().Set(static_cast<double>(value));
}

static void GetAvailableMemory(const FunctionCallbackInfo<Value>& args) {
  uint64_t value = uv_get_available_memory();
  args.GetReturnValue().Set(static_cast<double>(value));
}

void RawDebug(const FunctionCallbackInfo<Value>& args) {
  CHECK(args.Length() == 1 && args[0]->IsString() &&
        "must be called with a single string");
  Utf8Value message(args.GetIsolate(), args[0]);
  FPrintF(stderr, "%s\n", message);
  fflush(stderr);
}

static void Umask(const FunctionCallbackInfo<Value>& args) {
  Environment* env = Environment::GetCurrent(args);
  CHECK(env->has_run_bootstrapping_code());
  CHECK_EQ(args.Length(), 1);
  CHECK(args[0]->IsUndefined() || args[0]->IsUint32());
  Mutex::ScopedLock scoped_lock(per_process::umask_mutex);

  uint32_t old;
  if (args[0]->IsUndefined()) {
    old = umask(0);
    umask(static_cast<mode_t>(old));
  } else {
    int oct = args[0].As<Uint32>()->Value();
    old = umask(static_cast<mode_t>(oct));
  }

  args.GetReturnValue().Set(old);
}

static void Uptime(const FunctionCallbackInfo<Value>& args) {
  Environment* env = Environment::GetCurrent(args);

  uv_update_time(env->event_loop());
  double uptime =
      static_cast<double>(uv_hrtime() - per_process::node_start_time);
  Local<Number> result = Number::New(env->isolate(), uptime / NANOS_PER_SEC);
  args.GetReturnValue().Set(result);
}

static void GetActiveRequests(const FunctionCallbackInfo<Value>& args) {
  Environment* env = Environment::GetCurrent(args);

  std::vector<Local<Value>> request_v;
  for (ReqWrapBase* req_wrap : *env->req_wrap_queue()) {
    AsyncWrap* w = req_wrap->GetAsyncWrap();
    if (w->persistent().IsEmpty())
      continue;
    request_v.emplace_back(w->GetOwner());
  }

  args.GetReturnValue().Set(
      Array::New(env->isolate(), request_v.data(), request_v.size()));
}

// Non-static, friend of HandleWrap. Could have been a HandleWrap method but
// implemented here for consistency with GetActiveRequests().
void GetActiveHandles(const FunctionCallbackInfo<Value>& args) {
  Environment* env = Environment::GetCurrent(args);

  std::vector<Local<Value>> handle_v;
  for (auto w : *env->handle_wrap_queue()) {
    if (!HandleWrap::HasRef(w))
      continue;
    handle_v.emplace_back(w->GetOwner());
  }
  args.GetReturnValue().Set(
      Array::New(env->isolate(), handle_v.data(), handle_v.size()));
}

static void GetActiveResourcesInfo(const FunctionCallbackInfo<Value>& args) {
  Environment* env = Environment::GetCurrent(args);
  std::vector<Local<Value>> resources_info;

  // Active requests
  for (ReqWrapBase* req_wrap : *env->req_wrap_queue()) {
    AsyncWrap* w = req_wrap->GetAsyncWrap();
    if (w->persistent().IsEmpty()) continue;
    resources_info.emplace_back(
        OneByteString(env->isolate(), w->MemoryInfoName()));
  }

  // Active handles
  for (HandleWrap* w : *env->handle_wrap_queue()) {
    if (w->persistent().IsEmpty() || !HandleWrap::HasRef(w)) continue;
    resources_info.emplace_back(
        OneByteString(env->isolate(), w->MemoryInfoName()));
  }

  // Active timeouts
  resources_info.insert(resources_info.end(),
                        env->timeout_info()[0],
                        FIXED_ONE_BYTE_STRING(env->isolate(), "Timeout"));

  // Active immediates
  resources_info.insert(resources_info.end(),
                        env->immediate_info()->ref_count(),
                        FIXED_ONE_BYTE_STRING(env->isolate(), "Immediate"));

  args.GetReturnValue().Set(
      Array::New(env->isolate(), resources_info.data(), resources_info.size()));
}

static void ResourceUsage(const FunctionCallbackInfo<Value>& args) {
  Environment* env = Environment::GetCurrent(args);

  uv_rusage_t rusage;
  int err = uv_getrusage(&rusage);
  if (err)
    return env->ThrowUVException(err, "uv_getrusage");

  Local<ArrayBuffer> ab = get_fields_array_buffer(args, 0, 16);
  double* fields = static_cast<double*>(ab->Data());

  fields[0] = MICROS_PER_SEC * rusage.ru_utime.tv_sec + rusage.ru_utime.tv_usec;
  fields[1] = MICROS_PER_SEC * rusage.ru_stime.tv_sec + rusage.ru_stime.tv_usec;
  fields[2] = static_cast<double>(rusage.ru_maxrss);
  fields[3] = static_cast<double>(rusage.ru_ixrss);
  fields[4] = static_cast<double>(rusage.ru_idrss);
  fields[5] = static_cast<double>(rusage.ru_isrss);
  fields[6] = static_cast<double>(rusage.ru_minflt);
  fields[7] = static_cast<double>(rusage.ru_majflt);
  fields[8] = static_cast<double>(rusage.ru_nswap);
  fields[9] = static_cast<double>(rusage.ru_inblock);
  fields[10] = static_cast<double>(rusage.ru_oublock);
  fields[11] = static_cast<double>(rusage.ru_msgsnd);
  fields[12] = static_cast<double>(rusage.ru_msgrcv);
  fields[13] = static_cast<double>(rusage.ru_nsignals);
  fields[14] = static_cast<double>(rusage.ru_nvcsw);
  fields[15] = static_cast<double>(rusage.ru_nivcsw);
}

#ifdef __POSIX__
static void DebugProcess(const FunctionCallbackInfo<Value>& args) {
  Environment* env = Environment::GetCurrent(args);

  if (args.Length() < 1) {
    return THROW_ERR_MISSING_ARGS(env, "Invalid number of arguments.");
  }

  CHECK(args[0]->IsNumber());
  pid_t pid = args[0].As<Integer>()->Value();
  int r = kill(pid, SIGUSR1);

  if (r != 0) {
    return env->ThrowErrnoException(errno, "kill");
  }
}
#endif  // __POSIX__

#ifdef _WIN32
static int GetDebugSignalHandlerMappingName(DWORD pid,
                                            wchar_t* buf,
                                            size_t buf_len) {
  return _snwprintf(buf, buf_len, L"node-debug-handler-%u", pid);
}

static void DebugProcess(const FunctionCallbackInfo<Value>& args) {
  Environment* env = Environment::GetCurrent(args);
  Isolate* isolate = args.GetIsolate();

  if (args.Length() < 1) {
    return THROW_ERR_MISSING_ARGS(env, "Invalid number of arguments.");
  }

  HANDLE process = nullptr;
  HANDLE thread = nullptr;
  HANDLE mapping = nullptr;
  wchar_t mapping_name[32];
  LPTHREAD_START_ROUTINE* handler = nullptr;
  DWORD pid = 0;

  auto cleanup = OnScopeLeave([&]() {
    if (process != nullptr) CloseHandle(process);
    if (thread != nullptr) CloseHandle(thread);
    if (handler != nullptr) UnmapViewOfFile(handler);
    if (mapping != nullptr) CloseHandle(mapping);
  });

  CHECK(args[0]->IsNumber());
  pid = static_cast<DWORD>(args[0].As<Integer>()->Value());

  process =
      OpenProcess(PROCESS_CREATE_THREAD | PROCESS_QUERY_INFORMATION |
                      PROCESS_VM_OPERATION | PROCESS_VM_WRITE | PROCESS_VM_READ,
                  FALSE,
                  pid);
  if (process == nullptr) {
    isolate->ThrowException(
        WinapiErrnoException(isolate, GetLastError(), "OpenProcess"));
    return;
  }

  if (GetDebugSignalHandlerMappingName(
          pid, mapping_name, arraysize(mapping_name)) < 0) {
    env->ThrowErrnoException(errno, "sprintf");
    return;
  }

  mapping = OpenFileMappingW(FILE_MAP_READ, FALSE, mapping_name);
  if (mapping == nullptr) {
    isolate->ThrowException(
        WinapiErrnoException(isolate, GetLastError(), "OpenFileMappingW"));
    return;
  }

  handler = reinterpret_cast<LPTHREAD_START_ROUTINE*>(
      MapViewOfFile(mapping, FILE_MAP_READ, 0, 0, sizeof *handler));
  if (handler == nullptr || *handler == nullptr) {
    isolate->ThrowException(
        WinapiErrnoException(isolate, GetLastError(), "MapViewOfFile"));
    return;
  }

  thread =
      CreateRemoteThread(process, nullptr, 0, *handler, nullptr, 0, nullptr);
  if (thread == nullptr) {
    isolate->ThrowException(
        WinapiErrnoException(isolate, GetLastError(), "CreateRemoteThread"));
    return;
  }

  // Wait for the thread to terminate
  if (WaitForSingleObject(thread, INFINITE) != WAIT_OBJECT_0) {
    isolate->ThrowException(
        WinapiErrnoException(isolate, GetLastError(), "WaitForSingleObject"));
    return;
  }
}
#endif  // _WIN32

static void DebugEnd(const FunctionCallbackInfo<Value>& args) {
#if HAVE_INSPECTOR
  Environment* env = Environment::GetCurrent(args);
  if (env->inspector_agent()->IsListening()) {
    env->inspector_agent()->Stop();
  }
#endif
}

static void ReallyExit(const FunctionCallbackInfo<Value>& args) {
  Environment* env = Environment::GetCurrent(args);
  RunAtExit(env);
  ExitCode code = ExitCode::kNoFailure;
  Maybe<int32_t> code_int = args[0]->Int32Value(env->context());
  if (!code_int.IsNothing()) {
    code = static_cast<ExitCode>(code_int.FromJust());
  }
  env->Exit(code);
}

static void LoadEnvFile(const v8::FunctionCallbackInfo<v8::Value>& args) {
  Environment* env = Environment::GetCurrent(args);
  std::string path = ".env";
  if (args.Length() == 1) {
    BufferValue path_value(args.GetIsolate(), args[0]);
    ToNamespacedPath(env, &path_value);
    path = path_value.ToString();
  }

  THROW_IF_INSUFFICIENT_PERMISSIONS(
      env, permission::PermissionScope::kFileSystemRead, path);

  Dotenv dotenv{};

  switch (dotenv.ParsePath(path)) {
    case dotenv.ParseResult::Valid: {
      dotenv.SetEnvironment(env);
      break;
    }
    case dotenv.ParseResult::InvalidContent: {
      THROW_ERR_INVALID_ARG_TYPE(
          env, "Contents of '%s' should be a valid string.", path.c_str());
      break;
    }
    case dotenv.ParseResult::FileError: {
      env->ThrowUVException(UV_ENOENT, "open", nullptr, path.c_str());
      break;
    }
    default:
      UNREACHABLE();
  }
}

namespace process {

BindingData::BindingData(Realm* realm,
                         v8::Local<v8::Object> object,
                         InternalFieldInfo* info)
    : SnapshotableObject(realm, object, type_int),
      hrtime_buffer_(realm->isolate(),
                     kHrTimeBufferLength,
                     MAYBE_FIELD_PTR(info, hrtime_buffer)) {
  Isolate* isolate = realm->isolate();
  Local<Context> context = realm->context();

  if (info == nullptr) {
    object
        ->Set(context,
              FIXED_ONE_BYTE_STRING(isolate, "hrtimeBuffer"),
              hrtime_buffer_.GetJSArray())
        .ToChecked();
  } else {
    hrtime_buffer_.Deserialize(realm->context());
  }

  // The hrtime buffer is referenced from the binding data js object.
  // Make the native handle weak to avoid keeping the realm alive.
  hrtime_buffer_.MakeWeak();
}

v8::CFunction BindingData::fast_number_(v8::CFunction::Make(FastNumber));
v8::CFunction BindingData::fast_bigint_(v8::CFunction::Make(FastBigInt));

void BindingData::AddMethods(Isolate* isolate, Local<ObjectTemplate> target) {
  SetFastMethodNoSideEffect(
      isolate, target, "hrtime", SlowNumber, &fast_number_);
  SetFastMethodNoSideEffect(
      isolate, target, "hrtimeBigInt", SlowBigInt, &fast_bigint_);
}

void BindingData::RegisterExternalReferences(
    ExternalReferenceRegistry* registry) {
  registry->Register(SlowNumber);
  registry->Register(SlowBigInt);
  registry->Register(FastNumber);
  registry->Register(FastBigInt);
  registry->Register(fast_number_.GetTypeInfo());
  registry->Register(fast_bigint_.GetTypeInfo());
}

BindingData* BindingData::FromV8Value(Local<Value> value) {
  Local<Object> v8_object = value.As<Object>();
  return static_cast<BindingData*>(
      v8_object->GetAlignedPointerFromInternalField(BaseObject::kSlot));
}

void BindingData::MemoryInfo(MemoryTracker* tracker) const {
  tracker->TrackField("hrtime_buffer", hrtime_buffer_);
}

// This is the legacy version of hrtime before BigInt was introduced in
// JavaScript.
// The value returned by uv_hrtime() is a 64-bit int representing nanoseconds,
// so this function instead fills in an Uint32Array with 3 entries,
// to avoid any integer overflow possibility.
// The first two entries contain the second part of the value
// broken into the upper/lower 32 bits to be converted back in JS,
// because there is no Uint64Array in JS.
// The third entry contains the remaining nanosecond part of the value.
void BindingData::NumberImpl(BindingData* receiver) {
  uint64_t t = uv_hrtime();
  receiver->hrtime_buffer_[0] = (t / NANOS_PER_SEC) >> 32;
  receiver->hrtime_buffer_[1] = (t / NANOS_PER_SEC) & 0xffffffff;
  receiver->hrtime_buffer_[2] = t % NANOS_PER_SEC;
}

void BindingData::BigIntImpl(BindingData* receiver) {
  uint64_t t = uv_hrtime();
  // The buffer is a Uint32Array, so we need to reinterpret it as a
  // Uint64Array to write the value. The buffer is valid at this scope so we
  // can safely cast away the constness.
  uint64_t* fields = reinterpret_cast<uint64_t*>(
      const_cast<uint32_t*>(receiver->hrtime_buffer_.GetNativeBuffer()));
  fields[0] = t;
}

void BindingData::SlowBigInt(const FunctionCallbackInfo<Value>& args) {
  BigIntImpl(FromJSObject<BindingData>(args.This()));
}

void BindingData::SlowNumber(const v8::FunctionCallbackInfo<v8::Value>& args) {
  NumberImpl(FromJSObject<BindingData>(args.This()));
}

bool BindingData::PrepareForSerialization(Local<Context> context,
                                          v8::SnapshotCreator* creator) {
  DCHECK_NULL(internal_field_info_);
  internal_field_info_ = InternalFieldInfoBase::New<InternalFieldInfo>(type());
  internal_field_info_->hrtime_buffer =
      hrtime_buffer_.Serialize(context, creator);
  // Return true because we need to maintain the reference to the binding from
  // JS land.
  return true;
}

InternalFieldInfoBase* BindingData::Serialize(int index) {
  DCHECK_IS_SNAPSHOT_SLOT(index);
  InternalFieldInfo* info = internal_field_info_;
  internal_field_info_ = nullptr;
  return info;
}

void BindingData::Deserialize(Local<Context> context,
                              Local<Object> holder,
                              int index,
                              InternalFieldInfoBase* info) {
  DCHECK_IS_SNAPSHOT_SLOT(index);
  v8::HandleScope scope(context->GetIsolate());
  Realm* realm = Realm::GetCurrent(context);
  // Recreate the buffer in the constructor.
  InternalFieldInfo* casted_info = static_cast<InternalFieldInfo*>(info);
  BindingData* binding =
      realm->AddBindingData<BindingData>(holder, casted_info);
  CHECK_NOT_NULL(binding);
}

static void SetEmitWarningSync(const FunctionCallbackInfo<Value>& args) {
  CHECK(args[0]->IsFunction());
  Environment* env = Environment::GetCurrent(args);
  env->set_process_emit_warning_sync(args[0].As<Function>());
}

static void CreatePerIsolateProperties(IsolateData* isolate_data,
                                       Local<ObjectTemplate> target) {
  Isolate* isolate = isolate_data->isolate();

  BindingData::AddMethods(isolate, target);
  // define various internal methods
  SetMethod(isolate, target, "_debugProcess", DebugProcess);
  SetMethod(isolate, target, "abort", Abort);
  SetMethod(isolate, target, "causeSegfault", CauseSegfault);
  SetMethod(isolate, target, "chdir", Chdir);

  SetMethod(isolate, target, "umask", Umask);
  SetMethod(isolate, target, "memoryUsage", MemoryUsage);
  SetMethod(isolate, target, "constrainedMemory", GetConstrainedMemory);
  SetMethod(isolate, target, "availableMemory", GetAvailableMemory);
  SetMethod(isolate, target, "rss", Rss);
  SetMethod(isolate, target, "cpuUsage", CPUUsage);
  SetMethod(isolate, target, "threadCpuUsage", ThreadCPUUsage);
  SetMethod(isolate, target, "resourceUsage", ResourceUsage);

  SetMethod(isolate, target, "_debugEnd", DebugEnd);
  SetMethod(isolate, target, "_getActiveRequests", GetActiveRequests);
  SetMethod(isolate, target, "_getActiveHandles", GetActiveHandles);
  SetMethod(isolate, target, "getActiveResourcesInfo", GetActiveResourcesInfo);
  SetMethod(isolate, target, "_kill", Kill);
  SetMethod(isolate, target, "_rawDebug", RawDebug);

  SetMethodNoSideEffect(isolate, target, "cwd", Cwd);
  SetMethod(isolate, target, "dlopen", binding::DLOpen);
  SetMethod(isolate, target, "reallyExit", ReallyExit);
  SetMethodNoSideEffect(isolate, target, "uptime", Uptime);
  SetMethod(isolate, target, "patchProcessObject", PatchProcessObject);

  SetMethod(isolate, target, "loadEnvFile", LoadEnvFile);

  SetMethod(isolate, target, "setEmitWarningSync", SetEmitWarningSync);
}

static void CreatePerContextProperties(Local<Object> target,
                                       Local<Value> unused,
                                       Local<Context> context,
                                       void* priv) {
  Realm* realm = Realm::GetCurrent(context);
  realm->AddBindingData<BindingData>(target);
}

void RegisterExternalReferences(ExternalReferenceRegistry* registry) {
  BindingData::RegisterExternalReferences(registry);

  registry->Register(DebugProcess);
  registry->Register(DebugEnd);
  registry->Register(Abort);
  registry->Register(CauseSegfault);
  registry->Register(Chdir);

  registry->Register(Umask);
  registry->Register(RawDebug);
  registry->Register(MemoryUsage);
  registry->Register(GetConstrainedMemory);
  registry->Register(GetAvailableMemory);
  registry->Register(Rss);
  registry->Register(CPUUsage);
  registry->Register(ThreadCPUUsage);
  registry->Register(ResourceUsage);

  registry->Register(GetActiveRequests);
  registry->Register(GetActiveHandles);
  registry->Register(GetActiveResourcesInfo);
  registry->Register(Kill);

  registry->Register(Cwd);
  registry->Register(binding::DLOpen);
  registry->Register(ReallyExit);
  registry->Register(Uptime);
  registry->Register(PatchProcessObject);

  registry->Register(LoadEnvFile);

  registry->Register(SetEmitWarningSync);
}

}  // namespace process
}  // namespace node

NODE_BINDING_CONTEXT_AWARE_INTERNAL(process_methods,
                                    node::process::CreatePerContextProperties)
NODE_BINDING_PER_ISOLATE_INIT(process_methods,
                              node::process::CreatePerIsolateProperties)
NODE_BINDING_EXTERNAL_REFERENCE(process_methods,
                                node::process::RegisterExternalReferences)<|MERGE_RESOLUTION|>--- conflicted
+++ resolved
@@ -159,15 +159,11 @@
   char buf[PATH_MAX_BYTES];
   size_t cwd_len = sizeof(buf);
   int err = uv_cwd(buf, &cwd_len);
-<<<<<<< HEAD
   if (err == UV_ENOENT) {
     THROW_ERR_CWD_DELETED(env);
     return;
   }
-  if (err)
-=======
   if (err) {
->>>>>>> e2bc395c
     return env->ThrowUVException(err, "uv_cwd");
   }
 
