#include "node.h"
#include "node_buffer.h"
#include "node_crypto.h"
#include "node_crypto_bio.h"
#include "node_crypto_groups.h"
#include "tls_wrap.h"  // TLSWrap

#include "async-wrap.h"
#include "async-wrap-inl.h"
#include "env.h"
#include "env-inl.h"
#include "string_bytes.h"
#include "util.h"
#include "util-inl.h"
#include "v8.h"
// CNNIC Hash WhiteList is taken from
// https://hg.mozilla.org/mozilla-central/raw-file/98820360ab66/security/
// certverifier/CNNICHashWhitelist.inc
#include "CNNICHashWhitelist.inc"

#include <errno.h>
#include <stdlib.h>
#include <string.h>

#if defined(_MSC_VER)
#define strcasecmp _stricmp
#endif

#if OPENSSL_VERSION_NUMBER >= 0x10000000L
#define OPENSSL_CONST const
#else
#define OPENSSL_CONST
#endif

#define THROW_AND_RETURN_IF_NOT_STRING_OR_BUFFER(val)         \
  do {                                                        \
    if (!Buffer::HasInstance(val) && !val->IsString()) {      \
      return env->ThrowTypeError("Not a string or buffer");   \
    }                                                         \
  } while (0)

#define THROW_AND_RETURN_IF_NOT_BUFFER(val)                   \
  do {                                                        \
    if (!Buffer::HasInstance(val)) {                          \
      return env->ThrowTypeError("Not a buffer");             \
    }                                                         \
  } while (0)

static const char PUBLIC_KEY_PFX[] =  "-----BEGIN PUBLIC KEY-----";
static const int PUBLIC_KEY_PFX_LEN = sizeof(PUBLIC_KEY_PFX) - 1;
static const char PUBRSA_KEY_PFX[] =  "-----BEGIN RSA PUBLIC KEY-----";
static const int PUBRSA_KEY_PFX_LEN = sizeof(PUBRSA_KEY_PFX) - 1;
static const char CERTIFICATE_PFX[] =  "-----BEGIN CERTIFICATE-----";
static const int CERTIFICATE_PFX_LEN = sizeof(CERTIFICATE_PFX) - 1;

static const int X509_NAME_FLAGS = ASN1_STRFLGS_ESC_CTRL
                                 | ASN1_STRFLGS_UTF8_CONVERT
                                 | XN_FLAG_SEP_MULTILINE
                                 | XN_FLAG_FN_SN;

namespace node {
namespace crypto {

using v8::Array;
using v8::Boolean;
using v8::Context;
using v8::DEFAULT;
using v8::DontDelete;
using v8::EscapableHandleScope;
using v8::Exception;
using v8::External;
using v8::False;
using v8::FunctionCallbackInfo;
using v8::FunctionTemplate;
using v8::HandleScope;
using v8::Integer;
using v8::Isolate;
using v8::Local;
using v8::Null;
using v8::Object;
using v8::Persistent;
using v8::PropertyAttribute;
using v8::PropertyCallbackInfo;
using v8::ReadOnly;
using v8::String;
using v8::V8;
using v8::Value;


// Subject DER of CNNIC ROOT CA and CNNIC EV ROOT CA are taken from
// https://hg.mozilla.org/mozilla-central/file/98820360ab66/security/
// certverifier/NSSCertDBTrustDomain.cpp#l672
// C = CN, O = CNNIC, CN = CNNIC ROOT
static const uint8_t CNNIC_ROOT_CA_SUBJECT_DATA[] =
    "\x30\x32\x31\x0B\x30\x09\x06\x03\x55\x04\x06\x13\x02\x43\x4E\x31\x0E\x30"
    "\x0C\x06\x03\x55\x04\x0A\x13\x05\x43\x4E\x4E\x49\x43\x31\x13\x30\x11\x06"
    "\x03\x55\x04\x03\x13\x0A\x43\x4E\x4E\x49\x43\x20\x52\x4F\x4F\x54";
static const uint8_t* cnnic_p = CNNIC_ROOT_CA_SUBJECT_DATA;
static X509_NAME* cnnic_name =
    d2i_X509_NAME(nullptr, &cnnic_p, sizeof(CNNIC_ROOT_CA_SUBJECT_DATA)-1);

// C = CN, O = China Internet Network Information Center, CN = China
// Internet Network Information Center EV Certificates Root
static const uint8_t CNNIC_EV_ROOT_CA_SUBJECT_DATA[] =
    "\x30\x81\x8A\x31\x0B\x30\x09\x06\x03\x55\x04\x06\x13\x02\x43\x4E\x31\x32"
    "\x30\x30\x06\x03\x55\x04\x0A\x0C\x29\x43\x68\x69\x6E\x61\x20\x49\x6E\x74"
    "\x65\x72\x6E\x65\x74\x20\x4E\x65\x74\x77\x6F\x72\x6B\x20\x49\x6E\x66\x6F"
    "\x72\x6D\x61\x74\x69\x6F\x6E\x20\x43\x65\x6E\x74\x65\x72\x31\x47\x30\x45"
    "\x06\x03\x55\x04\x03\x0C\x3E\x43\x68\x69\x6E\x61\x20\x49\x6E\x74\x65\x72"
    "\x6E\x65\x74\x20\x4E\x65\x74\x77\x6F\x72\x6B\x20\x49\x6E\x66\x6F\x72\x6D"
    "\x61\x74\x69\x6F\x6E\x20\x43\x65\x6E\x74\x65\x72\x20\x45\x56\x20\x43\x65"
    "\x72\x74\x69\x66\x69\x63\x61\x74\x65\x73\x20\x52\x6F\x6F\x74";
static const uint8_t* cnnic_ev_p = CNNIC_EV_ROOT_CA_SUBJECT_DATA;
static X509_NAME *cnnic_ev_name =
    d2i_X509_NAME(nullptr, &cnnic_ev_p,
                  sizeof(CNNIC_EV_ROOT_CA_SUBJECT_DATA)-1);

// Forcibly clear OpenSSL's error stack on return. This stops stale errors
// from popping up later in the lifecycle of crypto operations where they
// would cause spurious failures. It's a rather blunt method, though.
// ERR_clear_error() isn't necessarily cheap either.
struct ClearErrorOnReturn {
  ~ClearErrorOnReturn() { ERR_clear_error(); }
};

static uv_rwlock_t* locks;

const char* const root_certs[] = {
#include "node_root_certs.h"  // NOLINT(build/include_order)
};

X509_STORE* root_cert_store;

// Just to generate static methods
template class SSLWrap<TLSWrap>;
template void SSLWrap<TLSWrap>::AddMethods(Environment* env,
                                           Local<FunctionTemplate> t);
template void SSLWrap<TLSWrap>::InitNPN(SecureContext* sc);
template SSL_SESSION* SSLWrap<TLSWrap>::GetSessionCallback(
    SSL* s,
    unsigned char* key,
    int len,
    int* copy);
template int SSLWrap<TLSWrap>::NewSessionCallback(SSL* s,
                                                  SSL_SESSION* sess);
template void SSLWrap<TLSWrap>::OnClientHello(
    void* arg,
    const ClientHelloParser::ClientHello& hello);

#ifdef OPENSSL_NPN_NEGOTIATED
template int SSLWrap<TLSWrap>::AdvertiseNextProtoCallback(
    SSL* s,
    const unsigned char** data,
    unsigned int* len,
    void* arg);
template int SSLWrap<TLSWrap>::SelectNextProtoCallback(
    SSL* s,
    unsigned char** out,
    unsigned char* outlen,
    const unsigned char* in,
    unsigned int inlen,
    void* arg);
#endif
template int SSLWrap<TLSWrap>::TLSExtStatusCallback(SSL* s, void* arg);
template void SSLWrap<TLSWrap>::DestroySSL();
template int SSLWrap<TLSWrap>::SSLCertCallback(SSL* s, void* arg);
template void SSLWrap<TLSWrap>::WaitForCertCb(CertCb cb, void* arg);


static void crypto_threadid_cb(CRYPTO_THREADID* tid) {
  static_assert(sizeof(uv_thread_t) <= sizeof(void*),  // NOLINT(runtime/sizeof)
                "uv_thread_t does not fit in a pointer");
  CRYPTO_THREADID_set_pointer(tid, reinterpret_cast<void*>(uv_thread_self()));
}


static void crypto_lock_init(void) {
  int i, n;

  n = CRYPTO_num_locks();
  locks = new uv_rwlock_t[n];

  for (i = 0; i < n; i++)
    if (uv_rwlock_init(locks + i))
      abort();
}


static void crypto_lock_cb(int mode, int n, const char* file, int line) {
  CHECK((mode & CRYPTO_LOCK) || (mode & CRYPTO_UNLOCK));
  CHECK((mode & CRYPTO_READ) || (mode & CRYPTO_WRITE));

  if (mode & CRYPTO_LOCK) {
    if (mode & CRYPTO_READ)
      uv_rwlock_rdlock(locks + n);
    else
      uv_rwlock_wrlock(locks + n);
  } else {
    if (mode & CRYPTO_READ)
      uv_rwlock_rdunlock(locks + n);
    else
      uv_rwlock_wrunlock(locks + n);
  }
}


static int CryptoPemCallback(char *buf, int size, int rwflag, void *u) {
  if (u) {
    size_t buflen = static_cast<size_t>(size);
    size_t len = strlen(static_cast<const char*>(u));
    len = len > buflen ? buflen : len;
    memcpy(buf, u, len);
    return len;
  }

  return 0;
}


void ThrowCryptoError(Environment* env,
                      unsigned long err,
                      const char* default_message = nullptr) {
  HandleScope scope(env->isolate());
  if (err != 0 || default_message == nullptr) {
    char errmsg[128] = { 0 };
    ERR_error_string_n(err, errmsg, sizeof(errmsg));
    env->ThrowError(errmsg);
  } else {
    env->ThrowError(default_message);
  }
}


// Ensure that OpenSSL has enough entropy (at least 256 bits) for its PRNG.
// The entropy pool starts out empty and needs to fill up before the PRNG
// can be used securely.  Once the pool is filled, it never dries up again;
// its contents is stirred and reused when necessary.
//
// OpenSSL normally fills the pool automatically but not when someone starts
// generating random numbers before the pool is full: in that case OpenSSL
// keeps lowering the entropy estimate to thwart attackers trying to guess
// the initial state of the PRNG.
//
// When that happens, we will have to wait until enough entropy is available.
// That should normally never take longer than a few milliseconds.
//
// OpenSSL draws from /dev/random and /dev/urandom.  While /dev/random may
// block pending "true" randomness, /dev/urandom is a CSPRNG that doesn't
// block under normal circumstances.
//
// The only time when /dev/urandom may conceivably block is right after boot,
// when the whole system is still low on entropy.  That's not something we can
// do anything about.
inline void CheckEntropy() {
  for (;;) {
    int status = RAND_status();
    CHECK_GE(status, 0);  // Cannot fail.
    if (status != 0)
      break;

    // Give up, RAND_poll() not supported.
    if (RAND_poll() == 0)
      break;
  }
}


bool EntropySource(unsigned char* buffer, size_t length) {
  // Ensure that OpenSSL's PRNG is properly seeded.
  CheckEntropy();
  // RAND_bytes() can return 0 to indicate that the entropy data is not truly
  // random. That's okay, it's still better than V8's stock source of entropy,
  // which is /dev/urandom on UNIX platforms and the current time on Windows.
  return RAND_bytes(buffer, length) != -1;
}


void SecureContext::Initialize(Environment* env, Local<Object> target) {
  Local<FunctionTemplate> t = env->NewFunctionTemplate(SecureContext::New);
  t->InstanceTemplate()->SetInternalFieldCount(1);
  t->SetClassName(FIXED_ONE_BYTE_STRING(env->isolate(), "SecureContext"));

  env->SetProtoMethod(t, "init", SecureContext::Init);
  env->SetProtoMethod(t, "setKey", SecureContext::SetKey);
  env->SetProtoMethod(t, "setCert", SecureContext::SetCert);
  env->SetProtoMethod(t, "addCACert", SecureContext::AddCACert);
  env->SetProtoMethod(t, "addCRL", SecureContext::AddCRL);
  env->SetProtoMethod(t, "addRootCerts", SecureContext::AddRootCerts);
  env->SetProtoMethod(t, "setCiphers", SecureContext::SetCiphers);
  env->SetProtoMethod(t, "setECDHCurve", SecureContext::SetECDHCurve);
  env->SetProtoMethod(t, "setDHParam", SecureContext::SetDHParam);
  env->SetProtoMethod(t, "setOptions", SecureContext::SetOptions);
  env->SetProtoMethod(t, "setSessionIdContext",
                      SecureContext::SetSessionIdContext);
  env->SetProtoMethod(t, "setSessionTimeout",
                      SecureContext::SetSessionTimeout);
  env->SetProtoMethod(t, "close", SecureContext::Close);
  env->SetProtoMethod(t, "loadPKCS12", SecureContext::LoadPKCS12);
  env->SetProtoMethod(t, "getTicketKeys", SecureContext::GetTicketKeys);
  env->SetProtoMethod(t, "setTicketKeys", SecureContext::SetTicketKeys);
  env->SetProtoMethod(t, "setFreeListLength", SecureContext::SetFreeListLength);
  env->SetProtoMethod(t,
                      "enableTicketKeyCallback",
                      SecureContext::EnableTicketKeyCallback);
  env->SetProtoMethod(t, "getCertificate", SecureContext::GetCertificate<true>);
  env->SetProtoMethod(t, "getIssuer", SecureContext::GetCertificate<false>);

  t->Set(FIXED_ONE_BYTE_STRING(env->isolate(), "kTicketKeyReturnIndex"),
         Integer::NewFromUnsigned(env->isolate(), kTicketKeyReturnIndex));
  t->Set(FIXED_ONE_BYTE_STRING(env->isolate(), "kTicketKeyHMACIndex"),
         Integer::NewFromUnsigned(env->isolate(), kTicketKeyHMACIndex));
  t->Set(FIXED_ONE_BYTE_STRING(env->isolate(), "kTicketKeyAESIndex"),
         Integer::NewFromUnsigned(env->isolate(), kTicketKeyAESIndex));
  t->Set(FIXED_ONE_BYTE_STRING(env->isolate(), "kTicketKeyNameIndex"),
         Integer::NewFromUnsigned(env->isolate(), kTicketKeyNameIndex));
  t->Set(FIXED_ONE_BYTE_STRING(env->isolate(), "kTicketKeyIVIndex"),
         Integer::NewFromUnsigned(env->isolate(), kTicketKeyIVIndex));

  t->PrototypeTemplate()->SetAccessor(
      FIXED_ONE_BYTE_STRING(env->isolate(), "_external"),
      CtxGetter,
      nullptr,
      env->as_external(),
      DEFAULT,
      static_cast<PropertyAttribute>(ReadOnly | DontDelete));

  target->Set(FIXED_ONE_BYTE_STRING(env->isolate(), "SecureContext"),
              t->GetFunction());
  env->set_secure_context_constructor_template(t);
}


void SecureContext::New(const FunctionCallbackInfo<Value>& args) {
  Environment* env = Environment::GetCurrent(args);
  new SecureContext(env, args.This());
}


void SecureContext::Init(const FunctionCallbackInfo<Value>& args) {
  SecureContext* sc = Unwrap<SecureContext>(args.Holder());
  Environment* env = sc->env();

  OPENSSL_CONST SSL_METHOD *method = SSLv23_method();

  if (args.Length() == 1 && args[0]->IsString()) {
    const node::Utf8Value sslmethod(env->isolate(), args[0]);

    // Note that SSLv2 and SSLv3 are disallowed but SSLv2_method and friends
    // are still accepted.  They are OpenSSL's way of saying that all known
    // protocols are supported unless explicitly disabled (which we do below
    // for SSLv2 and SSLv3.)
    if (strcmp(*sslmethod, "SSLv2_method") == 0) {
      return env->ThrowError("SSLv2 methods disabled");
    } else if (strcmp(*sslmethod, "SSLv2_server_method") == 0) {
      return env->ThrowError("SSLv2 methods disabled");
    } else if (strcmp(*sslmethod, "SSLv2_client_method") == 0) {
      return env->ThrowError("SSLv2 methods disabled");
    } else if (strcmp(*sslmethod, "SSLv3_method") == 0) {
      return env->ThrowError("SSLv3 methods disabled");
    } else if (strcmp(*sslmethod, "SSLv3_server_method") == 0) {
      return env->ThrowError("SSLv3 methods disabled");
    } else if (strcmp(*sslmethod, "SSLv3_client_method") == 0) {
      return env->ThrowError("SSLv3 methods disabled");
    } else if (strcmp(*sslmethod, "SSLv23_method") == 0) {
      method = SSLv23_method();
    } else if (strcmp(*sslmethod, "SSLv23_server_method") == 0) {
      method = SSLv23_server_method();
    } else if (strcmp(*sslmethod, "SSLv23_client_method") == 0) {
      method = SSLv23_client_method();
    } else if (strcmp(*sslmethod, "TLSv1_method") == 0) {
      method = TLSv1_method();
    } else if (strcmp(*sslmethod, "TLSv1_server_method") == 0) {
      method = TLSv1_server_method();
    } else if (strcmp(*sslmethod, "TLSv1_client_method") == 0) {
      method = TLSv1_client_method();
    } else if (strcmp(*sslmethod, "TLSv1_1_method") == 0) {
      method = TLSv1_1_method();
    } else if (strcmp(*sslmethod, "TLSv1_1_server_method") == 0) {
      method = TLSv1_1_server_method();
    } else if (strcmp(*sslmethod, "TLSv1_1_client_method") == 0) {
      method = TLSv1_1_client_method();
    } else if (strcmp(*sslmethod, "TLSv1_2_method") == 0) {
      method = TLSv1_2_method();
    } else if (strcmp(*sslmethod, "TLSv1_2_server_method") == 0) {
      method = TLSv1_2_server_method();
    } else if (strcmp(*sslmethod, "TLSv1_2_client_method") == 0) {
      method = TLSv1_2_client_method();
    } else {
      return env->ThrowError("Unknown method");
    }
  }

  sc->ctx_ = SSL_CTX_new(method);
  SSL_CTX_set_app_data(sc->ctx_, sc);

  // Disable SSLv2 in the case when method == SSLv23_method() and the
  // cipher list contains SSLv2 ciphers (not the default, should be rare.)
  // The bundled OpenSSL doesn't have SSLv2 support but the system OpenSSL may.
  // SSLv3 is disabled because it's susceptible to downgrade attacks (POODLE.)
  SSL_CTX_set_options(sc->ctx_, SSL_OP_NO_SSLv2);
  SSL_CTX_set_options(sc->ctx_, SSL_OP_NO_SSLv3);

  // SSL session cache configuration
  SSL_CTX_set_session_cache_mode(sc->ctx_,
                                 SSL_SESS_CACHE_SERVER |
                                 SSL_SESS_CACHE_NO_INTERNAL |
                                 SSL_SESS_CACHE_NO_AUTO_CLEAR);
  SSL_CTX_sess_set_get_cb(sc->ctx_, SSLWrap<Connection>::GetSessionCallback);
  SSL_CTX_sess_set_new_cb(sc->ctx_, SSLWrap<Connection>::NewSessionCallback);

  sc->ca_store_ = nullptr;
}


// Takes a string or buffer and loads it into a BIO.
// Caller responsible for BIO_free_all-ing the returned object.
static BIO* LoadBIO(Environment* env, Local<Value> v) {
  BIO* bio = NodeBIO::New();
  if (!bio)
    return nullptr;

  HandleScope scope(env->isolate());

  int r = -1;

  if (v->IsString()) {
    const node::Utf8Value s(env->isolate(), v);
    r = BIO_write(bio, *s, s.length());
  } else if (Buffer::HasInstance(v)) {
    char* buffer_data = Buffer::Data(v);
    size_t buffer_length = Buffer::Length(v);
    r = BIO_write(bio, buffer_data, buffer_length);
  }

  if (r <= 0) {
    BIO_free_all(bio);
    return nullptr;
  }

  return bio;
}


// Takes a string or buffer and loads it into an X509
// Caller responsible for X509_free-ing the returned object.
static X509* LoadX509(Environment* env, Local<Value> v) {
  HandleScope scope(env->isolate());

  BIO *bio = LoadBIO(env, v);
  if (!bio)
    return nullptr;

  X509 * x509 = PEM_read_bio_X509(bio, nullptr, CryptoPemCallback, nullptr);
  if (!x509) {
    BIO_free_all(bio);
    return nullptr;
  }

  BIO_free_all(bio);
  return x509;
}


void SecureContext::SetKey(const FunctionCallbackInfo<Value>& args) {
  Environment* env = Environment::GetCurrent(args);

  SecureContext* sc = Unwrap<SecureContext>(args.Holder());

  unsigned int len = args.Length();
  if (len != 1 && len != 2) {
    return env->ThrowTypeError("Bad parameter");
  }
  if (len == 2 && !args[1]->IsString()) {
    return env->ThrowTypeError("Bad parameter");
  }

  BIO *bio = LoadBIO(env, args[0]);
  if (!bio)
    return;

  node::Utf8Value passphrase(env->isolate(), args[1]);

  EVP_PKEY* key = PEM_read_bio_PrivateKey(bio,
                                          nullptr,
                                          CryptoPemCallback,
                                          len == 1 ? nullptr : *passphrase);

  if (!key) {
    BIO_free_all(bio);
    unsigned long err = ERR_get_error();
    if (!err) {
      return env->ThrowError("PEM_read_bio_PrivateKey");
    }
    return ThrowCryptoError(env, err);
  }

  int rv = SSL_CTX_use_PrivateKey(sc->ctx_, key);
  EVP_PKEY_free(key);
  BIO_free_all(bio);

  if (!rv) {
    unsigned long err = ERR_get_error();
    if (!err)
      return env->ThrowError("SSL_CTX_use_PrivateKey");
    return ThrowCryptoError(env, err);
  }
}


int SSL_CTX_get_issuer(SSL_CTX* ctx, X509* cert, X509** issuer) {
  int ret;

  X509_STORE* store = SSL_CTX_get_cert_store(ctx);
  X509_STORE_CTX store_ctx;

  ret = X509_STORE_CTX_init(&store_ctx, store, nullptr, nullptr);
  if (!ret)
    goto end;

  ret = X509_STORE_CTX_get1_issuer(issuer, &store_ctx, cert);
  X509_STORE_CTX_cleanup(&store_ctx);

 end:
  return ret;
}


// Read a file that contains our certificate in "PEM" format,
// possibly followed by a sequence of CA certificates that should be
// sent to the peer in the Certificate message.
//
// Taken from OpenSSL - editted for style.
int SSL_CTX_use_certificate_chain(SSL_CTX* ctx,
                                  BIO* in,
                                  X509** cert,
                                  X509** issuer) {
  int ret = 0;
  X509* x = nullptr;

  x = PEM_read_bio_X509_AUX(in, nullptr, CryptoPemCallback, nullptr);

  if (x == nullptr) {
    SSLerr(SSL_F_SSL_CTX_USE_CERTIFICATE_CHAIN_FILE, ERR_R_PEM_LIB);
    goto end;
  }

  ret = SSL_CTX_use_certificate(ctx, x);

  if (ret) {
    // If we could set up our certificate, now proceed to
    // the CA certificates.
    X509 *ca;
    int r;
    unsigned long err;

    if (ctx->extra_certs != nullptr) {
      sk_X509_pop_free(ctx->extra_certs, X509_free);
      ctx->extra_certs = nullptr;
    }

    while ((ca = PEM_read_bio_X509(in, nullptr, CryptoPemCallback, nullptr))) {
      // NOTE: Increments reference count on `ca`
      r = SSL_CTX_add1_chain_cert(ctx, ca);

      if (!r) {
        X509_free(ca);
        ret = 0;
        goto end;
      }
      // Note that we must not free r if it was successfully
      // added to the chain (while we must free the main
      // certificate, since its reference count is increased
      // by SSL_CTX_use_certificate).

      // Find issuer
      if (*issuer != nullptr || X509_check_issued(ca, x) != X509_V_OK)
        continue;
      *issuer = ca;
    }

    // When the while loop ends, it's usually just EOF.
    err = ERR_peek_last_error();
    if (ERR_GET_LIB(err) == ERR_LIB_PEM &&
        ERR_GET_REASON(err) == PEM_R_NO_START_LINE) {
      ERR_clear_error();
    } else  {
      // some real error
      ret = 0;
    }
  }

  // Try getting issuer from a cert store
  if (ret) {
    if (*issuer == nullptr) {
      ret = SSL_CTX_get_issuer(ctx, x, issuer);
      ret = ret < 0 ? 0 : 1;
      // NOTE: get_cert_store doesn't increment reference count,
      // no need to free `store`
    } else {
      // Increment issuer reference count
      CRYPTO_add(&(*issuer)->references, 1, CRYPTO_LOCK_X509);
    }
  }

 end:
  if (x != nullptr)
    *cert = x;
  return ret;
}


void SecureContext::SetCert(const FunctionCallbackInfo<Value>& args) {
  Environment* env = Environment::GetCurrent(args);

  SecureContext* sc = Unwrap<SecureContext>(args.Holder());

  if (args.Length() != 1) {
    return env->ThrowTypeError("Bad parameter");
  }

  BIO* bio = LoadBIO(env, args[0]);
  if (!bio)
    return;

  int rv = SSL_CTX_use_certificate_chain(sc->ctx_,
                                         bio,
                                         &sc->cert_,
                                         &sc->issuer_);

  BIO_free_all(bio);

  if (!rv) {
    unsigned long err = ERR_get_error();
    if (!err) {
      return env->ThrowError("SSL_CTX_use_certificate_chain");
    }
    return ThrowCryptoError(env, err);
  }
}


void SecureContext::AddCACert(const FunctionCallbackInfo<Value>& args) {
  bool newCAStore = false;
  Environment* env = Environment::GetCurrent(args);

  SecureContext* sc = Unwrap<SecureContext>(args.Holder());
  ClearErrorOnReturn clear_error_on_return;
  (void) &clear_error_on_return;  // Silence compiler warning.

  if (args.Length() != 1) {
    return env->ThrowTypeError("Bad parameter");
  }

  if (!sc->ca_store_) {
    sc->ca_store_ = X509_STORE_new();
    newCAStore = true;
  }

  X509* x509 = LoadX509(env, args[0]);
  if (!x509)
    return;

  X509_STORE_add_cert(sc->ca_store_, x509);
  SSL_CTX_add_client_CA(sc->ctx_, x509);

  X509_free(x509);

  if (newCAStore) {
    SSL_CTX_set_cert_store(sc->ctx_, sc->ca_store_);
  }
}


void SecureContext::AddCRL(const FunctionCallbackInfo<Value>& args) {
  Environment* env = Environment::GetCurrent(args);

  SecureContext* sc = Unwrap<SecureContext>(args.Holder());

  if (args.Length() != 1) {
    return env->ThrowTypeError("Bad parameter");
  }

  ClearErrorOnReturn clear_error_on_return;
  (void) &clear_error_on_return;  // Silence compiler warning.

  BIO *bio = LoadBIO(env, args[0]);
  if (!bio)
    return;

  X509_CRL *x509 =
      PEM_read_bio_X509_CRL(bio, nullptr, CryptoPemCallback, nullptr);

  if (x509 == nullptr) {
    BIO_free_all(bio);
    return;
  }

  X509_STORE_add_crl(sc->ca_store_, x509);
  X509_STORE_set_flags(sc->ca_store_, X509_V_FLAG_CRL_CHECK |
                                      X509_V_FLAG_CRL_CHECK_ALL);
  BIO_free_all(bio);
  X509_CRL_free(x509);
}



void SecureContext::AddRootCerts(const FunctionCallbackInfo<Value>& args) {
  SecureContext* sc = Unwrap<SecureContext>(args.Holder());
  ClearErrorOnReturn clear_error_on_return;
  (void) &clear_error_on_return;  // Silence compiler warning.

  CHECK_EQ(sc->ca_store_, nullptr);

  if (!root_cert_store) {
    root_cert_store = X509_STORE_new();

    for (size_t i = 0; i < ARRAY_SIZE(root_certs); i++) {
      BIO* bp = NodeBIO::New();

      if (!BIO_write(bp, root_certs[i], strlen(root_certs[i]))) {
        BIO_free_all(bp);
        return;
      }

      X509 *x509 = PEM_read_bio_X509(bp, nullptr, CryptoPemCallback, nullptr);

      if (x509 == nullptr) {
        BIO_free_all(bp);
        return;
      }

      X509_STORE_add_cert(root_cert_store, x509);

      BIO_free_all(bp);
      X509_free(x509);
    }
  }

  sc->ca_store_ = root_cert_store;
  SSL_CTX_set_cert_store(sc->ctx_, sc->ca_store_);
}


void SecureContext::SetCiphers(const FunctionCallbackInfo<Value>& args) {
  SecureContext* sc = Unwrap<SecureContext>(args.Holder());
  ClearErrorOnReturn clear_error_on_return;
  (void) &clear_error_on_return;  // Silence compiler warning.

  if (args.Length() != 1 || !args[0]->IsString()) {
    return sc->env()->ThrowTypeError("Bad parameter");
  }

  const node::Utf8Value ciphers(args.GetIsolate(), args[0]);
  SSL_CTX_set_cipher_list(sc->ctx_, *ciphers);
}


void SecureContext::SetECDHCurve(const FunctionCallbackInfo<Value>& args) {
  SecureContext* sc = Unwrap<SecureContext>(args.Holder());
  Environment* env = sc->env();

  if (args.Length() != 1 || !args[0]->IsString())
    return env->ThrowTypeError("First argument should be a string");

  node::Utf8Value curve(env->isolate(), args[0]);

  int nid = OBJ_sn2nid(*curve);

  if (nid == NID_undef)
    return env->ThrowTypeError("First argument should be a valid curve name");

  EC_KEY* ecdh = EC_KEY_new_by_curve_name(nid);

  if (ecdh == nullptr)
    return env->ThrowTypeError("First argument should be a valid curve name");

  SSL_CTX_set_options(sc->ctx_, SSL_OP_SINGLE_ECDH_USE);
  SSL_CTX_set_tmp_ecdh(sc->ctx_, ecdh);

  EC_KEY_free(ecdh);
}


void SecureContext::SetDHParam(const FunctionCallbackInfo<Value>& args) {
  SecureContext* sc = Unwrap<SecureContext>(args.This());
  Environment* env = sc->env();
  ClearErrorOnReturn clear_error_on_return;
  (void) &clear_error_on_return;  // Silence compiler warning.

  // Auto DH is not supported in openssl 1.0.1, so dhparam needs
  // to be specifed explicitly
  if (args.Length() != 1)
    return env->ThrowTypeError("Bad parameter");

  // Invalid dhparam is silently discarded and DHE is no longer used.
  BIO* bio = LoadBIO(env, args[0]);
  if (!bio)
    return;

  DH* dh = PEM_read_bio_DHparams(bio, nullptr, nullptr, nullptr);
  BIO_free_all(bio);

  if (dh == nullptr)
    return;

  const int keylen = BN_num_bits(dh->p);
  if (keylen < 1024) {
    DH_free(dh);
    return env->ThrowError("DH parameter is less than 1024 bits");
  } else if (keylen < 2048) {
    fprintf(stderr, "WARNING: DH parameter is less than 2048 bits\n");
  }

  SSL_CTX_set_options(sc->ctx_, SSL_OP_SINGLE_DH_USE);
  int r = SSL_CTX_set_tmp_dh(sc->ctx_, dh);
  DH_free(dh);

  if (!r)
    return env->ThrowTypeError("Error setting temp DH parameter");
}


void SecureContext::SetOptions(const FunctionCallbackInfo<Value>& args) {
  SecureContext* sc = Unwrap<SecureContext>(args.Holder());

  if (args.Length() != 1 || !args[0]->IntegerValue()) {
    return sc->env()->ThrowTypeError("Bad parameter");
  }

  SSL_CTX_set_options(sc->ctx_, static_cast<long>(args[0]->IntegerValue()));
}


void SecureContext::SetSessionIdContext(
    const FunctionCallbackInfo<Value>& args) {
  SecureContext* sc = Unwrap<SecureContext>(args.Holder());

  if (args.Length() != 1 || !args[0]->IsString()) {
    return sc->env()->ThrowTypeError("Bad parameter");
  }

  const node::Utf8Value sessionIdContext(args.GetIsolate(), args[0]);
  const unsigned char* sid_ctx =
      reinterpret_cast<const unsigned char*>(*sessionIdContext);
  unsigned int sid_ctx_len = sessionIdContext.length();

  int r = SSL_CTX_set_session_id_context(sc->ctx_, sid_ctx, sid_ctx_len);
  if (r == 1)
    return;

  BIO* bio;
  BUF_MEM* mem;
  Local<String> message;

  bio = BIO_new(BIO_s_mem());
  if (bio == nullptr) {
    message = FIXED_ONE_BYTE_STRING(args.GetIsolate(),
                                    "SSL_CTX_set_session_id_context error");
  } else {
    ERR_print_errors(bio);
    BIO_get_mem_ptr(bio, &mem);
    message = OneByteString(args.GetIsolate(), mem->data, mem->length);
    BIO_free_all(bio);
  }

  args.GetIsolate()->ThrowException(Exception::TypeError(message));
}


void SecureContext::SetSessionTimeout(const FunctionCallbackInfo<Value>& args) {
  SecureContext* sc = Unwrap<SecureContext>(args.Holder());

  if (args.Length() != 1 || !args[0]->IsInt32()) {
    return sc->env()->ThrowTypeError("Bad parameter");
  }

  int32_t sessionTimeout = args[0]->Int32Value();
  SSL_CTX_set_timeout(sc->ctx_, sessionTimeout);
}


void SecureContext::Close(const FunctionCallbackInfo<Value>& args) {
  SecureContext* sc = Unwrap<SecureContext>(args.Holder());
  sc->FreeCTXMem();
}


// Takes .pfx or .p12 and password in string or buffer format
void SecureContext::LoadPKCS12(const FunctionCallbackInfo<Value>& args) {
  Environment* env = Environment::GetCurrent(args);

  BIO* in = nullptr;
  PKCS12* p12 = nullptr;
  EVP_PKEY* pkey = nullptr;
  X509* cert = nullptr;
  STACK_OF(X509)* extraCerts = nullptr;
  char* pass = nullptr;
  bool ret = false;

  SecureContext* sc = Unwrap<SecureContext>(args.Holder());
  ClearErrorOnReturn clear_error_on_return;
  (void) &clear_error_on_return;  // Silence compiler warning.

  if (args.Length() < 1) {
    return env->ThrowTypeError("Bad parameter");
  }

  in = LoadBIO(env, args[0]);
  if (in == nullptr) {
    return env->ThrowError("Unable to load BIO");
  }

  if (args.Length() >= 2) {
    THROW_AND_RETURN_IF_NOT_BUFFER(args[1]);
    size_t passlen = Buffer::Length(args[1]);
    pass = new char[passlen + 1];
    memcpy(pass, Buffer::Data(args[1]), passlen);
    pass[passlen] = '\0';
  }

  if (d2i_PKCS12_bio(in, &p12) &&
      PKCS12_parse(p12, pass, &pkey, &cert, &extraCerts) &&
      SSL_CTX_use_certificate(sc->ctx_, cert) &&
      SSL_CTX_use_PrivateKey(sc->ctx_, pkey)) {
    // set extra certs
    while (X509* x509 = sk_X509_pop(extraCerts)) {
      if (!sc->ca_store_) {
        sc->ca_store_ = X509_STORE_new();
        SSL_CTX_set_cert_store(sc->ctx_, sc->ca_store_);
      }

      X509_STORE_add_cert(sc->ca_store_, x509);
      SSL_CTX_add_client_CA(sc->ctx_, x509);
      X509_free(x509);
    }

    EVP_PKEY_free(pkey);
    X509_free(cert);
    sk_X509_free(extraCerts);

    ret = true;
  }

  PKCS12_free(p12);
  BIO_free_all(in);
  delete[] pass;

  if (!ret) {
    unsigned long err = ERR_get_error();
    const char* str = ERR_reason_error_string(err);
    return env->ThrowError(str);
  }
}


void SecureContext::GetTicketKeys(const FunctionCallbackInfo<Value>& args) {
#if !defined(OPENSSL_NO_TLSEXT) && defined(SSL_CTX_get_tlsext_ticket_keys)

  SecureContext* wrap = Unwrap<SecureContext>(args.Holder());

  Local<Object> buff = Buffer::New(wrap->env(), 48).ToLocalChecked();
  if (SSL_CTX_get_tlsext_ticket_keys(wrap->ctx_,
                                     Buffer::Data(buff),
                                     Buffer::Length(buff)) != 1) {
    return wrap->env()->ThrowError("Failed to fetch tls ticket keys");
  }

  args.GetReturnValue().Set(buff);
#endif  // !def(OPENSSL_NO_TLSEXT) && def(SSL_CTX_get_tlsext_ticket_keys)
}


void SecureContext::SetTicketKeys(const FunctionCallbackInfo<Value>& args) {
#if !defined(OPENSSL_NO_TLSEXT) && defined(SSL_CTX_get_tlsext_ticket_keys)
  SecureContext* wrap = Unwrap<SecureContext>(args.Holder());

  if (args.Length() < 1 ||
      !Buffer::HasInstance(args[0]) ||
      Buffer::Length(args[0]) != 48) {
    return wrap->env()->ThrowTypeError("Bad argument");
  }

  if (SSL_CTX_set_tlsext_ticket_keys(wrap->ctx_,
                                     Buffer::Data(args[0]),
                                     Buffer::Length(args[0])) != 1) {
    return wrap->env()->ThrowError("Failed to fetch tls ticket keys");
  }

  args.GetReturnValue().Set(true);
#endif  // !def(OPENSSL_NO_TLSEXT) && def(SSL_CTX_get_tlsext_ticket_keys)
}


void SecureContext::SetFreeListLength(const FunctionCallbackInfo<Value>& args) {
  SecureContext* wrap = Unwrap<SecureContext>(args.Holder());

  wrap->ctx_->freelist_max_len = args[0]->Int32Value();
}


void SecureContext::EnableTicketKeyCallback(
    const FunctionCallbackInfo<Value>& args) {
  SecureContext* wrap = Unwrap<SecureContext>(args.Holder());

  SSL_CTX_set_tlsext_ticket_key_cb(wrap->ctx_, TicketKeyCallback);
}


int SecureContext::TicketKeyCallback(SSL* ssl,
                                     unsigned char* name,
                                     unsigned char* iv,
                                     EVP_CIPHER_CTX* ectx,
                                     HMAC_CTX* hctx,
                                     int enc) {
  static const int kTicketPartSize = 16;

  SecureContext* sc = static_cast<SecureContext*>(
      SSL_CTX_get_app_data(ssl->ctx));

  Environment* env = sc->env();
  HandleScope handle_scope(env->isolate());
  Context::Scope context_scope(env->context());

  Local<Value> argv[] = {
    Buffer::Copy(env,
                 reinterpret_cast<char*>(name),
                 kTicketPartSize).ToLocalChecked(),
    Buffer::Copy(env,
                 reinterpret_cast<char*>(iv),
                 kTicketPartSize).ToLocalChecked(),
    Boolean::New(env->isolate(), enc != 0)
  };
  Local<Value> ret = node::MakeCallback(env,
                                        sc->object(),
                                        env->ticketkeycallback_string(),
                                        ARRAY_SIZE(argv),
                                        argv);
  Local<Array> arr = ret.As<Array>();

  int r = arr->Get(kTicketKeyReturnIndex)->Int32Value();
  if (r < 0)
    return r;

  Local<Value> hmac = arr->Get(kTicketKeyHMACIndex);
  Local<Value> aes = arr->Get(kTicketKeyAESIndex);
  if (Buffer::Length(aes) != kTicketPartSize)
    return -1;

  if (enc) {
    Local<Value> name_val = arr->Get(kTicketKeyNameIndex);
    Local<Value> iv_val = arr->Get(kTicketKeyIVIndex);

    if (Buffer::Length(name_val) != kTicketPartSize ||
        Buffer::Length(iv_val) != kTicketPartSize) {
      return -1;
    }

    memcpy(name, Buffer::Data(name_val), kTicketPartSize);
    memcpy(iv, Buffer::Data(iv_val), kTicketPartSize);
  }

  HMAC_Init_ex(hctx,
               Buffer::Data(hmac),
               Buffer::Length(hmac),
               EVP_sha256(),
               nullptr);

  const unsigned char* aes_key =
      reinterpret_cast<unsigned char*>(Buffer::Data(aes));
  if (enc) {
    EVP_EncryptInit_ex(ectx,
                       EVP_aes_128_cbc(),
                       nullptr,
                       aes_key,
                       iv);
  } else {
    EVP_DecryptInit_ex(ectx,
                       EVP_aes_128_cbc(),
                       nullptr,
                       aes_key,
                       iv);
  }

  return r;
}




void SecureContext::CtxGetter(Local<String> property,
                              const PropertyCallbackInfo<Value>& info) {
  HandleScope scope(info.GetIsolate());

  SSL_CTX* ctx = Unwrap<SecureContext>(info.Holder())->ctx_;
  Local<External> ext = External::New(info.GetIsolate(), ctx);
  info.GetReturnValue().Set(ext);
}


template <bool primary>
void SecureContext::GetCertificate(const FunctionCallbackInfo<Value>& args) {
  SecureContext* wrap = Unwrap<SecureContext>(args.Holder());
  Environment* env = wrap->env();
  X509* cert;

  if (primary)
    cert = wrap->cert_;
  else
    cert = wrap->issuer_;
  if (cert == nullptr)
    return args.GetReturnValue().Set(Null(env->isolate()));

  int size = i2d_X509(cert, nullptr);
  Local<Object> buff = Buffer::New(env, size).ToLocalChecked();
  unsigned char* serialized = reinterpret_cast<unsigned char*>(
      Buffer::Data(buff));
  i2d_X509(cert, &serialized);

  args.GetReturnValue().Set(buff);
}


template <class Base>
void SSLWrap<Base>::AddMethods(Environment* env, Local<FunctionTemplate> t) {
  HandleScope scope(env->isolate());

  env->SetProtoMethod(t, "getPeerCertificate", GetPeerCertificate);
  env->SetProtoMethod(t, "getSession", GetSession);
  env->SetProtoMethod(t, "setSession", SetSession);
  env->SetProtoMethod(t, "loadSession", LoadSession);
  env->SetProtoMethod(t, "isSessionReused", IsSessionReused);
  env->SetProtoMethod(t, "isInitFinished", IsInitFinished);
  env->SetProtoMethod(t, "verifyError", VerifyError);
  env->SetProtoMethod(t, "getCurrentCipher", GetCurrentCipher);
  env->SetProtoMethod(t, "endParser", EndParser);
  env->SetProtoMethod(t, "certCbDone", CertCbDone);
  env->SetProtoMethod(t, "renegotiate", Renegotiate);
  env->SetProtoMethod(t, "shutdownSSL", Shutdown);
  env->SetProtoMethod(t, "getTLSTicket", GetTLSTicket);
  env->SetProtoMethod(t, "newSessionDone", NewSessionDone);
  env->SetProtoMethod(t, "setOCSPResponse", SetOCSPResponse);
  env->SetProtoMethod(t, "requestOCSP", RequestOCSP);

#ifdef SSL_set_max_send_fragment
  env->SetProtoMethod(t, "setMaxSendFragment", SetMaxSendFragment);
#endif  // SSL_set_max_send_fragment

#ifdef OPENSSL_NPN_NEGOTIATED
  env->SetProtoMethod(t, "getNegotiatedProtocol", GetNegotiatedProto);
#endif  // OPENSSL_NPN_NEGOTIATED

#ifdef OPENSSL_NPN_NEGOTIATED
  env->SetProtoMethod(t, "setNPNProtocols", SetNPNProtocols);
#endif

  t->PrototypeTemplate()->SetAccessor(
      FIXED_ONE_BYTE_STRING(env->isolate(), "_external"),
      SSLGetter,
      nullptr,
      env->as_external(),
      DEFAULT,
      static_cast<PropertyAttribute>(ReadOnly | DontDelete));
}


template <class Base>
void SSLWrap<Base>::InitNPN(SecureContext* sc) {
#ifdef OPENSSL_NPN_NEGOTIATED
  // Server should advertise NPN protocols
  SSL_CTX_set_next_protos_advertised_cb(sc->ctx_,
                                        AdvertiseNextProtoCallback,
                                        nullptr);
  // Client should select protocol from list of advertised
  // If server supports NPN
  SSL_CTX_set_next_proto_select_cb(sc->ctx_, SelectNextProtoCallback, nullptr);
#endif  // OPENSSL_NPN_NEGOTIATED

#ifdef NODE__HAVE_TLSEXT_STATUS_CB
  // OCSP stapling
  SSL_CTX_set_tlsext_status_cb(sc->ctx_, TLSExtStatusCallback);
  SSL_CTX_set_tlsext_status_arg(sc->ctx_, nullptr);
#endif  // NODE__HAVE_TLSEXT_STATUS_CB
}


template <class Base>
SSL_SESSION* SSLWrap<Base>::GetSessionCallback(SSL* s,
                                               unsigned char* key,
                                               int len,
                                               int* copy) {
  Base* w = static_cast<Base*>(SSL_get_app_data(s));

  *copy = 0;
  SSL_SESSION* sess = w->next_sess_;
  w->next_sess_ = nullptr;

  return sess;
}


template <class Base>
int SSLWrap<Base>::NewSessionCallback(SSL* s, SSL_SESSION* sess) {
  Base* w = static_cast<Base*>(SSL_get_app_data(s));
  Environment* env = w->ssl_env();
  HandleScope handle_scope(env->isolate());
  Context::Scope context_scope(env->context());

  if (!w->session_callbacks_)
    return 0;

  // Check if session is small enough to be stored
  int size = i2d_SSL_SESSION(sess, nullptr);
  if (size > SecureContext::kMaxSessionSize)
    return 0;

  // Serialize session
  Local<Object> buff = Buffer::New(env, size).ToLocalChecked();
  unsigned char* serialized = reinterpret_cast<unsigned char*>(
      Buffer::Data(buff));
  memset(serialized, 0, size);
  i2d_SSL_SESSION(sess, &serialized);

<<<<<<< HEAD
  Local<Object> session = Buffer::New(
=======
  Local<Object> session = Buffer::Copy(
>>>>>>> 53596fd2
      env,
      reinterpret_cast<char*>(sess->session_id),
      sess->session_id_length).ToLocalChecked();
  Local<Value> argv[] = { session, buff };
  w->new_session_wait_ = true;
  w->MakeCallback(env->onnewsession_string(), ARRAY_SIZE(argv), argv);

  return 0;
}


template <class Base>
void SSLWrap<Base>::OnClientHello(void* arg,
                                  const ClientHelloParser::ClientHello& hello) {
  Base* w = static_cast<Base*>(arg);
  Environment* env = w->ssl_env();
  HandleScope handle_scope(env->isolate());
  Context::Scope context_scope(env->context());

  Local<Object> hello_obj = Object::New(env->isolate());
  Local<Object> buff = Buffer::Copy(
      env,
      reinterpret_cast<const char*>(hello.session_id()),
      hello.session_size()).ToLocalChecked();
  hello_obj->Set(env->session_id_string(), buff);
  if (hello.servername() == nullptr) {
    hello_obj->Set(env->servername_string(), String::Empty(env->isolate()));
  } else {
    Local<String> servername = OneByteString(env->isolate(),
                                             hello.servername(),
                                             hello.servername_size());
    hello_obj->Set(env->servername_string(), servername);
  }
  hello_obj->Set(env->tls_ticket_string(),
                 Boolean::New(env->isolate(), hello.has_ticket()));
  hello_obj->Set(env->ocsp_request_string(),
                 Boolean::New(env->isolate(), hello.ocsp_request()));

  Local<Value> argv[] = { hello_obj };
  w->MakeCallback(env->onclienthello_string(), ARRAY_SIZE(argv), argv);
}


static bool SafeX509ExtPrint(BIO* out, X509_EXTENSION* ext) {
  const X509V3_EXT_METHOD* method = X509V3_EXT_get(ext);

  if (method != X509V3_EXT_get_nid(NID_subject_alt_name))
    return false;

  const unsigned char* p = ext->value->data;
  GENERAL_NAMES* names = reinterpret_cast<GENERAL_NAMES*>(ASN1_item_d2i(
      NULL,
      &p,
      ext->value->length,
      ASN1_ITEM_ptr(method->it)));
  if (names == NULL)
    return false;

  for (int i = 0; i < sk_GENERAL_NAME_num(names); i++) {
    GENERAL_NAME* gen = sk_GENERAL_NAME_value(names, i);

    if (i != 0)
      BIO_write(out, ", ", 2);

    if (gen->type == GEN_DNS) {
      ASN1_IA5STRING* name = gen->d.dNSName;

      BIO_write(out, "DNS:", 4);
      BIO_write(out, name->data, name->length);
    } else {
      STACK_OF(CONF_VALUE)* nval = i2v_GENERAL_NAME(
          const_cast<X509V3_EXT_METHOD*>(method), gen, NULL);
      if (nval == NULL)
        return false;
      X509V3_EXT_val_prn(out, nval, 0, 0);
      sk_CONF_VALUE_pop_free(nval, X509V3_conf_free);
    }
  }
  sk_GENERAL_NAME_pop_free(names, GENERAL_NAME_free);

  return true;
}


static Local<Object> X509ToObject(Environment* env, X509* cert) {
  EscapableHandleScope scope(env->isolate());

  Local<Object> info = Object::New(env->isolate());

  BIO* bio = BIO_new(BIO_s_mem());
  BUF_MEM* mem;
  if (X509_NAME_print_ex(bio,
                         X509_get_subject_name(cert),
                         0,
                         X509_NAME_FLAGS) > 0) {
    BIO_get_mem_ptr(bio, &mem);
    info->Set(env->subject_string(),
              String::NewFromUtf8(env->isolate(), mem->data,
                                  String::kNormalString, mem->length));
  }
  (void) BIO_reset(bio);

  X509_NAME* issuer_name = X509_get_issuer_name(cert);
  if (X509_NAME_print_ex(bio, issuer_name, 0, X509_NAME_FLAGS) > 0) {
    BIO_get_mem_ptr(bio, &mem);
    info->Set(env->issuer_string(),
              String::NewFromUtf8(env->isolate(), mem->data,
                                  String::kNormalString, mem->length));
  }
  (void) BIO_reset(bio);

  int nids[] = { NID_subject_alt_name, NID_info_access };
  Local<String> keys[] = { env->subjectaltname_string(),
                           env->infoaccess_string() };
  CHECK_EQ(ARRAY_SIZE(nids), ARRAY_SIZE(keys));
  for (unsigned int i = 0; i < ARRAY_SIZE(nids); i++) {
    int index = X509_get_ext_by_NID(cert, nids[i], -1);
    if (index < 0)
      continue;

    X509_EXTENSION* ext;
    int rv;

    ext = X509_get_ext(cert, index);
    CHECK_NE(ext, nullptr);

    if (!SafeX509ExtPrint(bio, ext)) {
      rv = X509V3_EXT_print(bio, ext, 0, 0);
      CHECK_EQ(rv, 1);
    }

    BIO_get_mem_ptr(bio, &mem);
    info->Set(keys[i],
              String::NewFromUtf8(env->isolate(), mem->data,
                                  String::kNormalString, mem->length));

    (void) BIO_reset(bio);
  }

  EVP_PKEY* pkey = X509_get_pubkey(cert);
  RSA* rsa = nullptr;
  if (pkey != nullptr)
    rsa = EVP_PKEY_get1_RSA(pkey);

  if (rsa != nullptr) {
      BN_print(bio, rsa->n);
      BIO_get_mem_ptr(bio, &mem);
      info->Set(env->modulus_string(),
                String::NewFromUtf8(env->isolate(), mem->data,
                                    String::kNormalString, mem->length));
      (void) BIO_reset(bio);

      BN_print(bio, rsa->e);
      BIO_get_mem_ptr(bio, &mem);
      info->Set(env->exponent_string(),
                String::NewFromUtf8(env->isolate(), mem->data,
                                    String::kNormalString, mem->length));
      (void) BIO_reset(bio);
  }

  if (pkey != nullptr) {
    EVP_PKEY_free(pkey);
    pkey = nullptr;
  }
  if (rsa != nullptr) {
    RSA_free(rsa);
    rsa = nullptr;
  }

  ASN1_TIME_print(bio, X509_get_notBefore(cert));
  BIO_get_mem_ptr(bio, &mem);
  info->Set(env->valid_from_string(),
            String::NewFromUtf8(env->isolate(), mem->data,
                                String::kNormalString, mem->length));
  (void) BIO_reset(bio);

  ASN1_TIME_print(bio, X509_get_notAfter(cert));
  BIO_get_mem_ptr(bio, &mem);
  info->Set(env->valid_to_string(),
            String::NewFromUtf8(env->isolate(), mem->data,
                                String::kNormalString, mem->length));
  BIO_free_all(bio);

  unsigned int md_size, i;
  unsigned char md[EVP_MAX_MD_SIZE];
  if (X509_digest(cert, EVP_sha1(), md, &md_size)) {
    const char hex[] = "0123456789ABCDEF";
    char fingerprint[EVP_MAX_MD_SIZE * 3];

    // TODO(indutny): Unify it with buffer's code
    for (i = 0; i < md_size; i++) {
      fingerprint[3*i] = hex[(md[i] & 0xf0) >> 4];
      fingerprint[(3*i)+1] = hex[(md[i] & 0x0f)];
      fingerprint[(3*i)+2] = ':';
    }

    if (md_size > 0) {
      fingerprint[(3*(md_size-1))+2] = '\0';
    } else {
      fingerprint[0] = '\0';
    }

    info->Set(env->fingerprint_string(),
              OneByteString(env->isolate(), fingerprint));
  }

  STACK_OF(ASN1_OBJECT)* eku = static_cast<STACK_OF(ASN1_OBJECT)*>(
      X509_get_ext_d2i(cert, NID_ext_key_usage, nullptr, nullptr));
  if (eku != nullptr) {
    Local<Array> ext_key_usage = Array::New(env->isolate());
    char buf[256];

    int j = 0;
    for (int i = 0; i < sk_ASN1_OBJECT_num(eku); i++) {
      if (OBJ_obj2txt(buf, sizeof(buf), sk_ASN1_OBJECT_value(eku, i), 1) >= 0)
        ext_key_usage->Set(j++, OneByteString(env->isolate(), buf));
    }

    sk_ASN1_OBJECT_pop_free(eku, ASN1_OBJECT_free);
    info->Set(env->ext_key_usage_string(), ext_key_usage);
  }

  if (ASN1_INTEGER* serial_number = X509_get_serialNumber(cert)) {
    if (BIGNUM* bn = ASN1_INTEGER_to_BN(serial_number, nullptr)) {
      if (char* buf = BN_bn2hex(bn)) {
        info->Set(env->serial_number_string(),
                  OneByteString(env->isolate(), buf));
        OPENSSL_free(buf);
      }
      BN_free(bn);
    }
  }

  // Raw DER certificate
  int size = i2d_X509(cert, nullptr);
  Local<Object> buff = Buffer::New(env, size).ToLocalChecked();
  unsigned char* serialized = reinterpret_cast<unsigned char*>(
      Buffer::Data(buff));
  i2d_X509(cert, &serialized);
  info->Set(env->raw_string(), buff);

  return scope.Escape(info);
}


// TODO(indutny): Split it into multiple smaller functions
template <class Base>
void SSLWrap<Base>::GetPeerCertificate(
    const FunctionCallbackInfo<Value>& args) {
  Base* w = Unwrap<Base>(args.Holder());
  Environment* env = w->ssl_env();

  ClearErrorOnReturn clear_error_on_return;
  (void) &clear_error_on_return;  // Silence unused variable warning.

  Local<Object> result;
  Local<Object> info;

  // NOTE: This is because of the odd OpenSSL behavior. On client `cert_chain`
  // contains the `peer_certificate`, but on server it doesn't
  X509* cert = w->is_server() ? SSL_get_peer_certificate(w->ssl_) : nullptr;
  STACK_OF(X509)* ssl_certs = SSL_get_peer_cert_chain(w->ssl_);
  STACK_OF(X509)* peer_certs = nullptr;
  if (cert == nullptr && ssl_certs == nullptr)
    goto done;

  if (cert == nullptr && sk_X509_num(ssl_certs) == 0)
    goto done;

  // Short result requested
  if (args.Length() < 1 || !args[0]->IsTrue()) {
    result = X509ToObject(env,
                          cert == nullptr ? sk_X509_value(ssl_certs, 0) : cert);
    goto done;
  }

  // Clone `ssl_certs`, because we are going to destruct it
  peer_certs = sk_X509_new(nullptr);
  if (cert != nullptr)
    sk_X509_push(peer_certs, cert);
  for (int i = 0; i < sk_X509_num(ssl_certs); i++) {
    cert = X509_dup(sk_X509_value(ssl_certs, i));
    if (cert == nullptr)
      goto done;
    if (!sk_X509_push(peer_certs, cert))
      goto done;
  }

  // First and main certificate
  cert = sk_X509_value(peer_certs, 0);
  result = X509ToObject(env, cert);
  info = result;

  // Put issuer inside the object
  cert = sk_X509_delete(peer_certs, 0);
  while (sk_X509_num(peer_certs) > 0) {
    int i;
    for (i = 0; i < sk_X509_num(peer_certs); i++) {
      X509* ca = sk_X509_value(peer_certs, i);
      if (X509_check_issued(ca, cert) != X509_V_OK)
        continue;

      Local<Object> ca_info = X509ToObject(env, ca);
      info->Set(env->issuercert_string(), ca_info);
      info = ca_info;

      // NOTE: Intentionally freeing cert that is not used anymore
      X509_free(cert);

      // Delete cert and continue aggregating issuers
      cert = sk_X509_delete(peer_certs, i);
      break;
    }

    // Issuer not found, break out of the loop
    if (i == sk_X509_num(peer_certs))
      break;
  }

  // Last certificate should be self-signed
  while (X509_check_issued(cert, cert) != X509_V_OK) {
    X509* ca;
    if (SSL_CTX_get_issuer(w->ssl_->ctx, cert, &ca) <= 0)
      break;

    Local<Object> ca_info = X509ToObject(env, ca);
    info->Set(env->issuercert_string(), ca_info);
    info = ca_info;

    // NOTE: Intentionally freeing cert that is not used anymore
    X509_free(cert);

    // Delete cert and continue aggregating issuers
    cert = ca;
  }

  // Self-issued certificate
  if (X509_check_issued(cert, cert) == X509_V_OK)
    info->Set(env->issuercert_string(), info);

  CHECK_NE(cert, nullptr);

 done:
  if (cert != nullptr)
    X509_free(cert);
  if (peer_certs != nullptr)
    sk_X509_pop_free(peer_certs, X509_free);
  if (result.IsEmpty())
    result = Object::New(env->isolate());
  args.GetReturnValue().Set(result);
}


template <class Base>
void SSLWrap<Base>::GetSession(const FunctionCallbackInfo<Value>& args) {
  Environment* env = Environment::GetCurrent(args);

  Base* w = Unwrap<Base>(args.Holder());

  SSL_SESSION* sess = SSL_get_session(w->ssl_);
  if (sess == nullptr)
    return;

  int slen = i2d_SSL_SESSION(sess, nullptr);
  CHECK_GT(slen, 0);

  char* sbuf = new char[slen];
  unsigned char* p = reinterpret_cast<unsigned char*>(sbuf);
  i2d_SSL_SESSION(sess, &p);
  args.GetReturnValue().Set(Encode(env->isolate(), sbuf, slen, BUFFER));
  delete[] sbuf;
}


template <class Base>
void SSLWrap<Base>::SetSession(const FunctionCallbackInfo<Value>& args) {
  Environment* env = Environment::GetCurrent(args);

  Base* w = Unwrap<Base>(args.Holder());

  if (args.Length() < 1 ||
      (!args[0]->IsString() && !Buffer::HasInstance(args[0]))) {
    return env->ThrowTypeError("Bad argument");
  }

  THROW_AND_RETURN_IF_NOT_BUFFER(args[0]);
  size_t slen = Buffer::Length(args[0]);
  char* sbuf = new char[slen];
  memcpy(sbuf, Buffer::Data(args[0]), slen);

  const unsigned char* p = reinterpret_cast<const unsigned char*>(sbuf);
  SSL_SESSION* sess = d2i_SSL_SESSION(nullptr, &p, slen);

  delete[] sbuf;

  if (sess == nullptr)
    return;

  int r = SSL_set_session(w->ssl_, sess);
  SSL_SESSION_free(sess);

  if (!r)
    return env->ThrowError("SSL_set_session error");
}


template <class Base>
void SSLWrap<Base>::LoadSession(const FunctionCallbackInfo<Value>& args) {
  Base* w = Unwrap<Base>(args.Holder());
  Environment* env = w->ssl_env();

  if (args.Length() >= 1 && Buffer::HasInstance(args[0])) {
    ssize_t slen = Buffer::Length(args[0]);
    char* sbuf = Buffer::Data(args[0]);

    const unsigned char* p = reinterpret_cast<unsigned char*>(sbuf);
    SSL_SESSION* sess = d2i_SSL_SESSION(nullptr, &p, slen);

    // Setup next session and move hello to the BIO buffer
    if (w->next_sess_ != nullptr)
      SSL_SESSION_free(w->next_sess_);
    w->next_sess_ = sess;

    Local<Object> info = Object::New(env->isolate());
#ifndef OPENSSL_NO_TLSEXT
    if (sess->tlsext_hostname == nullptr) {
      info->Set(env->servername_string(), False(args.GetIsolate()));
    } else {
      info->Set(env->servername_string(),
                OneByteString(args.GetIsolate(), sess->tlsext_hostname));
    }
#endif
    args.GetReturnValue().Set(info);
  }
}


template <class Base>
void SSLWrap<Base>::IsSessionReused(const FunctionCallbackInfo<Value>& args) {
  Base* w = Unwrap<Base>(args.Holder());
  bool yes = SSL_session_reused(w->ssl_);
  args.GetReturnValue().Set(yes);
}


template <class Base>
void SSLWrap<Base>::EndParser(const FunctionCallbackInfo<Value>& args) {
  Base* w = Unwrap<Base>(args.Holder());
  w->hello_parser_.End();
}


template <class Base>
void SSLWrap<Base>::Renegotiate(const FunctionCallbackInfo<Value>& args) {
  Base* w = Unwrap<Base>(args.Holder());

  ClearErrorOnReturn clear_error_on_return;
  (void) &clear_error_on_return;  // Silence unused variable warning.

  bool yes = SSL_renegotiate(w->ssl_) == 1;
  args.GetReturnValue().Set(yes);
}


template <class Base>
void SSLWrap<Base>::Shutdown(const FunctionCallbackInfo<Value>& args) {
  Base* w = Unwrap<Base>(args.Holder());

  int rv = SSL_shutdown(w->ssl_);
  args.GetReturnValue().Set(rv);
}


template <class Base>
void SSLWrap<Base>::GetTLSTicket(const FunctionCallbackInfo<Value>& args) {
  Base* w = Unwrap<Base>(args.Holder());
  Environment* env = w->ssl_env();

  SSL_SESSION* sess = SSL_get_session(w->ssl_);
  if (sess == nullptr || sess->tlsext_tick == nullptr)
    return;

<<<<<<< HEAD
  Local<Object> buff = Buffer::New(
=======
  Local<Object> buff = Buffer::Copy(
>>>>>>> 53596fd2
      env,
      reinterpret_cast<char*>(sess->tlsext_tick),
      sess->tlsext_ticklen).ToLocalChecked();

  args.GetReturnValue().Set(buff);
}


template <class Base>
void SSLWrap<Base>::NewSessionDone(const FunctionCallbackInfo<Value>& args) {
  Base* w = Unwrap<Base>(args.Holder());
  w->new_session_wait_ = false;
  w->NewSessionDoneCb();
}


template <class Base>
void SSLWrap<Base>::SetOCSPResponse(
    const v8::FunctionCallbackInfo<v8::Value>& args) {
#ifdef NODE__HAVE_TLSEXT_STATUS_CB
  HandleScope scope(args.GetIsolate());

  Base* w = Unwrap<Base>(args.Holder());
  if (args.Length() < 1 || !Buffer::HasInstance(args[0]))
    return w->env()->ThrowTypeError("Must give a Buffer as first argument");

  w->ocsp_response_.Reset(args.GetIsolate(), args[0].As<Object>());
#endif  // NODE__HAVE_TLSEXT_STATUS_CB
}


template <class Base>
void SSLWrap<Base>::RequestOCSP(
    const v8::FunctionCallbackInfo<v8::Value>& args) {
#ifdef NODE__HAVE_TLSEXT_STATUS_CB
  HandleScope scope(args.GetIsolate());

  Base* w = Unwrap<Base>(args.Holder());

  SSL_set_tlsext_status_type(w->ssl_, TLSEXT_STATUSTYPE_ocsp);
#endif  // NODE__HAVE_TLSEXT_STATUS_CB
}


#ifdef SSL_set_max_send_fragment
template <class Base>
void SSLWrap<Base>::SetMaxSendFragment(
    const v8::FunctionCallbackInfo<v8::Value>& args) {
  HandleScope scope(args.GetIsolate());
  CHECK(args.Length() >= 1 && args[0]->IsNumber());

  Base* w = Unwrap<Base>(args.Holder());

  int rv = SSL_set_max_send_fragment(w->ssl_, args[0]->Int32Value());
  args.GetReturnValue().Set(rv);
}
#endif  // SSL_set_max_send_fragment


template <class Base>
void SSLWrap<Base>::IsInitFinished(const FunctionCallbackInfo<Value>& args) {
  Base* w = Unwrap<Base>(args.Holder());
  bool yes = SSL_is_init_finished(w->ssl_);
  args.GetReturnValue().Set(yes);
}


template <class Base>
void SSLWrap<Base>::VerifyError(const FunctionCallbackInfo<Value>& args) {
  Base* w = Unwrap<Base>(args.Holder());

  // XXX(bnoordhuis) The UNABLE_TO_GET_ISSUER_CERT error when there is no
  // peer certificate is questionable but it's compatible with what was
  // here before.
  long x509_verify_error = X509_V_ERR_UNABLE_TO_GET_ISSUER_CERT;
  if (X509* peer_cert = SSL_get_peer_certificate(w->ssl_)) {
    X509_free(peer_cert);
    x509_verify_error = SSL_get_verify_result(w->ssl_);
  }

  if (x509_verify_error == X509_V_OK)
    return args.GetReturnValue().SetNull();

  // XXX(bnoordhuis) X509_verify_cert_error_string() is not actually thread-safe
  // in the presence of invalid error codes.  Probably academical but something
  // to keep in mind if/when node ever grows multi-isolate capabilities.
  const char* reason = X509_verify_cert_error_string(x509_verify_error);
  const char* code = reason;
#define CASE_X509_ERR(CODE) case X509_V_ERR_##CODE: code = #CODE; break;
  switch (x509_verify_error) {
    CASE_X509_ERR(UNABLE_TO_GET_ISSUER_CERT)
    CASE_X509_ERR(UNABLE_TO_GET_CRL)
    CASE_X509_ERR(UNABLE_TO_DECRYPT_CERT_SIGNATURE)
    CASE_X509_ERR(UNABLE_TO_DECRYPT_CRL_SIGNATURE)
    CASE_X509_ERR(UNABLE_TO_DECODE_ISSUER_PUBLIC_KEY)
    CASE_X509_ERR(CERT_SIGNATURE_FAILURE)
    CASE_X509_ERR(CRL_SIGNATURE_FAILURE)
    CASE_X509_ERR(CERT_NOT_YET_VALID)
    CASE_X509_ERR(CERT_HAS_EXPIRED)
    CASE_X509_ERR(CRL_NOT_YET_VALID)
    CASE_X509_ERR(CRL_HAS_EXPIRED)
    CASE_X509_ERR(ERROR_IN_CERT_NOT_BEFORE_FIELD)
    CASE_X509_ERR(ERROR_IN_CERT_NOT_AFTER_FIELD)
    CASE_X509_ERR(ERROR_IN_CRL_LAST_UPDATE_FIELD)
    CASE_X509_ERR(ERROR_IN_CRL_NEXT_UPDATE_FIELD)
    CASE_X509_ERR(OUT_OF_MEM)
    CASE_X509_ERR(DEPTH_ZERO_SELF_SIGNED_CERT)
    CASE_X509_ERR(SELF_SIGNED_CERT_IN_CHAIN)
    CASE_X509_ERR(UNABLE_TO_GET_ISSUER_CERT_LOCALLY)
    CASE_X509_ERR(UNABLE_TO_VERIFY_LEAF_SIGNATURE)
    CASE_X509_ERR(CERT_CHAIN_TOO_LONG)
    CASE_X509_ERR(CERT_REVOKED)
    CASE_X509_ERR(INVALID_CA)
    CASE_X509_ERR(PATH_LENGTH_EXCEEDED)
    CASE_X509_ERR(INVALID_PURPOSE)
    CASE_X509_ERR(CERT_UNTRUSTED)
    CASE_X509_ERR(CERT_REJECTED)
  }
#undef CASE_X509_ERR

  Isolate* isolate = args.GetIsolate();
  Local<String> reason_string = OneByteString(isolate, reason);
  Local<Value> exception_value = Exception::Error(reason_string);
  Local<Object> exception_object = exception_value->ToObject(isolate);
  exception_object->Set(FIXED_ONE_BYTE_STRING(isolate, "code"),
                        OneByteString(isolate, code));
  args.GetReturnValue().Set(exception_object);
}


template <class Base>
void SSLWrap<Base>::GetCurrentCipher(const FunctionCallbackInfo<Value>& args) {
  Base* w = Unwrap<Base>(args.Holder());
  Environment* env = w->ssl_env();

  OPENSSL_CONST SSL_CIPHER* c = SSL_get_current_cipher(w->ssl_);
  if (c == nullptr)
    return;

  Local<Object> info = Object::New(env->isolate());
  const char* cipher_name = SSL_CIPHER_get_name(c);
  info->Set(env->name_string(), OneByteString(args.GetIsolate(), cipher_name));
  const char* cipher_version = SSL_CIPHER_get_version(c);
  info->Set(env->version_string(),
            OneByteString(args.GetIsolate(), cipher_version));
  args.GetReturnValue().Set(info);
}


#ifdef OPENSSL_NPN_NEGOTIATED
template <class Base>
int SSLWrap<Base>::AdvertiseNextProtoCallback(SSL* s,
                                              const unsigned char** data,
                                              unsigned int* len,
                                              void* arg) {
  Base* w = static_cast<Base*>(SSL_get_app_data(s));
  Environment* env = w->env();
  HandleScope handle_scope(env->isolate());
  Context::Scope context_scope(env->context());

  if (w->npn_protos_.IsEmpty()) {
    // No initialization - no NPN protocols
    *data = reinterpret_cast<const unsigned char*>("");
    *len = 0;
  } else {
    Local<Object> obj = PersistentToLocal(env->isolate(), w->npn_protos_);
    *data = reinterpret_cast<const unsigned char*>(Buffer::Data(obj));
    *len = Buffer::Length(obj);
  }

  return SSL_TLSEXT_ERR_OK;
}


template <class Base>
int SSLWrap<Base>::SelectNextProtoCallback(SSL* s,
                                           unsigned char** out,
                                           unsigned char* outlen,
                                           const unsigned char* in,
                                           unsigned int inlen,
                                           void* arg) {
  Base* w = static_cast<Base*>(SSL_get_app_data(s));
  Environment* env = w->env();
  HandleScope handle_scope(env->isolate());
  Context::Scope context_scope(env->context());

  // Release old protocol handler if present
  w->selected_npn_proto_.Reset();

  if (w->npn_protos_.IsEmpty()) {
    // We should at least select one protocol
    // If server is using NPN
    *out = reinterpret_cast<unsigned char*>(const_cast<char*>("http/1.1"));
    *outlen = 8;

    // set status: unsupported
    w->selected_npn_proto_.Reset(env->isolate(), False(env->isolate()));

    return SSL_TLSEXT_ERR_OK;
  }

  Local<Object> obj = PersistentToLocal(env->isolate(), w->npn_protos_);
  const unsigned char* npn_protos =
      reinterpret_cast<const unsigned char*>(Buffer::Data(obj));
  size_t len = Buffer::Length(obj);

  int status = SSL_select_next_proto(out, outlen, in, inlen, npn_protos, len);
  Local<Value> result;
  switch (status) {
    case OPENSSL_NPN_UNSUPPORTED:
      result = Null(env->isolate());
      break;
    case OPENSSL_NPN_NEGOTIATED:
      result = OneByteString(env->isolate(), *out, *outlen);
      break;
    case OPENSSL_NPN_NO_OVERLAP:
      result = False(env->isolate());
      break;
    default:
      break;
  }

  if (!result.IsEmpty())
    w->selected_npn_proto_.Reset(env->isolate(), result);

  return SSL_TLSEXT_ERR_OK;
}


template <class Base>
void SSLWrap<Base>::GetNegotiatedProto(
    const FunctionCallbackInfo<Value>& args) {
  Base* w = Unwrap<Base>(args.Holder());

  if (w->is_client()) {
    if (w->selected_npn_proto_.IsEmpty() == false) {
      args.GetReturnValue().Set(w->selected_npn_proto_);
    }
    return;
  }

  const unsigned char* npn_proto;
  unsigned int npn_proto_len;

  SSL_get0_next_proto_negotiated(w->ssl_, &npn_proto, &npn_proto_len);

  if (!npn_proto)
    return args.GetReturnValue().Set(false);

  args.GetReturnValue().Set(
      OneByteString(args.GetIsolate(), npn_proto, npn_proto_len));
}


template <class Base>
void SSLWrap<Base>::SetNPNProtocols(const FunctionCallbackInfo<Value>& args) {
  Base* w = Unwrap<Base>(args.Holder());

  if (args.Length() < 1 || !Buffer::HasInstance(args[0]))
    return w->env()->ThrowTypeError("Must give a Buffer as first argument");

  w->npn_protos_.Reset(args.GetIsolate(), args[0].As<Object>());
}
#endif  // OPENSSL_NPN_NEGOTIATED


#ifdef NODE__HAVE_TLSEXT_STATUS_CB
template <class Base>
int SSLWrap<Base>::TLSExtStatusCallback(SSL* s, void* arg) {
  Base* w = static_cast<Base*>(SSL_get_app_data(s));
  Environment* env = w->env();
  HandleScope handle_scope(env->isolate());

  if (w->is_client()) {
    // Incoming response
    const unsigned char* resp;
    int len = SSL_get_tlsext_status_ocsp_resp(s, &resp);
    Local<Value> arg;
    if (resp == nullptr) {
      arg = Null(env->isolate());
    } else {
      arg = Buffer::Copy(
          env,
          reinterpret_cast<char*>(const_cast<unsigned char*>(resp)),
          len).ToLocalChecked();
    }

    w->MakeCallback(env->onocspresponse_string(), 1, &arg);

    // Somehow, client is expecting different return value here
    return 1;
  } else {
    // Outgoing response
    if (w->ocsp_response_.IsEmpty())
      return SSL_TLSEXT_ERR_NOACK;

    Local<Object> obj = PersistentToLocal(env->isolate(), w->ocsp_response_);
    char* resp = Buffer::Data(obj);
    size_t len = Buffer::Length(obj);

    // OpenSSL takes control of the pointer after accepting it
    char* data = reinterpret_cast<char*>(malloc(len));
    CHECK_NE(data, nullptr);
    memcpy(data, resp, len);

    if (!SSL_set_tlsext_status_ocsp_resp(s, data, len))
      free(data);
    w->ocsp_response_.Reset();

    return SSL_TLSEXT_ERR_OK;
  }
}
#endif  // NODE__HAVE_TLSEXT_STATUS_CB


template <class Base>
void SSLWrap<Base>::WaitForCertCb(CertCb cb, void* arg) {
  cert_cb_ = cb;
  cert_cb_arg_ = arg;
}


template <class Base>
int SSLWrap<Base>::SSLCertCallback(SSL* s, void* arg) {
  Base* w = static_cast<Base*>(SSL_get_app_data(s));

  if (!w->is_server())
    return 1;

  if (!w->is_waiting_cert_cb())
    return 1;

  if (w->cert_cb_running_)
    return -1;

  Environment* env = w->env();
  HandleScope handle_scope(env->isolate());
  Context::Scope context_scope(env->context());
  w->cert_cb_running_ = true;

  Local<Object> info = Object::New(env->isolate());

  SSL_SESSION* sess = SSL_get_session(s);
  if (sess != nullptr) {
    if (sess->tlsext_hostname == nullptr) {
      info->Set(env->servername_string(), String::Empty(env->isolate()));
    } else {
      Local<String> servername = OneByteString(env->isolate(),
                                               sess->tlsext_hostname,
                                               strlen(sess->tlsext_hostname));
      info->Set(env->servername_string(), servername);
    }
    info->Set(env->tls_ticket_string(),
              Boolean::New(env->isolate(), sess->tlsext_ticklen != 0));
  }
  bool ocsp = s->tlsext_status_type == TLSEXT_STATUSTYPE_ocsp;
  info->Set(env->ocsp_request_string(), Boolean::New(env->isolate(), ocsp));

  Local<Value> argv[] = { info };
  w->MakeCallback(env->oncertcb_string(), ARRAY_SIZE(argv), argv);

  if (!w->cert_cb_running_)
    return 1;

  // Performing async action, wait...
  return -1;
}


template <class Base>
void SSLWrap<Base>::CertCbDone(const FunctionCallbackInfo<Value>& args) {
  Base* w = Unwrap<Base>(args.Holder());
  Environment* env = w->env();

  CHECK(w->is_waiting_cert_cb() && w->cert_cb_running_);

  Local<Object> object = w->object();
  Local<Value> ctx = object->Get(env->sni_context_string());
  Local<FunctionTemplate> cons = env->secure_context_constructor_template();

  // Not an object, probably undefined or null
  if (!ctx->IsObject())
    goto fire_cb;

  if (cons->HasInstance(ctx)) {
    SecureContext* sc = Unwrap<SecureContext>(ctx.As<Object>());
    w->sni_context_.Reset();
    w->sni_context_.Reset(env->isolate(), ctx);

    int rv;

    // NOTE: reference count is not increased by this API methods
    X509* x509 = SSL_CTX_get0_certificate(sc->ctx_);
    EVP_PKEY* pkey = SSL_CTX_get0_privatekey(sc->ctx_);
    STACK_OF(X509)* chain;

    rv = SSL_CTX_get0_chain_certs(sc->ctx_, &chain);
    if (rv)
      rv = SSL_use_certificate(w->ssl_, x509);
    if (rv)
      rv = SSL_use_PrivateKey(w->ssl_, pkey);
    if (rv && chain != nullptr)
      rv = SSL_set1_chain(w->ssl_, chain);
    if (!rv) {
      unsigned long err = ERR_get_error();
      if (!err)
        return env->ThrowError("CertCbDone");
      return ThrowCryptoError(env, err);
    }
  } else {
    // Failure: incorrect SNI context object
    Local<Value> err = Exception::TypeError(env->sni_context_err_string());
    w->MakeCallback(env->onerror_string(), 1, &err);
    return;
  }

 fire_cb:
  CertCb cb;
  void* arg;

  cb = w->cert_cb_;
  arg = w->cert_cb_arg_;

  w->cert_cb_running_ = false;
  w->cert_cb_ = nullptr;
  w->cert_cb_arg_ = nullptr;

  cb(arg);
}


template <class Base>
void SSLWrap<Base>::SSLGetter(Local<String> property,
                        const PropertyCallbackInfo<Value>& info) {
  HandleScope scope(info.GetIsolate());

  SSL* ssl = Unwrap<Base>(info.Holder())->ssl_;
  Local<External> ext = External::New(info.GetIsolate(), ssl);
  info.GetReturnValue().Set(ext);
}


template <class Base>
void SSLWrap<Base>::DestroySSL() {
  if (ssl_ == nullptr)
    return;

  SSL_free(ssl_);
  env_->isolate()->AdjustAmountOfExternalAllocatedMemory(-kExternalSize);
  ssl_ = nullptr;
}


void Connection::OnClientHelloParseEnd(void* arg) {
  Connection* conn = static_cast<Connection*>(arg);

  // Write all accumulated data
  int r = BIO_write(conn->bio_read_,
                    reinterpret_cast<char*>(conn->hello_data_),
                    conn->hello_offset_);
  conn->HandleBIOError(conn->bio_read_, "BIO_write", r);
  conn->SetShutdownFlags();
}


#ifdef SSL_PRINT_DEBUG
# define DEBUG_PRINT(...) fprintf (stderr, __VA_ARGS__)
#else
# define DEBUG_PRINT(...)
#endif


int Connection::HandleBIOError(BIO *bio, const char* func, int rv) {
  if (rv >= 0)
    return rv;

  int retry = BIO_should_retry(bio);
  (void) retry;  // unused if !defined(SSL_PRINT_DEBUG)

  if (BIO_should_write(bio)) {
    DEBUG_PRINT("[%p] BIO: %s want write. should retry %d\n",
                ssl_,
                func,
                retry);
    return 0;

  } else if (BIO_should_read(bio)) {
    DEBUG_PRINT("[%p] BIO: %s want read. should retry %d\n", ssl_, func, retry);
    return 0;

  } else {
    char ssl_error_buf[512];
    ERR_error_string_n(rv, ssl_error_buf, sizeof(ssl_error_buf));

    HandleScope scope(ssl_env()->isolate());
    Local<Value> exception =
        Exception::Error(OneByteString(ssl_env()->isolate(), ssl_error_buf));
    object()->Set(ssl_env()->error_string(), exception);

    DEBUG_PRINT("[%p] BIO: %s failed: (%d) %s\n",
                ssl_,
                func,
                rv,
                ssl_error_buf);

    return rv;
  }

  return 0;
}


int Connection::HandleSSLError(const char* func,
                               int rv,
                               ZeroStatus zs,
                               SyscallStatus ss) {
  ClearErrorOnReturn clear_error_on_return;
  (void) &clear_error_on_return;  // Silence unused variable warning.

  if (rv > 0)
    return rv;
  if (rv == 0 && zs == kZeroIsNotAnError)
    return rv;

  int err = SSL_get_error(ssl_, rv);

  if (err == SSL_ERROR_NONE) {
    return 0;

  } else if (err == SSL_ERROR_WANT_WRITE) {
    DEBUG_PRINT("[%p] SSL: %s want write\n", ssl_, func);
    return 0;

  } else if (err == SSL_ERROR_WANT_READ) {
    DEBUG_PRINT("[%p] SSL: %s want read\n", ssl_, func);
    return 0;

  } else if (err == SSL_ERROR_WANT_X509_LOOKUP) {
    DEBUG_PRINT("[%p] SSL: %s want x509 lookup\n", ssl_, func);
    return 0;

  } else if (err == SSL_ERROR_ZERO_RETURN) {
    HandleScope scope(ssl_env()->isolate());

    Local<Value> exception =
        Exception::Error(ssl_env()->zero_return_string());
    object()->Set(ssl_env()->error_string(), exception);
    return rv;

  } else if (err == SSL_ERROR_SYSCALL && ss == kIgnoreSyscall) {
    return 0;

  } else {
    HandleScope scope(ssl_env()->isolate());
    BUF_MEM* mem;
    BIO *bio;

    CHECK(err == SSL_ERROR_SSL || err == SSL_ERROR_SYSCALL);

    // XXX We need to drain the error queue for this thread or else OpenSSL
    // has the possibility of blocking connections? This problem is not well
    // understood. And we should be somehow propagating these errors up
    // into JavaScript. There is no test which demonstrates this problem.
    // https://github.com/joyent/node/issues/1719
    bio = BIO_new(BIO_s_mem());
    if (bio != nullptr) {
      ERR_print_errors(bio);
      BIO_get_mem_ptr(bio, &mem);
      Local<Value> exception = Exception::Error(
          OneByteString(ssl_env()->isolate(),
            mem->data,
            mem->length));
      object()->Set(ssl_env()->error_string(), exception);
      BIO_free_all(bio);
    }

    return rv;
  }

  return 0;
}


void Connection::ClearError() {
#ifndef NDEBUG
  HandleScope scope(ssl_env()->isolate());

  // We should clear the error in JS-land
  Local<String> error_key = ssl_env()->error_string();
  Local<Value> error = object()->Get(error_key);
  CHECK_EQ(error->BooleanValue(), false);
#endif  // NDEBUG
}


void Connection::SetShutdownFlags() {
  HandleScope scope(ssl_env()->isolate());

  int flags = SSL_get_shutdown(ssl_);

  if (flags & SSL_SENT_SHUTDOWN) {
    Local<String> sent_shutdown_key = ssl_env()->sent_shutdown_string();
    object()->Set(sent_shutdown_key, True(ssl_env()->isolate()));
  }

  if (flags & SSL_RECEIVED_SHUTDOWN) {
    Local<String> received_shutdown_key = ssl_env()->received_shutdown_string();
    object()->Set(received_shutdown_key, True(ssl_env()->isolate()));
  }
}


void Connection::NewSessionDoneCb() {
  HandleScope scope(env()->isolate());

  MakeCallback(env()->onnewsessiondone_string(), 0, nullptr);
}


void Connection::Initialize(Environment* env, Local<Object> target) {
  Local<FunctionTemplate> t = env->NewFunctionTemplate(Connection::New);
  t->InstanceTemplate()->SetInternalFieldCount(1);
  t->SetClassName(FIXED_ONE_BYTE_STRING(env->isolate(), "Connection"));

  env->SetProtoMethod(t, "encIn", Connection::EncIn);
  env->SetProtoMethod(t, "clearOut", Connection::ClearOut);
  env->SetProtoMethod(t, "clearIn", Connection::ClearIn);
  env->SetProtoMethod(t, "encOut", Connection::EncOut);
  env->SetProtoMethod(t, "clearPending", Connection::ClearPending);
  env->SetProtoMethod(t, "encPending", Connection::EncPending);
  env->SetProtoMethod(t, "start", Connection::Start);
  env->SetProtoMethod(t, "close", Connection::Close);

  SSLWrap<Connection>::AddMethods(env, t);


#ifdef SSL_CTRL_SET_TLSEXT_SERVERNAME_CB
  env->SetProtoMethod(t, "getServername", Connection::GetServername);
  env->SetProtoMethod(t, "setSNICallback",  Connection::SetSNICallback);
#endif

  target->Set(FIXED_ONE_BYTE_STRING(env->isolate(), "Connection"),
              t->GetFunction());
}


inline int compar(const void* a, const void* b) {
  return memcmp(a, b, CNNIC_WHITELIST_HASH_LEN);
}


inline int IsSelfSigned(X509* cert) {
  return X509_NAME_cmp(X509_get_subject_name(cert),
                       X509_get_issuer_name(cert)) == 0;
}


inline X509* FindRoot(STACK_OF(X509)* sk) {
  for (int i = 0; i < sk_X509_num(sk); i++) {
    X509* cert = sk_X509_value(sk, i);
    if (IsSelfSigned(cert))
      return cert;
  }
  return nullptr;
}


// Whitelist check for certs issued by CNNIC. See
// https://blog.mozilla.org/security/2015/04/02
// /distrusting-new-cnnic-certificates/
inline CheckResult CheckWhitelistedServerCert(X509_STORE_CTX* ctx) {
  unsigned char hash[CNNIC_WHITELIST_HASH_LEN];
  unsigned int hashlen = CNNIC_WHITELIST_HASH_LEN;

  STACK_OF(X509)* chain = X509_STORE_CTX_get1_chain(ctx);
  CHECK_NE(chain, nullptr);
  CHECK_GT(sk_X509_num(chain), 0);

  // Take the last cert as root at the first time.
  X509* root_cert = sk_X509_value(chain, sk_X509_num(chain)-1);
  X509_NAME* root_name = X509_get_subject_name(root_cert);

  if (!IsSelfSigned(root_cert)) {
    root_cert = FindRoot(chain);
    CHECK_NE(root_cert, nullptr);
    root_name = X509_get_subject_name(root_cert);
  }

  // When the cert is issued from either CNNNIC ROOT CA or CNNNIC EV
  // ROOT CA, check a hash of its leaf cert if it is in the whitelist.
  if (X509_NAME_cmp(root_name, cnnic_name) == 0 ||
      X509_NAME_cmp(root_name, cnnic_ev_name) == 0) {
    X509* leaf_cert = sk_X509_value(chain, 0);
    int ret = X509_digest(leaf_cert, EVP_sha256(), hash,
                          &hashlen);
    CHECK(ret);

    void* result = bsearch(hash, WhitelistedCNNICHashes,
                           ARRAY_SIZE(WhitelistedCNNICHashes),
                           CNNIC_WHITELIST_HASH_LEN, compar);
    if (result == nullptr) {
      sk_X509_pop_free(chain, X509_free);
      return CHECK_CERT_REVOKED;
    }
  }

  sk_X509_pop_free(chain, X509_free);
  return CHECK_OK;
}


inline int VerifyCallback(int preverify_ok, X509_STORE_CTX* ctx) {
  // Failure on verification of the cert is handled in
  // Connection::VerifyError.
  if (preverify_ok == 0 || X509_STORE_CTX_get_error(ctx) != X509_V_OK)
    return 1;

  // Server does not need to check the whitelist.
  SSL* ssl = static_cast<SSL*>(
      X509_STORE_CTX_get_ex_data(ctx, SSL_get_ex_data_X509_STORE_CTX_idx()));

  if (SSL_is_server(ssl))
    return 1;

  // Client needs to check if the server cert is listed in the
  // whitelist when it is issued by the specific rootCAs.
  CheckResult ret = CheckWhitelistedServerCert(ctx);
  if (ret == CHECK_CERT_REVOKED)
    X509_STORE_CTX_set_error(ctx, X509_V_ERR_CERT_REVOKED);

  return ret;
}


#ifdef SSL_CTRL_SET_TLSEXT_SERVERNAME_CB
int Connection::SelectSNIContextCallback_(SSL *s, int *ad, void* arg) {
  Connection* conn = static_cast<Connection*>(SSL_get_app_data(s));
  Environment* env = conn->env();
  HandleScope scope(env->isolate());

  const char* servername = SSL_get_servername(s, TLSEXT_NAMETYPE_host_name);

  if (servername) {
    conn->servername_.Reset(env->isolate(),
                            OneByteString(env->isolate(), servername));

    // Call the SNI callback and use its return value as context
    if (!conn->sniObject_.IsEmpty()) {
      conn->sni_context_.Reset();

      Local<Object> sni_obj = PersistentToLocal(env->isolate(),
                                                conn->sniObject_);

      Local<Value> arg = PersistentToLocal(env->isolate(), conn->servername_);
      Local<Value> ret = node::MakeCallback(env->isolate(),
                                            sni_obj,
                                            env->onselect_string(),
                                            1,
                                            &arg);

      // If ret is SecureContext
      Local<FunctionTemplate> secure_context_constructor_template =
          env->secure_context_constructor_template();
      if (secure_context_constructor_template->HasInstance(ret)) {
        conn->sni_context_.Reset(env->isolate(), ret);
        SecureContext* sc = Unwrap<SecureContext>(ret.As<Object>());
        InitNPN(sc);
        SSL_set_SSL_CTX(s, sc->ctx_);
      } else {
        return SSL_TLSEXT_ERR_NOACK;
      }
    }
  }

  return SSL_TLSEXT_ERR_OK;
}
#endif

void Connection::New(const FunctionCallbackInfo<Value>& args) {
  Environment* env = Environment::GetCurrent(args);

  if (args.Length() < 1 || !args[0]->IsObject()) {
    env->ThrowError("First argument must be a tls module SecureContext");
    return;
  }

  SecureContext* sc = Unwrap<SecureContext>(args[0]->ToObject(env->isolate()));

  bool is_server = args[1]->BooleanValue();

  SSLWrap<Connection>::Kind kind =
      is_server ? SSLWrap<Connection>::kServer : SSLWrap<Connection>::kClient;
  Connection* conn = new Connection(env, args.This(), sc, kind);
  conn->bio_read_ = NodeBIO::New();
  conn->bio_write_ = NodeBIO::New();

  SSL_set_app_data(conn->ssl_, conn);

  if (is_server)
    SSL_set_info_callback(conn->ssl_, SSLInfoCallback);

  InitNPN(sc);

  SSL_set_cert_cb(conn->ssl_, SSLWrap<Connection>::SSLCertCallback, conn);

#ifdef SSL_CTRL_SET_TLSEXT_SERVERNAME_CB
  if (is_server) {
    SSL_CTX_set_tlsext_servername_callback(sc->ctx_, SelectSNIContextCallback_);
  } else if (args[2]->IsString()) {
    const node::Utf8Value servername(env->isolate(), args[2]);
    SSL_set_tlsext_host_name(conn->ssl_, *servername);
  }
#endif

  SSL_set_bio(conn->ssl_, conn->bio_read_, conn->bio_write_);

#ifdef SSL_MODE_RELEASE_BUFFERS
  long mode = SSL_get_mode(conn->ssl_);
  SSL_set_mode(conn->ssl_, mode | SSL_MODE_RELEASE_BUFFERS);
#endif


  int verify_mode;
  if (is_server) {
    bool request_cert = args[2]->BooleanValue();
    if (!request_cert) {
      // Note reject_unauthorized ignored.
      verify_mode = SSL_VERIFY_NONE;
    } else {
      bool reject_unauthorized = args[3]->BooleanValue();
      verify_mode = SSL_VERIFY_PEER;
      if (reject_unauthorized)
        verify_mode |= SSL_VERIFY_FAIL_IF_NO_PEER_CERT;
    }
  } else {
    // Note request_cert and reject_unauthorized are ignored for clients.
    verify_mode = SSL_VERIFY_NONE;
  }


  // Always allow a connection. We'll reject in javascript.
  SSL_set_verify(conn->ssl_, verify_mode, VerifyCallback);

  if (is_server) {
    SSL_set_accept_state(conn->ssl_);
  } else {
    SSL_set_connect_state(conn->ssl_);
  }
}


void Connection::SSLInfoCallback(const SSL *ssl_, int where, int ret) {
  if (!(where & (SSL_CB_HANDSHAKE_START | SSL_CB_HANDSHAKE_DONE)))
    return;

  // Be compatible with older versions of OpenSSL. SSL_get_app_data() wants
  // a non-const SSL* in OpenSSL <= 0.9.7e.
  SSL* ssl = const_cast<SSL*>(ssl_);
  Connection* conn = static_cast<Connection*>(SSL_get_app_data(ssl));
  Environment* env = conn->env();
  HandleScope handle_scope(env->isolate());
  Context::Scope context_scope(env->context());

  if (where & SSL_CB_HANDSHAKE_START) {
    conn->MakeCallback(env->onhandshakestart_string(), 0, nullptr);
  }

  if (where & SSL_CB_HANDSHAKE_DONE) {
    conn->MakeCallback(env->onhandshakedone_string(), 0, nullptr);
  }
}


void Connection::EncIn(const FunctionCallbackInfo<Value>& args) {
  Connection* conn = Unwrap<Connection>(args.Holder());
  Environment* env = conn->env();

  if (args.Length() < 3) {
    return env->ThrowTypeError("Takes 3 parameters");
  }

  if (!Buffer::HasInstance(args[0])) {
    return env->ThrowTypeError("Second argument should be a buffer");
  }

  char* buffer_data = Buffer::Data(args[0]);
  size_t buffer_length = Buffer::Length(args[0]);

  size_t off = args[1]->Int32Value();
  size_t len = args[2]->Int32Value();

  if (!Buffer::IsWithinBounds(off, len, buffer_length))
    return env->ThrowError("off + len > buffer.length");

  int bytes_written;
  char* data = buffer_data + off;

  if (conn->is_server() && !conn->hello_parser_.IsEnded()) {
    // Just accumulate data, everything will be pushed to BIO later
    if (conn->hello_parser_.IsPaused()) {
      bytes_written = 0;
    } else {
      // Copy incoming data to the internal buffer
      // (which has a size of the biggest possible TLS frame)
      size_t available = sizeof(conn->hello_data_) - conn->hello_offset_;
      size_t copied = len < available ? len : available;
      memcpy(conn->hello_data_ + conn->hello_offset_, data, copied);
      conn->hello_offset_ += copied;

      conn->hello_parser_.Parse(conn->hello_data_, conn->hello_offset_);
      bytes_written = copied;
    }
  } else {
    bytes_written = BIO_write(conn->bio_read_, data, len);
    conn->HandleBIOError(conn->bio_read_, "BIO_write", bytes_written);
    conn->SetShutdownFlags();
  }

  args.GetReturnValue().Set(bytes_written);
}


void Connection::ClearOut(const FunctionCallbackInfo<Value>& args) {
  Connection* conn = Unwrap<Connection>(args.Holder());
  Environment* env = conn->env();

  if (args.Length() < 3) {
    return env->ThrowTypeError("Takes 3 parameters");
  }

  if (!Buffer::HasInstance(args[0])) {
    return env->ThrowTypeError("Second argument should be a buffer");
  }

  char* buffer_data = Buffer::Data(args[0]);
  size_t buffer_length = Buffer::Length(args[0]);

  size_t off = args[1]->Int32Value();
  size_t len = args[2]->Int32Value();

  if (!Buffer::IsWithinBounds(off, len, buffer_length))
    return env->ThrowError("off + len > buffer.length");

  if (!SSL_is_init_finished(conn->ssl_)) {
    int rv;

    if (conn->is_server()) {
      rv = SSL_accept(conn->ssl_);
      conn->HandleSSLError("SSL_accept:ClearOut",
                           rv,
                           kZeroIsAnError,
                           kSyscallError);
    } else {
      rv = SSL_connect(conn->ssl_);
      conn->HandleSSLError("SSL_connect:ClearOut",
                           rv,
                           kZeroIsAnError,
                           kSyscallError);
    }

    if (rv < 0) {
      return args.GetReturnValue().Set(rv);
    }
  }

  int bytes_read = SSL_read(conn->ssl_, buffer_data + off, len);
  conn->HandleSSLError("SSL_read:ClearOut",
                       bytes_read,
                       kZeroIsNotAnError,
                       kSyscallError);
  conn->SetShutdownFlags();

  args.GetReturnValue().Set(bytes_read);
}


void Connection::ClearPending(const FunctionCallbackInfo<Value>& args) {
  Connection* conn = Unwrap<Connection>(args.Holder());
  int bytes_pending = BIO_pending(conn->bio_read_);
  args.GetReturnValue().Set(bytes_pending);
}


void Connection::EncPending(const FunctionCallbackInfo<Value>& args) {
  Connection* conn = Unwrap<Connection>(args.Holder());
  int bytes_pending = BIO_pending(conn->bio_write_);
  args.GetReturnValue().Set(bytes_pending);
}


void Connection::EncOut(const FunctionCallbackInfo<Value>& args) {
  Connection* conn = Unwrap<Connection>(args.Holder());
  Environment* env = conn->env();

  if (args.Length() < 3) {
    return env->ThrowTypeError("Takes 3 parameters");
  }

  if (!Buffer::HasInstance(args[0])) {
    return env->ThrowTypeError("Second argument should be a buffer");
  }

  char* buffer_data = Buffer::Data(args[0]);
  size_t buffer_length = Buffer::Length(args[0]);

  size_t off = args[1]->Int32Value();
  size_t len = args[2]->Int32Value();

  if (!Buffer::IsWithinBounds(off, len, buffer_length))
    return env->ThrowError("off + len > buffer.length");

  int bytes_read = BIO_read(conn->bio_write_, buffer_data + off, len);

  conn->HandleBIOError(conn->bio_write_, "BIO_read:EncOut", bytes_read);
  conn->SetShutdownFlags();

  args.GetReturnValue().Set(bytes_read);
}


void Connection::ClearIn(const FunctionCallbackInfo<Value>& args) {
  Connection* conn = Unwrap<Connection>(args.Holder());
  Environment* env = conn->env();

  if (args.Length() < 3) {
    return env->ThrowTypeError("Takes 3 parameters");
  }

  if (!Buffer::HasInstance(args[0])) {
    return env->ThrowTypeError("Second argument should be a buffer");
  }

  char* buffer_data = Buffer::Data(args[0]);
  size_t buffer_length = Buffer::Length(args[0]);

  size_t off = args[1]->Int32Value();
  size_t len = args[2]->Int32Value();

  if (!Buffer::IsWithinBounds(off, len, buffer_length))
    return env->ThrowError("off + len > buffer.length");

  if (!SSL_is_init_finished(conn->ssl_)) {
    int rv;
    if (conn->is_server()) {
      rv = SSL_accept(conn->ssl_);
      conn->HandleSSLError("SSL_accept:ClearIn",
                           rv,
                           kZeroIsAnError,
                           kSyscallError);
    } else {
      rv = SSL_connect(conn->ssl_);
      conn->HandleSSLError("SSL_connect:ClearIn",
                           rv,
                           kZeroIsAnError,
                           kSyscallError);
    }

    if (rv < 0) {
      return args.GetReturnValue().Set(rv);
    }
  }

  int bytes_written = SSL_write(conn->ssl_, buffer_data + off, len);

  conn->HandleSSLError("SSL_write:ClearIn",
                       bytes_written,
                       len == 0 ? kZeroIsNotAnError : kZeroIsAnError,
                       kSyscallError);
  conn->SetShutdownFlags();

  args.GetReturnValue().Set(bytes_written);
}


void Connection::Start(const FunctionCallbackInfo<Value>& args) {
  Connection* conn = Unwrap<Connection>(args.Holder());

  int rv = 0;
  if (!SSL_is_init_finished(conn->ssl_)) {
    if (conn->is_server()) {
      rv = SSL_accept(conn->ssl_);
      conn->HandleSSLError("SSL_accept:Start",
                           rv,
                           kZeroIsAnError,
                           kSyscallError);
    } else {
      rv = SSL_connect(conn->ssl_);
      conn->HandleSSLError("SSL_connect:Start",
                           rv,
                           kZeroIsAnError,
                           kSyscallError);
    }
  }
  args.GetReturnValue().Set(rv);
}


void Connection::Close(const FunctionCallbackInfo<Value>& args) {
  Connection* conn = Unwrap<Connection>(args.Holder());

  if (conn->ssl_ != nullptr) {
    SSL_free(conn->ssl_);
    conn->ssl_ = nullptr;
  }
}


#ifdef SSL_CTRL_SET_TLSEXT_SERVERNAME_CB
void Connection::GetServername(const FunctionCallbackInfo<Value>& args) {
  Connection* conn = Unwrap<Connection>(args.Holder());

  if (conn->is_server() && !conn->servername_.IsEmpty()) {
    args.GetReturnValue().Set(conn->servername_);
  } else {
    args.GetReturnValue().Set(false);
  }
}


void Connection::SetSNICallback(const FunctionCallbackInfo<Value>& args) {
  Connection* conn = Unwrap<Connection>(args.Holder());
  Environment* env = conn->env();

  if (args.Length() < 1 || !args[0]->IsFunction()) {
    return env->ThrowError("Must give a Function as first argument");
  }

  Local<Object> obj = Object::New(env->isolate());
  obj->Set(FIXED_ONE_BYTE_STRING(args.GetIsolate(), "onselect"), args[0]);
  conn->sniObject_.Reset(args.GetIsolate(), obj);
}
#endif


void CipherBase::Initialize(Environment* env, Local<Object> target) {
  Local<FunctionTemplate> t = env->NewFunctionTemplate(New);

  t->InstanceTemplate()->SetInternalFieldCount(1);

  env->SetProtoMethod(t, "init", Init);
  env->SetProtoMethod(t, "initiv", InitIv);
  env->SetProtoMethod(t, "update", Update);
  env->SetProtoMethod(t, "final", Final);
  env->SetProtoMethod(t, "setAutoPadding", SetAutoPadding);
  env->SetProtoMethod(t, "getAuthTag", GetAuthTag);
  env->SetProtoMethod(t, "setAuthTag", SetAuthTag);
  env->SetProtoMethod(t, "setAAD", SetAAD);

  target->Set(FIXED_ONE_BYTE_STRING(env->isolate(), "CipherBase"),
              t->GetFunction());
}


void CipherBase::New(const FunctionCallbackInfo<Value>& args) {
  CHECK_EQ(args.IsConstructCall(), true);
  CipherKind kind = args[0]->IsTrue() ? kCipher : kDecipher;
  Environment* env = Environment::GetCurrent(args);
  new CipherBase(env, args.This(), kind);
}


void CipherBase::Init(const char* cipher_type,
                      const char* key_buf,
                      int key_buf_len) {
  HandleScope scope(env()->isolate());

  CHECK_EQ(cipher_, nullptr);
  cipher_ = EVP_get_cipherbyname(cipher_type);
  if (cipher_ == nullptr) {
    return env()->ThrowError("Unknown cipher");
  }

  unsigned char key[EVP_MAX_KEY_LENGTH];
  unsigned char iv[EVP_MAX_IV_LENGTH];

  int key_len = EVP_BytesToKey(cipher_,
                               EVP_md5(),
                               nullptr,
                               reinterpret_cast<const unsigned char*>(key_buf),
                               key_buf_len,
                               1,
                               key,
                               iv);

  EVP_CIPHER_CTX_init(&ctx_);
  const bool encrypt = (kind_ == kCipher);
  EVP_CipherInit_ex(&ctx_, cipher_, nullptr, nullptr, nullptr, encrypt);
  if (!EVP_CIPHER_CTX_set_key_length(&ctx_, key_len)) {
    EVP_CIPHER_CTX_cleanup(&ctx_);
    return env()->ThrowError("Invalid key length");
  }

  EVP_CipherInit_ex(&ctx_,
                    nullptr,
                    nullptr,
                    reinterpret_cast<unsigned char*>(key),
                    reinterpret_cast<unsigned char*>(iv),
                    kind_ == kCipher);
  initialised_ = true;
}


void CipherBase::Init(const FunctionCallbackInfo<Value>& args) {
  CipherBase* cipher = Unwrap<CipherBase>(args.Holder());

  if (args.Length() < 2 ||
      !(args[0]->IsString() && Buffer::HasInstance(args[1]))) {
    return cipher->env()->ThrowError("Must give cipher-type, key");
  }

  const node::Utf8Value cipher_type(args.GetIsolate(), args[0]);
  const char* key_buf = Buffer::Data(args[1]);
  ssize_t key_buf_len = Buffer::Length(args[1]);
  cipher->Init(*cipher_type, key_buf, key_buf_len);
}


void CipherBase::InitIv(const char* cipher_type,
                        const char* key,
                        int key_len,
                        const char* iv,
                        int iv_len) {
  HandleScope scope(env()->isolate());

  cipher_ = EVP_get_cipherbyname(cipher_type);
  if (cipher_ == nullptr) {
    return env()->ThrowError("Unknown cipher");
  }

  /* OpenSSL versions up to 0.9.8l failed to return the correct
     iv_length (0) for ECB ciphers */
  if (EVP_CIPHER_iv_length(cipher_) != iv_len &&
      !(EVP_CIPHER_mode(cipher_) == EVP_CIPH_ECB_MODE && iv_len == 0)) {
    return env()->ThrowError("Invalid IV length");
  }
  EVP_CIPHER_CTX_init(&ctx_);
  const bool encrypt = (kind_ == kCipher);
  EVP_CipherInit_ex(&ctx_, cipher_, nullptr, nullptr, nullptr, encrypt);
  if (!EVP_CIPHER_CTX_set_key_length(&ctx_, key_len)) {
    EVP_CIPHER_CTX_cleanup(&ctx_);
    return env()->ThrowError("Invalid key length");
  }

  EVP_CipherInit_ex(&ctx_,
                    nullptr,
                    nullptr,
                    reinterpret_cast<const unsigned char*>(key),
                    reinterpret_cast<const unsigned char*>(iv),
                    kind_ == kCipher);
  initialised_ = true;
}


void CipherBase::InitIv(const FunctionCallbackInfo<Value>& args) {
  CipherBase* cipher = Unwrap<CipherBase>(args.Holder());
  Environment* env = cipher->env();

  if (args.Length() < 3 || !args[0]->IsString()) {
    return env->ThrowError("Must give cipher-type, key, and iv as argument");
  }

  THROW_AND_RETURN_IF_NOT_BUFFER(args[1]);
  THROW_AND_RETURN_IF_NOT_BUFFER(args[2]);

  const node::Utf8Value cipher_type(env->isolate(), args[0]);
  ssize_t key_len = Buffer::Length(args[1]);
  const char* key_buf = Buffer::Data(args[1]);
  ssize_t iv_len = Buffer::Length(args[2]);
  const char* iv_buf = Buffer::Data(args[2]);
  cipher->InitIv(*cipher_type, key_buf, key_len, iv_buf, iv_len);
}


bool CipherBase::IsAuthenticatedMode() const {
  // check if this cipher operates in an AEAD mode that we support.
  if (!cipher_)
    return false;
  int mode = EVP_CIPHER_mode(cipher_);
  return mode == EVP_CIPH_GCM_MODE;
}


bool CipherBase::GetAuthTag(char** out, unsigned int* out_len) const {
  // only callable after Final and if encrypting.
  if (initialised_ || kind_ != kCipher || !auth_tag_)
    return false;
  *out_len = auth_tag_len_;
  *out = static_cast<char*>(malloc(auth_tag_len_));
  CHECK_NE(*out, nullptr);
  memcpy(*out, auth_tag_, auth_tag_len_);
  return true;
}


void CipherBase::GetAuthTag(const FunctionCallbackInfo<Value>& args) {
  Environment* env = Environment::GetCurrent(args);
  CipherBase* cipher = Unwrap<CipherBase>(args.Holder());

  char* out = nullptr;
  unsigned int out_len = 0;

  if (cipher->GetAuthTag(&out, &out_len)) {
    Local<Object> buf = Buffer::New(env, out, out_len).ToLocalChecked();
    args.GetReturnValue().Set(buf);
  } else {
    env->ThrowError("Attempting to get auth tag in unsupported state");
  }
}


bool CipherBase::SetAuthTag(const char* data, unsigned int len) {
  if (!initialised_ || !IsAuthenticatedMode() || kind_ != kDecipher)
    return false;
  delete[] auth_tag_;
  auth_tag_len_ = len;
  auth_tag_ = new char[len];
  memcpy(auth_tag_, data, len);
  return true;
}


void CipherBase::SetAuthTag(const FunctionCallbackInfo<Value>& args) {
  Environment* env = Environment::GetCurrent(args);

  Local<Object> buf = args[0].As<Object>();
  if (!buf->IsObject() || !Buffer::HasInstance(buf))
    return env->ThrowTypeError("Argument must be a Buffer");

  CipherBase* cipher = Unwrap<CipherBase>(args.Holder());

  if (!cipher->SetAuthTag(Buffer::Data(buf), Buffer::Length(buf)))
    env->ThrowError("Attempting to set auth tag in unsupported state");
}


bool CipherBase::SetAAD(const char* data, unsigned int len) {
  if (!initialised_ || !IsAuthenticatedMode())
    return false;
  int outlen;
  if (!EVP_CipherUpdate(&ctx_,
                        nullptr,
                        &outlen,
                        reinterpret_cast<const unsigned char*>(data),
                        len)) {
    return false;
  }
  return true;
}


void CipherBase::SetAAD(const FunctionCallbackInfo<Value>& args) {
  Environment* env = Environment::GetCurrent(args);

  THROW_AND_RETURN_IF_NOT_BUFFER(args[0]);

  CipherBase* cipher = Unwrap<CipherBase>(args.Holder());

  if (!cipher->SetAAD(Buffer::Data(args[0]), Buffer::Length(args[0])))
    env->ThrowError("Attempting to set AAD in unsupported state");
}


bool CipherBase::Update(const char* data,
                        int len,
                        unsigned char** out,
                        int* out_len) {
  if (!initialised_)
    return 0;

  // on first update:
  if (kind_ == kDecipher && IsAuthenticatedMode() && auth_tag_ != nullptr) {
    EVP_CIPHER_CTX_ctrl(&ctx_,
                        EVP_CTRL_GCM_SET_TAG,
                        auth_tag_len_,
                        reinterpret_cast<unsigned char*>(auth_tag_));
    delete[] auth_tag_;
    auth_tag_ = nullptr;
  }

  *out_len = len + EVP_CIPHER_CTX_block_size(&ctx_);
  *out = new unsigned char[*out_len];
  return EVP_CipherUpdate(&ctx_,
                          *out,
                          out_len,
                          reinterpret_cast<const unsigned char*>(data),
                          len);
}


void CipherBase::Update(const FunctionCallbackInfo<Value>& args) {
  Environment* env = Environment::GetCurrent(args);

  CipherBase* cipher = Unwrap<CipherBase>(args.Holder());

  THROW_AND_RETURN_IF_NOT_STRING_OR_BUFFER(args[0]);

  unsigned char* out = nullptr;
  bool r;
  int out_len = 0;

  // Only copy the data if we have to, because it's a string
  if (args[0]->IsString()) {
    StringBytes::InlineDecoder decoder;
    if (!decoder.Decode(env, args[0].As<String>(), args[1], BINARY))
      return;
    r = cipher->Update(decoder.out(), decoder.size(), &out, &out_len);
  } else {
    char* buf = Buffer::Data(args[0]);
    size_t buflen = Buffer::Length(args[0]);
    r = cipher->Update(buf, buflen, &out, &out_len);
  }

  if (!r) {
    delete[] out;
    return ThrowCryptoError(env,
                            ERR_get_error(),
                            "Trying to add data in unsupported state");
  }

<<<<<<< HEAD
  Local<Object> buf =
      Buffer::New(env, reinterpret_cast<char*>(out), out_len).ToLocalChecked();
=======
  CHECK(out != nullptr || out_len == 0);
  Local<Object> buf =
      Buffer::Copy(env, reinterpret_cast<char*>(out), out_len).ToLocalChecked();
>>>>>>> 53596fd2
  if (out)
    delete[] out;

  args.GetReturnValue().Set(buf);
}


bool CipherBase::SetAutoPadding(bool auto_padding) {
  if (!initialised_)
    return false;
  return EVP_CIPHER_CTX_set_padding(&ctx_, auto_padding);
}


void CipherBase::SetAutoPadding(const FunctionCallbackInfo<Value>& args) {
  CipherBase* cipher = Unwrap<CipherBase>(args.Holder());
  cipher->SetAutoPadding(args.Length() < 1 || args[0]->BooleanValue());
}


bool CipherBase::Final(unsigned char** out, int *out_len) {
  if (!initialised_)
    return false;

  *out = new unsigned char[EVP_CIPHER_CTX_block_size(&ctx_)];
  int r = EVP_CipherFinal_ex(&ctx_, *out, out_len);

  if (r && kind_ == kCipher) {
    delete[] auth_tag_;
    auth_tag_ = nullptr;
    if (IsAuthenticatedMode()) {
      auth_tag_len_ = EVP_GCM_TLS_TAG_LEN;  // use default tag length
      auth_tag_ = new char[auth_tag_len_];
      memset(auth_tag_, 0, auth_tag_len_);
      EVP_CIPHER_CTX_ctrl(&ctx_,
                          EVP_CTRL_GCM_GET_TAG,
                          auth_tag_len_,
                          reinterpret_cast<unsigned char*>(auth_tag_));
    }
  }

  EVP_CIPHER_CTX_cleanup(&ctx_);
  initialised_ = false;

  return r == 1;
}


void CipherBase::Final(const FunctionCallbackInfo<Value>& args) {
  Environment* env = Environment::GetCurrent(args);

  CipherBase* cipher = Unwrap<CipherBase>(args.Holder());

  unsigned char* out_value = nullptr;
  int out_len = -1;
  Local<Value> outString;

  bool r = cipher->Final(&out_value, &out_len);

  if (out_len <= 0 || !r) {
    delete[] out_value;
    out_value = nullptr;
    out_len = 0;
    if (!r) {
      const char* msg = cipher->IsAuthenticatedMode() ?
          "Unsupported state or unable to authenticate data" :
          "Unsupported state";

      return ThrowCryptoError(env,
                              ERR_get_error(),
                              msg);
    }
  }

<<<<<<< HEAD
  Local<Object> buf = Buffer::New(
=======
  Local<Object> buf = Buffer::Copy(
>>>>>>> 53596fd2
      env,
      reinterpret_cast<char*>(out_value),
      out_len).ToLocalChecked();
  args.GetReturnValue().Set(buf);
  delete[] out_value;
}


void Hmac::Initialize(Environment* env, v8::Local<v8::Object> target) {
  Local<FunctionTemplate> t = env->NewFunctionTemplate(New);

  t->InstanceTemplate()->SetInternalFieldCount(1);

  env->SetProtoMethod(t, "init", HmacInit);
  env->SetProtoMethod(t, "update", HmacUpdate);
  env->SetProtoMethod(t, "digest", HmacDigest);

  target->Set(FIXED_ONE_BYTE_STRING(env->isolate(), "Hmac"), t->GetFunction());
}


void Hmac::New(const FunctionCallbackInfo<Value>& args) {
  Environment* env = Environment::GetCurrent(args);
  new Hmac(env, args.This());
}


void Hmac::HmacInit(const char* hash_type, const char* key, int key_len) {
  HandleScope scope(env()->isolate());

  CHECK_EQ(md_, nullptr);
  md_ = EVP_get_digestbyname(hash_type);
  if (md_ == nullptr) {
    return env()->ThrowError("Unknown message digest");
  }
  HMAC_CTX_init(&ctx_);
  if (key_len == 0) {
    HMAC_Init(&ctx_, "", 0, md_);
  } else {
    HMAC_Init(&ctx_, key, key_len, md_);
  }
  initialised_ = true;
}


void Hmac::HmacInit(const FunctionCallbackInfo<Value>& args) {
  Hmac* hmac = Unwrap<Hmac>(args.Holder());
  Environment* env = hmac->env();

  if (args.Length() < 2 || !args[0]->IsString()) {
    return env->ThrowError("Must give hashtype string, key as arguments");
  }

  THROW_AND_RETURN_IF_NOT_BUFFER(args[1]);

  const node::Utf8Value hash_type(env->isolate(), args[0]);
  const char* buffer_data = Buffer::Data(args[1]);
  size_t buffer_length = Buffer::Length(args[1]);
  hmac->HmacInit(*hash_type, buffer_data, buffer_length);
}


bool Hmac::HmacUpdate(const char* data, int len) {
  if (!initialised_)
    return false;
  HMAC_Update(&ctx_, reinterpret_cast<const unsigned char*>(data), len);
  return true;
}


void Hmac::HmacUpdate(const FunctionCallbackInfo<Value>& args) {
  Environment* env = Environment::GetCurrent(args);

  Hmac* hmac = Unwrap<Hmac>(args.Holder());

  THROW_AND_RETURN_IF_NOT_STRING_OR_BUFFER(args[0]);

  // Only copy the data if we have to, because it's a string
  bool r;
  if (args[0]->IsString()) {
    StringBytes::InlineDecoder decoder;
    if (!decoder.Decode(env, args[0].As<String>(), args[1], BINARY))
      return;
    r = hmac->HmacUpdate(decoder.out(), decoder.size());
  } else {
    char* buf = Buffer::Data(args[0]);
    size_t buflen = Buffer::Length(args[0]);
    r = hmac->HmacUpdate(buf, buflen);
  }

  if (!r) {
    return env->ThrowTypeError("HmacUpdate fail");
  }
}


bool Hmac::HmacDigest(unsigned char** md_value, unsigned int* md_len) {
  if (!initialised_)
    return false;
  *md_value = new unsigned char[EVP_MAX_MD_SIZE];
  HMAC_Final(&ctx_, *md_value, md_len);
  HMAC_CTX_cleanup(&ctx_);
  initialised_ = false;
  return true;
}


void Hmac::HmacDigest(const FunctionCallbackInfo<Value>& args) {
  Environment* env = Environment::GetCurrent(args);

  Hmac* hmac = Unwrap<Hmac>(args.Holder());

  enum encoding encoding = BUFFER;
  if (args.Length() >= 1) {
    encoding = ParseEncoding(env->isolate(),
                             args[0]->ToString(env->isolate()),
                             BUFFER);
  }

  unsigned char* md_value = nullptr;
  unsigned int md_len = 0;

  bool r = hmac->HmacDigest(&md_value, &md_len);
  if (!r) {
    md_value = nullptr;
    md_len = 0;
  }

  Local<Value> rc = StringBytes::Encode(env->isolate(),
                                        reinterpret_cast<const char*>(md_value),
                                        md_len,
                                        encoding);
  delete[] md_value;
  args.GetReturnValue().Set(rc);
}


void Hash::Initialize(Environment* env, v8::Local<v8::Object> target) {
  Local<FunctionTemplate> t = env->NewFunctionTemplate(New);

  t->InstanceTemplate()->SetInternalFieldCount(1);

  env->SetProtoMethod(t, "update", HashUpdate);
  env->SetProtoMethod(t, "digest", HashDigest);

  target->Set(FIXED_ONE_BYTE_STRING(env->isolate(), "Hash"), t->GetFunction());
}


void Hash::New(const FunctionCallbackInfo<Value>& args) {
  Environment* env = Environment::GetCurrent(args);

  if (args.Length() == 0 || !args[0]->IsString()) {
    return env->ThrowError("Must give hashtype string as argument");
  }

  const node::Utf8Value hash_type(env->isolate(), args[0]);

  Hash* hash = new Hash(env, args.This());
  if (!hash->HashInit(*hash_type)) {
    return env->ThrowError("Digest method not supported");
  }
}


bool Hash::HashInit(const char* hash_type) {
  CHECK_EQ(md_, nullptr);
  md_ = EVP_get_digestbyname(hash_type);
  if (md_ == nullptr)
    return false;
  EVP_MD_CTX_init(&mdctx_);
  EVP_DigestInit_ex(&mdctx_, md_, nullptr);
  initialised_ = true;
  return true;
}


bool Hash::HashUpdate(const char* data, int len) {
  if (!initialised_)
    return false;
  EVP_DigestUpdate(&mdctx_, data, len);
  return true;
}


void Hash::HashUpdate(const FunctionCallbackInfo<Value>& args) {
  Environment* env = Environment::GetCurrent(args);

  Hash* hash = Unwrap<Hash>(args.Holder());

  THROW_AND_RETURN_IF_NOT_STRING_OR_BUFFER(args[0]);

  // Only copy the data if we have to, because it's a string
  bool r;
  if (args[0]->IsString()) {
    StringBytes::InlineDecoder decoder;
    if (!decoder.Decode(env, args[0].As<String>(), args[1], BINARY))
      return;
    r = hash->HashUpdate(decoder.out(), decoder.size());
  } else {
    char* buf = Buffer::Data(args[0]);
    size_t buflen = Buffer::Length(args[0]);
    r = hash->HashUpdate(buf, buflen);
  }

  if (!r) {
    return env->ThrowTypeError("HashUpdate fail");
  }
}


void Hash::HashDigest(const FunctionCallbackInfo<Value>& args) {
  Environment* env = Environment::GetCurrent(args);

  Hash* hash = Unwrap<Hash>(args.Holder());

  if (!hash->initialised_) {
    return env->ThrowError("Not initialized");
  }

  enum encoding encoding = BUFFER;
  if (args.Length() >= 1) {
    encoding = ParseEncoding(env->isolate(),
                             args[0]->ToString(env->isolate()),
                             BUFFER);
  }

  unsigned char md_value[EVP_MAX_MD_SIZE];
  unsigned int md_len;

  EVP_DigestFinal_ex(&hash->mdctx_, md_value, &md_len);
  EVP_MD_CTX_cleanup(&hash->mdctx_);
  hash->initialised_ = false;

  Local<Value> rc = StringBytes::Encode(env->isolate(),
                                        reinterpret_cast<const char*>(md_value),
                                        md_len,
                                        encoding);
  args.GetReturnValue().Set(rc);
}


void SignBase::CheckThrow(SignBase::Error error) {
  HandleScope scope(env()->isolate());

  switch (error) {
    case kSignUnknownDigest:
      return env()->ThrowError("Unknown message digest");

    case kSignNotInitialised:
      return env()->ThrowError("Not initialised");

    case kSignInit:
    case kSignUpdate:
    case kSignPrivateKey:
    case kSignPublicKey:
      {
        unsigned long err = ERR_get_error();
        if (err)
          return ThrowCryptoError(env(), err);
        switch (error) {
          case kSignInit:
            return env()->ThrowError("EVP_SignInit_ex failed");
          case kSignUpdate:
            return env()->ThrowError("EVP_SignUpdate failed");
          case kSignPrivateKey:
            return env()->ThrowError("PEM_read_bio_PrivateKey failed");
          case kSignPublicKey:
            return env()->ThrowError("PEM_read_bio_PUBKEY failed");
          default:
            abort();
        }
      }

    case kSignOk:
      return;
  }
}




void Sign::Initialize(Environment* env, v8::Local<v8::Object> target) {
  Local<FunctionTemplate> t = env->NewFunctionTemplate(New);

  t->InstanceTemplate()->SetInternalFieldCount(1);

  env->SetProtoMethod(t, "init", SignInit);
  env->SetProtoMethod(t, "update", SignUpdate);
  env->SetProtoMethod(t, "sign", SignFinal);

  target->Set(FIXED_ONE_BYTE_STRING(env->isolate(), "Sign"), t->GetFunction());
}


void Sign::New(const FunctionCallbackInfo<Value>& args) {
  Environment* env = Environment::GetCurrent(args);
  new Sign(env, args.This());
}


SignBase::Error Sign::SignInit(const char* sign_type) {
  CHECK_EQ(md_, nullptr);
  md_ = EVP_get_digestbyname(sign_type);
  if (!md_)
    return kSignUnknownDigest;

  EVP_MD_CTX_init(&mdctx_);
  if (!EVP_SignInit_ex(&mdctx_, md_, nullptr))
    return kSignInit;
  initialised_ = true;

  return kSignOk;
}


void Sign::SignInit(const FunctionCallbackInfo<Value>& args) {
  Sign* sign = Unwrap<Sign>(args.Holder());

  if (args.Length() == 0 || !args[0]->IsString()) {
    return sign->env()->ThrowError("Must give signtype string as argument");
  }

  const node::Utf8Value sign_type(args.GetIsolate(), args[0]);
  sign->CheckThrow(sign->SignInit(*sign_type));
}


SignBase::Error Sign::SignUpdate(const char* data, int len) {
  if (!initialised_)
    return kSignNotInitialised;
  if (!EVP_SignUpdate(&mdctx_, data, len))
    return kSignUpdate;
  return kSignOk;
}


void Sign::SignUpdate(const FunctionCallbackInfo<Value>& args) {
  Environment* env = Environment::GetCurrent(args);

  Sign* sign = Unwrap<Sign>(args.Holder());

  THROW_AND_RETURN_IF_NOT_STRING_OR_BUFFER(args[0]);

  // Only copy the data if we have to, because it's a string
  Error err;
  if (args[0]->IsString()) {
    StringBytes::InlineDecoder decoder;
    if (!decoder.Decode(env, args[0].As<String>(), args[1], BINARY))
      return;
    err = sign->SignUpdate(decoder.out(), decoder.size());
  } else {
    char* buf = Buffer::Data(args[0]);
    size_t buflen = Buffer::Length(args[0]);
    err = sign->SignUpdate(buf, buflen);
  }

  sign->CheckThrow(err);
}


SignBase::Error Sign::SignFinal(const char* key_pem,
                                int key_pem_len,
                                const char* passphrase,
                                unsigned char** sig,
                                unsigned int *sig_len) {
  if (!initialised_)
    return kSignNotInitialised;

  BIO* bp = nullptr;
  EVP_PKEY* pkey = nullptr;
  bool fatal = true;

  bp = BIO_new_mem_buf(const_cast<char*>(key_pem), key_pem_len);
  if (bp == nullptr)
    goto exit;

  pkey = PEM_read_bio_PrivateKey(bp,
                                 nullptr,
                                 CryptoPemCallback,
                                 const_cast<char*>(passphrase));

  // Errors might be injected into OpenSSL's error stack
  // without `pkey` being set to nullptr;
  // cf. the test of `test_bad_rsa_privkey.pem` for an example.
  if (pkey == nullptr || 0 != ERR_peek_error())
    goto exit;

  if (EVP_SignFinal(&mdctx_, *sig, sig_len, pkey))
    fatal = false;

  initialised_ = false;

 exit:
  if (pkey != nullptr)
    EVP_PKEY_free(pkey);
  if (bp != nullptr)
    BIO_free_all(bp);

  EVP_MD_CTX_cleanup(&mdctx_);

  if (fatal)
    return kSignPrivateKey;

  return kSignOk;
}


void Sign::SignFinal(const FunctionCallbackInfo<Value>& args) {
  Environment* env = Environment::GetCurrent(args);

  Sign* sign = Unwrap<Sign>(args.Holder());

  unsigned char* md_value;
  unsigned int md_len;

  unsigned int len = args.Length();
  enum encoding encoding = BUFFER;
  if (len >= 2 && args[1]->IsString()) {
    encoding = ParseEncoding(env->isolate(),
                             args[1]->ToString(env->isolate()),
                             BUFFER);
  }

  node::Utf8Value passphrase(env->isolate(), args[2]);

  THROW_AND_RETURN_IF_NOT_BUFFER(args[0]);
  size_t buf_len = Buffer::Length(args[0]);
  char* buf = Buffer::Data(args[0]);

  md_len = 8192;  // Maximum key size is 8192 bits
  md_value = new unsigned char[md_len];

  ClearErrorOnReturn clear_error_on_return;
  (void) &clear_error_on_return;  // Silence compiler warning.

  Error err = sign->SignFinal(
      buf,
      buf_len,
      len >= 3 && !args[2]->IsNull() ? *passphrase : nullptr,
      &md_value,
      &md_len);
  if (err != kSignOk) {
    delete[] md_value;
    md_value = nullptr;
    md_len = 0;
    return sign->CheckThrow(err);
  }

  Local<Value> rc = StringBytes::Encode(env->isolate(),
                                        reinterpret_cast<const char*>(md_value),
                                        md_len,
                                        encoding);
  delete[] md_value;
  args.GetReturnValue().Set(rc);
}


void Verify::Initialize(Environment* env, v8::Local<v8::Object> target) {
  Local<FunctionTemplate> t = env->NewFunctionTemplate(New);

  t->InstanceTemplate()->SetInternalFieldCount(1);

  env->SetProtoMethod(t, "init", VerifyInit);
  env->SetProtoMethod(t, "update", VerifyUpdate);
  env->SetProtoMethod(t, "verify", VerifyFinal);

  target->Set(FIXED_ONE_BYTE_STRING(env->isolate(), "Verify"),
              t->GetFunction());
}


void Verify::New(const FunctionCallbackInfo<Value>& args) {
  Environment* env = Environment::GetCurrent(args);
  new Verify(env, args.This());
}


SignBase::Error Verify::VerifyInit(const char* verify_type) {
  CHECK_EQ(md_, nullptr);
  md_ = EVP_get_digestbyname(verify_type);
  if (md_ == nullptr)
    return kSignUnknownDigest;

  EVP_MD_CTX_init(&mdctx_);
  if (!EVP_VerifyInit_ex(&mdctx_, md_, nullptr))
    return kSignInit;
  initialised_ = true;

  return kSignOk;
}


void Verify::VerifyInit(const FunctionCallbackInfo<Value>& args) {
  Verify* verify = Unwrap<Verify>(args.Holder());

  if (args.Length() == 0 || !args[0]->IsString()) {
    return verify->env()->ThrowError("Must give verifytype string as argument");
  }

  const node::Utf8Value verify_type(args.GetIsolate(), args[0]);
  verify->CheckThrow(verify->VerifyInit(*verify_type));
}


SignBase::Error Verify::VerifyUpdate(const char* data, int len) {
  if (!initialised_)
    return kSignNotInitialised;

  if (!EVP_VerifyUpdate(&mdctx_, data, len))
    return kSignUpdate;

  return kSignOk;
}


void Verify::VerifyUpdate(const FunctionCallbackInfo<Value>& args) {
  Environment* env = Environment::GetCurrent(args);

  Verify* verify = Unwrap<Verify>(args.Holder());

  THROW_AND_RETURN_IF_NOT_STRING_OR_BUFFER(args[0]);

  // Only copy the data if we have to, because it's a string
  Error err;
  if (args[0]->IsString()) {
    StringBytes::InlineDecoder decoder;
    if (!decoder.Decode(env, args[0].As<String>(), args[1], BINARY))
      return;
    err = verify->VerifyUpdate(decoder.out(), decoder.size());
  } else {
    char* buf = Buffer::Data(args[0]);
    size_t buflen = Buffer::Length(args[0]);
    err = verify->VerifyUpdate(buf, buflen);
  }

  verify->CheckThrow(err);
}


SignBase::Error Verify::VerifyFinal(const char* key_pem,
                                    int key_pem_len,
                                    const char* sig,
                                    int siglen,
                                    bool* verify_result) {
  if (!initialised_)
    return kSignNotInitialised;

  ClearErrorOnReturn clear_error_on_return;
  (void) &clear_error_on_return;  // Silence compiler warning.

  EVP_PKEY* pkey = nullptr;
  BIO* bp = nullptr;
  X509* x509 = nullptr;
  bool fatal = true;
  int r = 0;

  bp = BIO_new_mem_buf(const_cast<char*>(key_pem), key_pem_len);
  if (bp == nullptr)
    goto exit;

  // Check if this is a PKCS#8 or RSA public key before trying as X.509.
  // Split this out into a separate function once we have more than one
  // consumer of public keys.
  if (strncmp(key_pem, PUBLIC_KEY_PFX, PUBLIC_KEY_PFX_LEN) == 0) {
    pkey = PEM_read_bio_PUBKEY(bp, nullptr, CryptoPemCallback, nullptr);
    if (pkey == nullptr)
      goto exit;
  } else if (strncmp(key_pem, PUBRSA_KEY_PFX, PUBRSA_KEY_PFX_LEN) == 0) {
    RSA* rsa =
        PEM_read_bio_RSAPublicKey(bp, nullptr, CryptoPemCallback, nullptr);
    if (rsa) {
      pkey = EVP_PKEY_new();
      if (pkey)
        EVP_PKEY_set1_RSA(pkey, rsa);
      RSA_free(rsa);
    }
    if (pkey == nullptr)
      goto exit;
  } else {
    // X.509 fallback
    x509 = PEM_read_bio_X509(bp, nullptr, CryptoPemCallback, nullptr);
    if (x509 == nullptr)
      goto exit;

    pkey = X509_get_pubkey(x509);
    if (pkey == nullptr)
      goto exit;
  }

  fatal = false;
  r = EVP_VerifyFinal(&mdctx_,
                      reinterpret_cast<const unsigned char*>(sig),
                      siglen,
                      pkey);

 exit:
  if (pkey != nullptr)
    EVP_PKEY_free(pkey);
  if (bp != nullptr)
    BIO_free_all(bp);
  if (x509 != nullptr)
    X509_free(x509);

  EVP_MD_CTX_cleanup(&mdctx_);
  initialised_ = false;

  if (fatal)
    return kSignPublicKey;

  *verify_result = r == 1;
  return kSignOk;
}


void Verify::VerifyFinal(const FunctionCallbackInfo<Value>& args) {
  Environment* env = Environment::GetCurrent(args);

  Verify* verify = Unwrap<Verify>(args.Holder());

  THROW_AND_RETURN_IF_NOT_BUFFER(args[0]);
  char* kbuf = Buffer::Data(args[0]);
  ssize_t klen = Buffer::Length(args[0]);

  THROW_AND_RETURN_IF_NOT_STRING_OR_BUFFER(args[1]);

  // BINARY works for both buffers and binary strings.
  enum encoding encoding = BINARY;
  if (args.Length() >= 3) {
    encoding = ParseEncoding(env->isolate(),
                             args[2]->ToString(env->isolate()),
                             BINARY);
  }

  ssize_t hlen = StringBytes::Size(env->isolate(), args[1], encoding);

  // only copy if we need to, because it's a string.
  char* hbuf;
  if (args[1]->IsString()) {
    hbuf = new char[hlen];
    ssize_t hwritten = StringBytes::Write(env->isolate(),
                                          hbuf,
                                          hlen,
                                          args[1],
                                          encoding);
    CHECK_EQ(hwritten, hlen);
  } else {
    hbuf = Buffer::Data(args[1]);
  }

  bool verify_result;
  Error err = verify->VerifyFinal(kbuf, klen, hbuf, hlen, &verify_result);
  if (args[1]->IsString())
    delete[] hbuf;
  if (err != kSignOk)
    return verify->CheckThrow(err);
  args.GetReturnValue().Set(verify_result);
}


template <PublicKeyCipher::Operation operation,
          PublicKeyCipher::EVP_PKEY_cipher_init_t EVP_PKEY_cipher_init,
          PublicKeyCipher::EVP_PKEY_cipher_t EVP_PKEY_cipher>
bool PublicKeyCipher::Cipher(const char* key_pem,
                             int key_pem_len,
                             const char* passphrase,
                             int padding,
                             const unsigned char* data,
                             int len,
                             unsigned char** out,
                             size_t* out_len) {
  EVP_PKEY* pkey = nullptr;
  EVP_PKEY_CTX* ctx = nullptr;
  BIO* bp = nullptr;
  X509* x509 = nullptr;
  bool fatal = true;

  bp = BIO_new_mem_buf(const_cast<char*>(key_pem), key_pem_len);
  if (bp == nullptr)
    goto exit;

  // Check if this is a PKCS#8 or RSA public key before trying as X.509 and
  // private key.
  if (operation == kPublic &&
      strncmp(key_pem, PUBLIC_KEY_PFX, PUBLIC_KEY_PFX_LEN) == 0) {
    pkey = PEM_read_bio_PUBKEY(bp, nullptr, nullptr, nullptr);
    if (pkey == nullptr)
      goto exit;
  } else if (operation == kPublic &&
             strncmp(key_pem, PUBRSA_KEY_PFX, PUBRSA_KEY_PFX_LEN) == 0) {
    RSA* rsa = PEM_read_bio_RSAPublicKey(bp, nullptr, nullptr, nullptr);
    if (rsa) {
      pkey = EVP_PKEY_new();
      if (pkey)
        EVP_PKEY_set1_RSA(pkey, rsa);
      RSA_free(rsa);
    }
    if (pkey == nullptr)
      goto exit;
  } else if (operation == kPublic &&
             strncmp(key_pem, CERTIFICATE_PFX, CERTIFICATE_PFX_LEN) == 0) {
    x509 = PEM_read_bio_X509(bp, nullptr, CryptoPemCallback, nullptr);
    if (x509 == nullptr)
      goto exit;

    pkey = X509_get_pubkey(x509);
    if (pkey == nullptr)
      goto exit;
  } else {
    pkey = PEM_read_bio_PrivateKey(bp,
                                   nullptr,
                                   CryptoPemCallback,
                                   const_cast<char*>(passphrase));
    if (pkey == nullptr)
      goto exit;
  }

  ctx = EVP_PKEY_CTX_new(pkey, nullptr);
  if (!ctx)
    goto exit;
  if (EVP_PKEY_cipher_init(ctx) <= 0)
    goto exit;
  if (EVP_PKEY_CTX_set_rsa_padding(ctx, padding) <= 0)
    goto exit;

  if (EVP_PKEY_cipher(ctx, nullptr, out_len, data, len) <= 0)
    goto exit;

  *out = new unsigned char[*out_len];

  if (EVP_PKEY_cipher(ctx, *out, out_len, data, len) <= 0)
    goto exit;

  fatal = false;

 exit:
  if (x509 != nullptr)
    X509_free(x509);
  if (pkey != nullptr)
    EVP_PKEY_free(pkey);
  if (bp != nullptr)
    BIO_free_all(bp);
  if (ctx != nullptr)
    EVP_PKEY_CTX_free(ctx);

  return !fatal;
}


template <PublicKeyCipher::Operation operation,
          PublicKeyCipher::EVP_PKEY_cipher_init_t EVP_PKEY_cipher_init,
          PublicKeyCipher::EVP_PKEY_cipher_t EVP_PKEY_cipher>
void PublicKeyCipher::Cipher(const FunctionCallbackInfo<Value>& args) {
  Environment* env = Environment::GetCurrent(args);

  THROW_AND_RETURN_IF_NOT_BUFFER(args[0]);
  char* kbuf = Buffer::Data(args[0]);
  ssize_t klen = Buffer::Length(args[0]);

  THROW_AND_RETURN_IF_NOT_BUFFER(args[1]);
  char* buf = Buffer::Data(args[1]);
  ssize_t len = Buffer::Length(args[1]);

  int padding = args[2]->Uint32Value();

  String::Utf8Value passphrase(args[3]);

  unsigned char* out_value = nullptr;
  size_t out_len = 0;

  ClearErrorOnReturn clear_error_on_return;
  (void) &clear_error_on_return;  // Silence compiler warning.

  bool r = Cipher<operation, EVP_PKEY_cipher_init, EVP_PKEY_cipher>(
      kbuf,
      klen,
      args.Length() >= 3 && !args[2]->IsNull() ? *passphrase : nullptr,
      padding,
      reinterpret_cast<const unsigned char*>(buf),
      len,
      &out_value,
      &out_len);

  if (out_len == 0 || !r) {
    delete[] out_value;
    out_value = nullptr;
    out_len = 0;
    if (!r) {
      return ThrowCryptoError(env,
        ERR_get_error());
    }
  }

<<<<<<< HEAD
  Local<Object> vbuf = Buffer::New(
=======
  Local<Object> vbuf = Buffer::Copy(
>>>>>>> 53596fd2
      env,
      reinterpret_cast<char*>(out_value),
      out_len).ToLocalChecked();
  args.GetReturnValue().Set(vbuf);
  delete[] out_value;
}


void DiffieHellman::Initialize(Environment* env, Local<Object> target) {
  Local<FunctionTemplate> t = env->NewFunctionTemplate(New);

  const PropertyAttribute attributes =
      static_cast<PropertyAttribute>(v8::ReadOnly | v8::DontDelete);

  t->InstanceTemplate()->SetInternalFieldCount(1);

  env->SetProtoMethod(t, "generateKeys", GenerateKeys);
  env->SetProtoMethod(t, "computeSecret", ComputeSecret);
  env->SetProtoMethod(t, "getPrime", GetPrime);
  env->SetProtoMethod(t, "getGenerator", GetGenerator);
  env->SetProtoMethod(t, "getPublicKey", GetPublicKey);
  env->SetProtoMethod(t, "getPrivateKey", GetPrivateKey);
  env->SetProtoMethod(t, "setPublicKey", SetPublicKey);
  env->SetProtoMethod(t, "setPrivateKey", SetPrivateKey);

  t->InstanceTemplate()->SetAccessor(env->verify_error_string(),
                                     DiffieHellman::VerifyErrorGetter,
                                     nullptr,
                                     env->as_external(),
                                     DEFAULT,
                                     attributes);

  target->Set(FIXED_ONE_BYTE_STRING(env->isolate(), "DiffieHellman"),
              t->GetFunction());

  Local<FunctionTemplate> t2 = env->NewFunctionTemplate(DiffieHellmanGroup);
  t2->InstanceTemplate()->SetInternalFieldCount(1);

  env->SetProtoMethod(t2, "generateKeys", GenerateKeys);
  env->SetProtoMethod(t2, "computeSecret", ComputeSecret);
  env->SetProtoMethod(t2, "getPrime", GetPrime);
  env->SetProtoMethod(t2, "getGenerator", GetGenerator);
  env->SetProtoMethod(t2, "getPublicKey", GetPublicKey);
  env->SetProtoMethod(t2, "getPrivateKey", GetPrivateKey);

  t2->InstanceTemplate()->SetAccessor(env->verify_error_string(),
                                      DiffieHellman::VerifyErrorGetter,
                                      nullptr,
                                      env->as_external(),
                                      DEFAULT,
                                      attributes);

  target->Set(FIXED_ONE_BYTE_STRING(env->isolate(), "DiffieHellmanGroup"),
              t2->GetFunction());
}


bool DiffieHellman::Init(int primeLength, int g) {
  dh = DH_new();
  DH_generate_parameters_ex(dh, primeLength, g, 0);
  bool result = VerifyContext();
  if (!result)
    return false;
  initialised_ = true;
  return true;
}


bool DiffieHellman::Init(const char* p, int p_len, int g) {
  dh = DH_new();
  dh->p = BN_bin2bn(reinterpret_cast<const unsigned char*>(p), p_len, 0);
  dh->g = BN_new();
  if (!BN_set_word(dh->g, g))
    return false;
  bool result = VerifyContext();
  if (!result)
    return false;
  initialised_ = true;
  return true;
}


bool DiffieHellman::Init(const char* p, int p_len, const char* g, int g_len) {
  dh = DH_new();
  dh->p = BN_bin2bn(reinterpret_cast<const unsigned char*>(p), p_len, 0);
  dh->g = BN_bin2bn(reinterpret_cast<const unsigned char*>(g), g_len, 0);
  bool result = VerifyContext();
  if (!result)
    return false;
  initialised_ = true;
  return true;
}


void DiffieHellman::DiffieHellmanGroup(
    const FunctionCallbackInfo<Value>& args) {
  Environment* env = Environment::GetCurrent(args);
  DiffieHellman* diffieHellman = new DiffieHellman(env, args.This());

  if (args.Length() != 1 || !args[0]->IsString()) {
    return env->ThrowError("No group name given");
  }

  bool initialized = false;

  const node::Utf8Value group_name(env->isolate(), args[0]);
  for (unsigned int i = 0; i < ARRAY_SIZE(modp_groups); ++i) {
    const modp_group* it = modp_groups + i;

    if (strcasecmp(*group_name, it->name) != 0)
      continue;

    initialized = diffieHellman->Init(it->prime,
                                      it->prime_size,
                                      it->gen,
                                      it->gen_size);
    if (!initialized)
      env->ThrowError("Initialization failed");
    return;
  }

  env->ThrowError("Unknown group");
}


void DiffieHellman::New(const FunctionCallbackInfo<Value>& args) {
  Environment* env = Environment::GetCurrent(args);
  DiffieHellman* diffieHellman =
      new DiffieHellman(env, args.This());
  bool initialized = false;

  if (args.Length() == 2) {
    if (args[0]->IsInt32()) {
      if (args[1]->IsInt32()) {
        initialized = diffieHellman->Init(args[0]->Int32Value(),
                                          args[1]->Int32Value());
      }
    } else {
      if (args[1]->IsInt32()) {
        initialized = diffieHellman->Init(Buffer::Data(args[0]),
                                          Buffer::Length(args[0]),
                                          args[1]->Int32Value());
      } else {
        initialized = diffieHellman->Init(Buffer::Data(args[0]),
                                          Buffer::Length(args[0]),
                                          Buffer::Data(args[1]),
                                          Buffer::Length(args[1]));
      }
    }
  }

  if (!initialized) {
    return env->ThrowError("Initialization failed");
  }
}


void DiffieHellman::GenerateKeys(const FunctionCallbackInfo<Value>& args) {
  Environment* env = Environment::GetCurrent(args);

  DiffieHellman* diffieHellman = Unwrap<DiffieHellman>(args.Holder());

  if (!diffieHellman->initialised_) {
    return env->ThrowError("Not initialized");
  }

  if (!DH_generate_key(diffieHellman->dh)) {
    return env->ThrowError("Key generation failed");
  }

  int dataSize = BN_num_bytes(diffieHellman->dh->pub_key);
  char* data = new char[dataSize];
  BN_bn2bin(diffieHellman->dh->pub_key,
            reinterpret_cast<unsigned char*>(data));

  args.GetReturnValue().Set(Encode(env->isolate(), data, dataSize, BUFFER));
  delete[] data;
}


void DiffieHellman::GetPrime(const FunctionCallbackInfo<Value>& args) {
  Environment* env = Environment::GetCurrent(args);

  DiffieHellman* diffieHellman = Unwrap<DiffieHellman>(args.Holder());

  if (!diffieHellman->initialised_) {
    return env->ThrowError("Not initialized");
  }

  int dataSize = BN_num_bytes(diffieHellman->dh->p);
  char* data = new char[dataSize];
  BN_bn2bin(diffieHellman->dh->p, reinterpret_cast<unsigned char*>(data));

  args.GetReturnValue().Set(Encode(env->isolate(), data, dataSize, BUFFER));
  delete[] data;
}


void DiffieHellman::GetGenerator(const FunctionCallbackInfo<Value>& args) {
  Environment* env = Environment::GetCurrent(args);

  DiffieHellman* diffieHellman = Unwrap<DiffieHellman>(args.Holder());

  if (!diffieHellman->initialised_) {
    return env->ThrowError("Not initialized");
  }

  int dataSize = BN_num_bytes(diffieHellman->dh->g);
  char* data = new char[dataSize];
  BN_bn2bin(diffieHellman->dh->g, reinterpret_cast<unsigned char*>(data));

  args.GetReturnValue().Set(Encode(env->isolate(), data, dataSize, BUFFER));
  delete[] data;
}


void DiffieHellman::GetPublicKey(const FunctionCallbackInfo<Value>& args) {
  Environment* env = Environment::GetCurrent(args);

  DiffieHellman* diffieHellman = Unwrap<DiffieHellman>(args.Holder());

  if (!diffieHellman->initialised_) {
    return env->ThrowError("Not initialized");
  }

  if (diffieHellman->dh->pub_key == nullptr) {
    return env->ThrowError("No public key - did you forget to generate one?");
  }

  int dataSize = BN_num_bytes(diffieHellman->dh->pub_key);
  char* data = new char[dataSize];
  BN_bn2bin(diffieHellman->dh->pub_key,
            reinterpret_cast<unsigned char*>(data));

  args.GetReturnValue().Set(Encode(env->isolate(), data, dataSize, BUFFER));
  delete[] data;
}


void DiffieHellman::GetPrivateKey(const FunctionCallbackInfo<Value>& args) {
  Environment* env = Environment::GetCurrent(args);

  DiffieHellman* diffieHellman = Unwrap<DiffieHellman>(args.Holder());

  if (!diffieHellman->initialised_) {
    return env->ThrowError("Not initialized");
  }

  if (diffieHellman->dh->priv_key == nullptr) {
    return env->ThrowError("No private key - did you forget to generate one?");
  }

  int dataSize = BN_num_bytes(diffieHellman->dh->priv_key);
  char* data = new char[dataSize];
  BN_bn2bin(diffieHellman->dh->priv_key,
            reinterpret_cast<unsigned char*>(data));

  args.GetReturnValue().Set(Encode(env->isolate(), data, dataSize, BUFFER));
  delete[] data;
}


void DiffieHellman::ComputeSecret(const FunctionCallbackInfo<Value>& args) {
  Environment* env = Environment::GetCurrent(args);

  DiffieHellman* diffieHellman = Unwrap<DiffieHellman>(args.Holder());

  if (!diffieHellman->initialised_) {
    return env->ThrowError("Not initialized");
  }

  ClearErrorOnReturn clear_error_on_return;
  (void) &clear_error_on_return;  // Silence compiler warning.
  BIGNUM* key = nullptr;

  if (args.Length() == 0) {
    return env->ThrowError("First argument must be other party's public key");
  } else {
    THROW_AND_RETURN_IF_NOT_BUFFER(args[0]);
    key = BN_bin2bn(
        reinterpret_cast<unsigned char*>(Buffer::Data(args[0])),
        Buffer::Length(args[0]),
        0);
  }

  int dataSize = DH_size(diffieHellman->dh);
  char* data = new char[dataSize];

  int size = DH_compute_key(reinterpret_cast<unsigned char*>(data),
                            key,
                            diffieHellman->dh);

  if (size == -1) {
    int checkResult;
    int checked;

    checked = DH_check_pub_key(diffieHellman->dh, key, &checkResult);
    BN_free(key);
    delete[] data;

    if (!checked) {
      return env->ThrowError("Invalid key");
    } else if (checkResult) {
      if (checkResult & DH_CHECK_PUBKEY_TOO_SMALL) {
        return env->ThrowError("Supplied key is too small");
      } else if (checkResult & DH_CHECK_PUBKEY_TOO_LARGE) {
        return env->ThrowError("Supplied key is too large");
      } else {
        return env->ThrowError("Invalid key");
      }
    } else {
      return env->ThrowError("Invalid key");
    }
  }

  BN_free(key);
  CHECK_GE(size, 0);

  // DH_size returns number of bytes in a prime number
  // DH_compute_key returns number of bytes in a remainder of exponent, which
  // may have less bytes than a prime number. Therefore add 0-padding to the
  // allocated buffer.
  if (size != dataSize) {
    CHECK(dataSize > size);
    memmove(data + dataSize - size, data, size);
    memset(data, 0, dataSize - size);
  }

  args.GetReturnValue().Set(Encode(env->isolate(), data, dataSize, BUFFER));
  delete[] data;
}


void DiffieHellman::SetPublicKey(const FunctionCallbackInfo<Value>& args) {
  DiffieHellman* diffieHellman = Unwrap<DiffieHellman>(args.Holder());
  Environment* env = diffieHellman->env();

  if (!diffieHellman->initialised_) {
    return env->ThrowError("Not initialized");
  }

  if (args.Length() == 0) {
    return env->ThrowError("First argument must be public key");
  } else {
    THROW_AND_RETURN_IF_NOT_BUFFER(args[0]);
    diffieHellman->dh->pub_key = BN_bin2bn(
        reinterpret_cast<unsigned char*>(Buffer::Data(args[0])),
        Buffer::Length(args[0]), 0);
  }
}


void DiffieHellman::SetPrivateKey(const FunctionCallbackInfo<Value>& args) {
  DiffieHellman* diffieHellman = Unwrap<DiffieHellman>(args.Holder());
  Environment* env = diffieHellman->env();

  if (!diffieHellman->initialised_) {
    return env->ThrowError("Not initialized");
  }

  if (args.Length() == 0) {
    return env->ThrowError("First argument must be private key");
  } else {
    THROW_AND_RETURN_IF_NOT_BUFFER(args[0]);
    diffieHellman->dh->priv_key = BN_bin2bn(
        reinterpret_cast<unsigned char*>(Buffer::Data(args[0])),
        Buffer::Length(args[0]),
        0);
  }
}


void DiffieHellman::VerifyErrorGetter(Local<String> property,
                                      const PropertyCallbackInfo<Value>& args) {
  HandleScope scope(args.GetIsolate());

  DiffieHellman* diffieHellman = Unwrap<DiffieHellman>(args.Holder());

  if (!diffieHellman->initialised_)
    return diffieHellman->env()->ThrowError("Not initialized");

  args.GetReturnValue().Set(diffieHellman->verifyError_);
}


bool DiffieHellman::VerifyContext() {
  int codes;
  if (!DH_check(dh, &codes))
    return false;
  verifyError_ = codes;
  return true;
}


void ECDH::Initialize(Environment* env, Local<Object> target) {
  HandleScope scope(env->isolate());

  Local<FunctionTemplate> t = env->NewFunctionTemplate(New);

  t->InstanceTemplate()->SetInternalFieldCount(1);

  env->SetProtoMethod(t, "generateKeys", GenerateKeys);
  env->SetProtoMethod(t, "computeSecret", ComputeSecret);
  env->SetProtoMethod(t, "getPublicKey", GetPublicKey);
  env->SetProtoMethod(t, "getPrivateKey", GetPrivateKey);
  env->SetProtoMethod(t, "setPublicKey", SetPublicKey);
  env->SetProtoMethod(t, "setPrivateKey", SetPrivateKey);

  target->Set(FIXED_ONE_BYTE_STRING(env->isolate(), "ECDH"),
              t->GetFunction());
}


void ECDH::New(const FunctionCallbackInfo<Value>& args) {
  Environment* env = Environment::GetCurrent(args);

  // TODO(indutny): Support raw curves?
  CHECK(args[0]->IsString());
  node::Utf8Value curve(env->isolate(), args[0]);

  int nid = OBJ_sn2nid(*curve);
  if (nid == NID_undef)
    return env->ThrowTypeError("First argument should be a valid curve name");

  EC_KEY* key = EC_KEY_new_by_curve_name(nid);
  if (key == nullptr)
    return env->ThrowError("Failed to create EC_KEY using curve name");

  new ECDH(env, args.This(), key);
}


void ECDH::GenerateKeys(const FunctionCallbackInfo<Value>& args) {
  Environment* env = Environment::GetCurrent(args);

  ECDH* ecdh = Unwrap<ECDH>(args.Holder());

  if (!EC_KEY_generate_key(ecdh->key_))
    return env->ThrowError("Failed to generate EC_KEY");

  ecdh->generated_ = true;
}


EC_POINT* ECDH::BufferToPoint(char* data, size_t len) {
  EC_POINT* pub;
  int r;

  pub = EC_POINT_new(group_);
  if (pub == nullptr) {
    env()->ThrowError("Failed to allocate EC_POINT for a public key");
    return nullptr;
  }

  r = EC_POINT_oct2point(
      group_,
      pub,
      reinterpret_cast<unsigned char*>(data),
      len,
      nullptr);
  if (!r) {
    env()->ThrowError("Failed to translate Buffer to a EC_POINT");
    goto fatal;
  }

  return pub;

 fatal:
  EC_POINT_free(pub);
  return nullptr;
}


void ECDH::ComputeSecret(const FunctionCallbackInfo<Value>& args) {
  Environment* env = Environment::GetCurrent(args);

  THROW_AND_RETURN_IF_NOT_BUFFER(args[0]);

  ECDH* ecdh = Unwrap<ECDH>(args.Holder());

  EC_POINT* pub = ecdh->BufferToPoint(Buffer::Data(args[0]),
                                      Buffer::Length(args[0]));
  if (pub == nullptr)
    return;

  // NOTE: field_size is in bits
  int field_size = EC_GROUP_get_degree(ecdh->group_);
  size_t out_len = (field_size + 7) / 8;
  char* out = static_cast<char*>(malloc(out_len));
  CHECK_NE(out, nullptr);

  int r = ECDH_compute_key(out, out_len, pub, ecdh->key_, nullptr);
  EC_POINT_free(pub);
  if (!r) {
    free(out);
    return env->ThrowError("Failed to compute ECDH key");
  }

  Local<Object> buf = Buffer::New(env, out, out_len).ToLocalChecked();
  args.GetReturnValue().Set(buf);
}


void ECDH::GetPublicKey(const FunctionCallbackInfo<Value>& args) {
  Environment* env = Environment::GetCurrent(args);

  // Conversion form
  CHECK_EQ(args.Length(), 1);

  ECDH* ecdh = Unwrap<ECDH>(args.Holder());

  if (!ecdh->generated_)
    return env->ThrowError("You should generate ECDH keys first");

  const EC_POINT* pub = EC_KEY_get0_public_key(ecdh->key_);
  if (pub == nullptr)
    return env->ThrowError("Failed to get ECDH public key");

  int size;
  point_conversion_form_t form =
      static_cast<point_conversion_form_t>(args[0]->Uint32Value());

  size = EC_POINT_point2oct(ecdh->group_, pub, form, nullptr, 0, nullptr);
  if (size == 0)
    return env->ThrowError("Failed to get public key length");

  unsigned char* out = static_cast<unsigned char*>(malloc(size));
  CHECK_NE(out, nullptr);

  int r = EC_POINT_point2oct(ecdh->group_, pub, form, out, size, nullptr);
  if (r != size) {
    free(out);
    return env->ThrowError("Failed to get public key");
  }

  Local<Object> buf =
      Buffer::New(env, reinterpret_cast<char*>(out), size).ToLocalChecked();
  args.GetReturnValue().Set(buf);
}


void ECDH::GetPrivateKey(const FunctionCallbackInfo<Value>& args) {
  Environment* env = Environment::GetCurrent(args);

  ECDH* ecdh = Unwrap<ECDH>(args.Holder());

  if (!ecdh->generated_)
    return env->ThrowError("You should generate ECDH keys first");

  const BIGNUM* b = EC_KEY_get0_private_key(ecdh->key_);
  if (b == nullptr)
    return env->ThrowError("Failed to get ECDH private key");

  int size = BN_num_bytes(b);
  unsigned char* out = static_cast<unsigned char*>(malloc(size));
  CHECK_NE(out, nullptr);

  if (size != BN_bn2bin(b, out)) {
    free(out);
    return env->ThrowError("Failed to convert ECDH private key to Buffer");
  }

  Local<Object> buf =
      Buffer::New(env, reinterpret_cast<char*>(out), size).ToLocalChecked();
  args.GetReturnValue().Set(buf);
}


void ECDH::SetPrivateKey(const FunctionCallbackInfo<Value>& args) {
  Environment* env = Environment::GetCurrent(args);

  ECDH* ecdh = Unwrap<ECDH>(args.Holder());

  THROW_AND_RETURN_IF_NOT_BUFFER(args[0]);

  BIGNUM* priv = BN_bin2bn(
      reinterpret_cast<unsigned char*>(Buffer::Data(args[0].As<Object>())),
      Buffer::Length(args[0].As<Object>()),
      nullptr);
  if (priv == nullptr)
    return env->ThrowError("Failed to convert Buffer to BN");

  int result = EC_KEY_set_private_key(ecdh->key_, priv);
  BN_free(priv);

  if (!result) {
    return env->ThrowError("Failed to convert BN to a private key");
  }
}


void ECDH::SetPublicKey(const FunctionCallbackInfo<Value>& args) {
  Environment* env = Environment::GetCurrent(args);

  ECDH* ecdh = Unwrap<ECDH>(args.Holder());

  THROW_AND_RETURN_IF_NOT_BUFFER(args[0]);

  EC_POINT* pub = ecdh->BufferToPoint(Buffer::Data(args[0].As<Object>()),
                                      Buffer::Length(args[0].As<Object>()));
  if (pub == nullptr)
    return;

  int r = EC_KEY_set_public_key(ecdh->key_, pub);
  EC_POINT_free(pub);
  if (!r)
    return env->ThrowError("Failed to convert BN to a private key");
}


class PBKDF2Request : public AsyncWrap {
 public:
  PBKDF2Request(Environment* env,
                Local<Object> object,
                const EVP_MD* digest,
                ssize_t passlen,
                char* pass,
                ssize_t saltlen,
                char* salt,
                ssize_t iter,
                ssize_t keylen)
      : AsyncWrap(env, object, AsyncWrap::PROVIDER_CRYPTO),
        digest_(digest),
        error_(0),
        passlen_(passlen),
        pass_(pass),
        saltlen_(saltlen),
        salt_(salt),
        keylen_(keylen),
        key_(static_cast<char*>(malloc(keylen))),
        iter_(iter) {
    if (key() == nullptr)
      FatalError("node::PBKDF2Request()", "Out of Memory");
  }

  ~PBKDF2Request() override {
    release();
    persistent().Reset();
  }

  uv_work_t* work_req() {
    return &work_req_;
  }

  inline const EVP_MD* digest() const {
    return digest_;
  }

  inline ssize_t passlen() const {
    return passlen_;
  }

  inline char* pass() const {
    return pass_;
  }

  inline ssize_t saltlen() const {
    return saltlen_;
  }

  inline char* salt() const {
    return salt_;
  }

  inline ssize_t keylen() const {
    return keylen_;
  }

  inline char* key() const {
    return key_;
  }

  inline ssize_t iter() const {
    return iter_;
  }

  inline void release() {
    free(pass_);
    pass_ = nullptr;
    passlen_ = 0;

    free(salt_);
    salt_ = nullptr;
    saltlen_ = 0;

    free(key_);
    key_ = nullptr;
    keylen_ = 0;
  }

  inline int error() const {
    return error_;
  }

  inline void set_error(int err) {
    error_ = err;
  }

  size_t self_size() const override { return sizeof(*this); }

  uv_work_t work_req_;

 private:
  const EVP_MD* digest_;
  int error_;
  ssize_t passlen_;
  char* pass_;
  ssize_t saltlen_;
  char* salt_;
  ssize_t keylen_;
  char* key_;
  ssize_t iter_;
};


void EIO_PBKDF2(PBKDF2Request* req) {
  req->set_error(PKCS5_PBKDF2_HMAC(
    req->pass(),
    req->passlen(),
    reinterpret_cast<unsigned char*>(req->salt()),
    req->saltlen(),
    req->iter(),
    req->digest(),
    req->keylen(),
    reinterpret_cast<unsigned char*>(req->key())));
  memset(req->pass(), 0, req->passlen());
  memset(req->salt(), 0, req->saltlen());
}


void EIO_PBKDF2(uv_work_t* work_req) {
  PBKDF2Request* req = ContainerOf(&PBKDF2Request::work_req_, work_req);
  EIO_PBKDF2(req);
}


void EIO_PBKDF2After(PBKDF2Request* req, Local<Value> argv[2]) {
  if (req->error()) {
    argv[0] = Undefined(req->env()->isolate());
    argv[1] = Encode(req->env()->isolate(), req->key(), req->keylen(), BUFFER);
    memset(req->key(), 0, req->keylen());
  } else {
    argv[0] = Exception::Error(req->env()->pbkdf2_error_string());
    argv[1] = Undefined(req->env()->isolate());
  }
}


void EIO_PBKDF2After(uv_work_t* work_req, int status) {
  CHECK_EQ(status, 0);
  PBKDF2Request* req = ContainerOf(&PBKDF2Request::work_req_, work_req);
  Environment* env = req->env();
  HandleScope handle_scope(env->isolate());
  Context::Scope context_scope(env->context());
  Local<Value> argv[2];
  EIO_PBKDF2After(req, argv);
  req->MakeCallback(env->ondone_string(), ARRAY_SIZE(argv), argv);
  delete req;
}


void PBKDF2(const FunctionCallbackInfo<Value>& args) {
  Environment* env = Environment::GetCurrent(args);

  const EVP_MD* digest = nullptr;
  const char* type_error = nullptr;
  char* pass = nullptr;
  char* salt = nullptr;
  ssize_t passlen = -1;
  ssize_t saltlen = -1;
  ssize_t keylen = -1;
  ssize_t iter = -1;
  PBKDF2Request* req = nullptr;
  Local<Object> obj;

  if (args.Length() != 5 && args.Length() != 6) {
    type_error = "Bad parameter";
    goto err;
  }

  THROW_AND_RETURN_IF_NOT_BUFFER(args[0]);
  passlen = Buffer::Length(args[0]);
  if (passlen < 0) {
    type_error = "Bad password";
    goto err;
  }

  THROW_AND_RETURN_IF_NOT_BUFFER(args[1]);

  pass = static_cast<char*>(malloc(passlen));
  if (pass == nullptr) {
    FatalError("node::PBKDF2()", "Out of Memory");
  }
  memcpy(pass, Buffer::Data(args[0]), passlen);

  saltlen = Buffer::Length(args[1]);
  if (saltlen < 0) {
    type_error = "Bad salt";
    goto err;
  }

  salt = static_cast<char*>(malloc(saltlen));
  if (salt == nullptr) {
    FatalError("node::PBKDF2()", "Out of Memory");
  }
  memcpy(salt, Buffer::Data(args[1]), saltlen);

  if (!args[2]->IsNumber()) {
    type_error = "Iterations not a number";
    goto err;
  }

  iter = args[2]->Int32Value();
  if (iter < 0) {
    type_error = "Bad iterations";
    goto err;
  }

  if (!args[3]->IsNumber()) {
    type_error = "Key length not a number";
    goto err;
  }

  keylen = args[3]->Int32Value();
  if (keylen < 0) {
    type_error = "Bad key length";
    goto err;
  }

  if (args[4]->IsString()) {
    node::Utf8Value digest_name(env->isolate(), args[4]);
    digest = EVP_get_digestbyname(*digest_name);
    if (digest == nullptr) {
      type_error = "Bad digest name";
      goto err;
    }
  }

  if (digest == nullptr) {
    digest = EVP_sha1();
  }

  obj = Object::New(env->isolate());
  req = new PBKDF2Request(env,
                          obj,
                          digest,
                          passlen,
                          pass,
                          saltlen,
                          salt,
                          iter,
                          keylen);

  if (args[5]->IsFunction()) {
    obj->Set(env->ondone_string(), args[5]);
    // XXX(trevnorris): This will need to go with the rest of domains.
    if (env->in_domain())
      obj->Set(env->domain_string(), env->domain_array()->Get(0));
    uv_queue_work(env->event_loop(),
                  req->work_req(),
                  EIO_PBKDF2,
                  EIO_PBKDF2After);
  } else {
    env->PrintSyncTrace();
    Local<Value> argv[2];
    EIO_PBKDF2(req);
    EIO_PBKDF2After(req, argv);

    delete req;

    if (argv[0]->IsObject())
      env->isolate()->ThrowException(argv[0]);
    else
      args.GetReturnValue().Set(argv[1]);
  }
  return;

 err:
  free(salt);
  free(pass);
  return env->ThrowTypeError(type_error);
}


// Only instantiate within a valid HandleScope.
class RandomBytesRequest : public AsyncWrap {
 public:
  RandomBytesRequest(Environment* env, Local<Object> object, size_t size)
      : AsyncWrap(env, object, AsyncWrap::PROVIDER_CRYPTO),
        error_(0),
        size_(size),
        data_(static_cast<char*>(malloc(size))) {
    if (data() == nullptr)
      FatalError("node::RandomBytesRequest()", "Out of Memory");
  }

  ~RandomBytesRequest() override {
    persistent().Reset();
  }

  uv_work_t* work_req() {
    return &work_req_;
  }

  inline size_t size() const {
    return size_;
  }

  inline char* data() const {
    return data_;
  }

  inline void release() {
    free(data_);
    size_ = 0;
  }

  inline void return_memory(char** d, size_t* len) {
    *d = data_;
    data_ = nullptr;
    *len = size_;
    size_ = 0;
  }

  inline unsigned long error() const {
    return error_;
  }

  inline void set_error(unsigned long err) {
    error_ = err;
  }

  size_t self_size() const override { return sizeof(*this); }

  uv_work_t work_req_;

 private:
  unsigned long error_;
  size_t size_;
  char* data_;
};


void RandomBytesWork(uv_work_t* work_req) {
  RandomBytesRequest* req =
      ContainerOf(&RandomBytesRequest::work_req_, work_req);

  // Ensure that OpenSSL's PRNG is properly seeded.
  CheckEntropy();

  const int r = RAND_bytes(reinterpret_cast<unsigned char*>(req->data()),
                           req->size());

  // RAND_bytes() returns 0 on error.
  if (r == 0) {
    req->set_error(ERR_get_error());
  } else if (r == -1) {
    req->set_error(static_cast<unsigned long>(-1));
  }
}


// don't call this function without a valid HandleScope
void RandomBytesCheck(RandomBytesRequest* req, Local<Value> argv[2]) {
  if (req->error()) {
    char errmsg[256] = "Operation not supported";

    if (req->error() != static_cast<unsigned long>(-1))
      ERR_error_string_n(req->error(), errmsg, sizeof errmsg);

    argv[0] = Exception::Error(OneByteString(req->env()->isolate(), errmsg));
    argv[1] = Null(req->env()->isolate());
    req->release();
  } else {
    char* data = nullptr;
    size_t size;
    req->return_memory(&data, &size);
    argv[0] = Null(req->env()->isolate());
    argv[1] = Buffer::New(req->env(), data, size).ToLocalChecked();
  }
}


void RandomBytesAfter(uv_work_t* work_req, int status) {
  CHECK_EQ(status, 0);
  RandomBytesRequest* req =
      ContainerOf(&RandomBytesRequest::work_req_, work_req);
  Environment* env = req->env();
  HandleScope handle_scope(env->isolate());
  Context::Scope context_scope(env->context());
  Local<Value> argv[2];
  RandomBytesCheck(req, argv);
  req->MakeCallback(env->ondone_string(), ARRAY_SIZE(argv), argv);
  delete req;
}


void RandomBytes(const FunctionCallbackInfo<Value>& args) {
  Environment* env = Environment::GetCurrent(args);

  // maybe allow a buffer to write to? cuts down on object creation
  // when generating random data in a loop
  if (!args[0]->IsUint32()) {
    return env->ThrowTypeError("size must be a number >= 0");
  }

  const int64_t size = args[0]->IntegerValue();
  if (size < 0 || size > Buffer::kMaxLength)
    return env->ThrowRangeError("size is not a valid Smi");

  Local<Object> obj = Object::New(env->isolate());
  RandomBytesRequest* req = new RandomBytesRequest(env, obj, size);

  if (args[1]->IsFunction()) {
    obj->Set(FIXED_ONE_BYTE_STRING(args.GetIsolate(), "ondone"), args[1]);
    // XXX(trevnorris): This will need to go with the rest of domains.
    if (env->in_domain())
      obj->Set(env->domain_string(), env->domain_array()->Get(0));
    uv_queue_work(env->event_loop(),
                  req->work_req(),
                  RandomBytesWork,
                  RandomBytesAfter);
    args.GetReturnValue().Set(obj);
  } else {
    env->PrintSyncTrace();
    Local<Value> argv[2];
    RandomBytesWork(req->work_req());
    RandomBytesCheck(req, argv);
    delete req;

    if (!argv[0]->IsNull())
      env->isolate()->ThrowException(argv[0]);
    else
      args.GetReturnValue().Set(argv[1]);
  }
}


void GetSSLCiphers(const FunctionCallbackInfo<Value>& args) {
  Environment* env = Environment::GetCurrent(args);

  SSL_CTX* ctx = SSL_CTX_new(TLSv1_server_method());
  if (ctx == nullptr) {
    return env->ThrowError("SSL_CTX_new() failed.");
  }

  SSL* ssl = SSL_new(ctx);
  if (ssl == nullptr) {
    SSL_CTX_free(ctx);
    return env->ThrowError("SSL_new() failed.");
  }

  Local<Array> arr = Array::New(env->isolate());
  STACK_OF(SSL_CIPHER)* ciphers = SSL_get_ciphers(ssl);

  for (int i = 0; i < sk_SSL_CIPHER_num(ciphers); ++i) {
    SSL_CIPHER* cipher = sk_SSL_CIPHER_value(ciphers, i);
    arr->Set(i, OneByteString(args.GetIsolate(), SSL_CIPHER_get_name(cipher)));
  }

  SSL_free(ssl);
  SSL_CTX_free(ctx);

  args.GetReturnValue().Set(arr);
}


class CipherPushContext {
 public:
  explicit CipherPushContext(Environment* env)
      : arr(Array::New(env->isolate())),
        env_(env) {
  }

  inline Environment* env() const { return env_; }

  Local<Array> arr;

 private:
  Environment* env_;
};


template <class TypeName>
static void array_push_back(const TypeName* md,
                            const char* from,
                            const char* to,
                            void* arg) {
  CipherPushContext* ctx = static_cast<CipherPushContext*>(arg);
  ctx->arr->Set(ctx->arr->Length(), OneByteString(ctx->env()->isolate(), from));
}


void GetCiphers(const FunctionCallbackInfo<Value>& args) {
  Environment* env = Environment::GetCurrent(args);
  CipherPushContext ctx(env);
  EVP_CIPHER_do_all_sorted(array_push_back<EVP_CIPHER>, &ctx);
  args.GetReturnValue().Set(ctx.arr);
}


void GetHashes(const FunctionCallbackInfo<Value>& args) {
  Environment* env = Environment::GetCurrent(args);
  CipherPushContext ctx(env);
  EVP_MD_do_all_sorted(array_push_back<EVP_MD>, &ctx);
  args.GetReturnValue().Set(ctx.arr);
}


void GetCurves(const FunctionCallbackInfo<Value>& args) {
  Environment* env = Environment::GetCurrent(args);
  const size_t num_curves = EC_get_builtin_curves(nullptr, 0);
  Local<Array> arr = Array::New(env->isolate(), num_curves);
  EC_builtin_curve* curves;
  size_t alloc_size;

  if (num_curves) {
    alloc_size = sizeof(*curves) * num_curves;
    curves = static_cast<EC_builtin_curve*>(malloc(alloc_size));

    CHECK_NE(curves, nullptr);

    if (EC_get_builtin_curves(curves, num_curves)) {
      for (size_t i = 0; i < num_curves; i++) {
        arr->Set(i, OneByteString(env->isolate(), OBJ_nid2sn(curves[i].nid)));
      }
    }

    free(curves);
  }

  args.GetReturnValue().Set(arr);
}


void Certificate::Initialize(Environment* env, Local<Object> target) {
  HandleScope scope(env->isolate());

  Local<FunctionTemplate> t = env->NewFunctionTemplate(New);

  t->InstanceTemplate()->SetInternalFieldCount(1);

  env->SetProtoMethod(t, "verifySpkac", VerifySpkac);
  env->SetProtoMethod(t, "exportPublicKey", ExportPublicKey);
  env->SetProtoMethod(t, "exportChallenge", ExportChallenge);

  target->Set(FIXED_ONE_BYTE_STRING(env->isolate(), "Certificate"),
              t->GetFunction());
}


void Certificate::New(const FunctionCallbackInfo<Value>& args) {
  Environment* env = Environment::GetCurrent(args);
  new Certificate(env, args.This());
}


bool Certificate::VerifySpkac(const char* data, unsigned int len) {
  bool i = 0;
  EVP_PKEY* pkey = nullptr;
  NETSCAPE_SPKI* spki = nullptr;

  spki = NETSCAPE_SPKI_b64_decode(data, len);
  if (spki == nullptr)
    goto exit;

  pkey = X509_PUBKEY_get(spki->spkac->pubkey);
  if (pkey == nullptr)
    goto exit;

  i = NETSCAPE_SPKI_verify(spki, pkey) > 0;

 exit:
  if (pkey != nullptr)
    EVP_PKEY_free(pkey);

  if (spki != nullptr)
    NETSCAPE_SPKI_free(spki);

  return i;
}


void Certificate::VerifySpkac(const FunctionCallbackInfo<Value>& args) {
  Certificate* certificate = Unwrap<Certificate>(args.Holder());
  Environment* env = certificate->env();
  bool i = false;

  if (args.Length() < 1)
    return env->ThrowTypeError("Missing argument");

  THROW_AND_RETURN_IF_NOT_BUFFER(args[0]);

  size_t length = Buffer::Length(args[0]);
  if (length == 0)
    return args.GetReturnValue().Set(i);

  char* data = Buffer::Data(args[0]);
  CHECK_NE(data, nullptr);

  i = certificate->VerifySpkac(data, length);

  args.GetReturnValue().Set(i);
}


const char* Certificate::ExportPublicKey(const char* data, int len) {
  char* buf = nullptr;
  EVP_PKEY* pkey = nullptr;
  NETSCAPE_SPKI* spki = nullptr;

  BIO* bio = BIO_new(BIO_s_mem());
  if (bio == nullptr)
    goto exit;

  spki = NETSCAPE_SPKI_b64_decode(data, len);
  if (spki == nullptr)
    goto exit;

  pkey = NETSCAPE_SPKI_get_pubkey(spki);
  if (pkey == nullptr)
    goto exit;

  if (PEM_write_bio_PUBKEY(bio, pkey) <= 0)
    goto exit;

  BIO_write(bio, "\0", 1);
  BUF_MEM* ptr;
  BIO_get_mem_ptr(bio, &ptr);

  buf = new char[ptr->length];
  memcpy(buf, ptr->data, ptr->length);

 exit:
  if (pkey != nullptr)
    EVP_PKEY_free(pkey);

  if (spki != nullptr)
    NETSCAPE_SPKI_free(spki);

  if (bio != nullptr)
    BIO_free_all(bio);

  return buf;
}


void Certificate::ExportPublicKey(const FunctionCallbackInfo<Value>& args) {
  Environment* env = Environment::GetCurrent(args);

  Certificate* certificate = Unwrap<Certificate>(args.Holder());

  if (args.Length() < 1)
    return env->ThrowTypeError("Missing argument");

  THROW_AND_RETURN_IF_NOT_BUFFER(args[0]);

  size_t length = Buffer::Length(args[0]);
  if (length == 0)
    return args.GetReturnValue().SetEmptyString();

  char* data = Buffer::Data(args[0]);
  CHECK_NE(data, nullptr);

  const char* pkey = certificate->ExportPublicKey(data, length);
  if (pkey == nullptr)
    return args.GetReturnValue().SetEmptyString();

  Local<Value> out = Encode(env->isolate(), pkey, strlen(pkey), BUFFER);

  delete[] pkey;

  args.GetReturnValue().Set(out);
}


const char* Certificate::ExportChallenge(const char* data, int len) {
  NETSCAPE_SPKI* sp = nullptr;

  sp = NETSCAPE_SPKI_b64_decode(data, len);
  if (sp == nullptr)
    return nullptr;

  const char* buf = nullptr;
  buf = reinterpret_cast<const char*>(ASN1_STRING_data(sp->spkac->challenge));

  return buf;
}


void Certificate::ExportChallenge(const FunctionCallbackInfo<Value>& args) {
  Environment* env = Environment::GetCurrent(args);

  Certificate* crt = Unwrap<Certificate>(args.Holder());

  if (args.Length() < 1)
    return env->ThrowTypeError("Missing argument");

  THROW_AND_RETURN_IF_NOT_BUFFER(args[0]);

  size_t len = Buffer::Length(args[0]);
  if (len == 0)
    return args.GetReturnValue().SetEmptyString();

  char* data = Buffer::Data(args[0]);
  CHECK_NE(data, nullptr);

  const char* cert = crt->ExportChallenge(data, len);
  if (cert == nullptr)
    return args.GetReturnValue().SetEmptyString();

  Local<Value> outString = Encode(env->isolate(), cert, strlen(cert), BUFFER);

  delete[] cert;

  args.GetReturnValue().Set(outString);
}


void InitCryptoOnce() {
  SSL_library_init();
  OpenSSL_add_all_algorithms();
  SSL_load_error_strings();

  crypto_lock_init();
  CRYPTO_set_locking_callback(crypto_lock_cb);
  CRYPTO_THREADID_set_callback(crypto_threadid_cb);

#ifdef OPENSSL_FIPS
  if (!FIPS_mode_set(1)) {
    int err = ERR_get_error();
    fprintf(stderr, "openssl fips failed: %s\n", ERR_error_string(err, NULL));
    UNREACHABLE();
  }
#endif  // OPENSSL_FIPS


  // Turn off compression. Saves memory and protects against CRIME attacks.
#if !defined(OPENSSL_NO_COMP)
#if OPENSSL_VERSION_NUMBER < 0x00908000L
  STACK_OF(SSL_COMP)* comp_methods = SSL_COMP_get_compression_method();
#else
  STACK_OF(SSL_COMP)* comp_methods = SSL_COMP_get_compression_methods();
#endif
  sk_SSL_COMP_zero(comp_methods);
  CHECK_EQ(sk_SSL_COMP_num(comp_methods), 0);
#endif

#ifndef OPENSSL_NO_ENGINE
  ERR_load_ENGINE_strings();
  ENGINE_load_builtin_engines();
#endif  // !OPENSSL_NO_ENGINE
}


#ifndef OPENSSL_NO_ENGINE
void SetEngine(const FunctionCallbackInfo<Value>& args) {
  Environment* env = Environment::GetCurrent(args);
  CHECK(args.Length() >= 2 && args[0]->IsString());
  unsigned int flags = args[1]->Uint32Value();

  ClearErrorOnReturn clear_error_on_return;
  (void) &clear_error_on_return;  // Silence compiler warning.

  const node::Utf8Value engine_id(env->isolate(), args[0]);
  ENGINE* engine = ENGINE_by_id(*engine_id);

  // Engine not found, try loading dynamically
  if (engine == nullptr) {
    engine = ENGINE_by_id("dynamic");
    if (engine != nullptr) {
      if (!ENGINE_ctrl_cmd_string(engine, "SO_PATH", *engine_id, 0) ||
          !ENGINE_ctrl_cmd_string(engine, "LOAD", nullptr, 0)) {
        ENGINE_free(engine);
        engine = nullptr;
      }
    }
  }

  if (engine == nullptr) {
    int err = ERR_get_error();
    if (err == 0) {
      char tmp[1024];
      snprintf(tmp, sizeof(tmp), "Engine \"%s\" was not found", *engine_id);
      return env->ThrowError(tmp);
    } else {
      return ThrowCryptoError(env, err);
    }
  }

  int r = ENGINE_set_default(engine, flags);
  ENGINE_free(engine);
  if (r == 0)
    return ThrowCryptoError(env, ERR_get_error());
}
#endif  // !OPENSSL_NO_ENGINE


// FIXME(bnoordhuis) Handle global init correctly.
void InitCrypto(Local<Object> target,
                Local<Value> unused,
                Local<Context> context,
                void* priv) {
  static uv_once_t init_once = UV_ONCE_INIT;
  uv_once(&init_once, InitCryptoOnce);

  Environment* env = Environment::GetCurrent(context);
  SecureContext::Initialize(env, target);
  Connection::Initialize(env, target);
  CipherBase::Initialize(env, target);
  DiffieHellman::Initialize(env, target);
  ECDH::Initialize(env, target);
  Hmac::Initialize(env, target);
  Hash::Initialize(env, target);
  Sign::Initialize(env, target);
  Verify::Initialize(env, target);
  Certificate::Initialize(env, target);

#ifndef OPENSSL_NO_ENGINE
  env->SetMethod(target, "setEngine", SetEngine);
#endif  // !OPENSSL_NO_ENGINE
  env->SetMethod(target, "PBKDF2", PBKDF2);
  env->SetMethod(target, "randomBytes", RandomBytes);
  env->SetMethod(target, "getSSLCiphers", GetSSLCiphers);
  env->SetMethod(target, "getCiphers", GetCiphers);
  env->SetMethod(target, "getHashes", GetHashes);
  env->SetMethod(target, "getCurves", GetCurves);
  env->SetMethod(target, "publicEncrypt",
                 PublicKeyCipher::Cipher<PublicKeyCipher::kPublic,
                                         EVP_PKEY_encrypt_init,
                                         EVP_PKEY_encrypt>);
  env->SetMethod(target, "privateDecrypt",
                 PublicKeyCipher::Cipher<PublicKeyCipher::kPrivate,
                                         EVP_PKEY_decrypt_init,
                                         EVP_PKEY_decrypt>);
  env->SetMethod(target, "privateEncrypt",
                 PublicKeyCipher::Cipher<PublicKeyCipher::kPrivate,
                                         EVP_PKEY_sign_init,
                                         EVP_PKEY_sign>);
  env->SetMethod(target, "publicDecrypt",
                 PublicKeyCipher::Cipher<PublicKeyCipher::kPublic,
                                         EVP_PKEY_verify_recover_init,
                                         EVP_PKEY_verify_recover>);
}

}  // namespace crypto
}  // namespace node

NODE_MODULE_CONTEXT_AWARE_BUILTIN(crypto, node::crypto::InitCrypto)<|MERGE_RESOLUTION|>--- conflicted
+++ resolved
@@ -1220,11 +1220,7 @@
   memset(serialized, 0, size);
   i2d_SSL_SESSION(sess, &serialized);
 
-<<<<<<< HEAD
-  Local<Object> session = Buffer::New(
-=======
   Local<Object> session = Buffer::Copy(
->>>>>>> 53596fd2
       env,
       reinterpret_cast<char*>(sess->session_id),
       sess->session_id_length).ToLocalChecked();
@@ -1707,11 +1703,7 @@
   if (sess == nullptr || sess->tlsext_tick == nullptr)
     return;
 
-<<<<<<< HEAD
-  Local<Object> buff = Buffer::New(
-=======
   Local<Object> buff = Buffer::Copy(
->>>>>>> 53596fd2
       env,
       reinterpret_cast<char*>(sess->tlsext_tick),
       sess->tlsext_ticklen).ToLocalChecked();
@@ -3131,14 +3123,9 @@
                             "Trying to add data in unsupported state");
   }
 
-<<<<<<< HEAD
-  Local<Object> buf =
-      Buffer::New(env, reinterpret_cast<char*>(out), out_len).ToLocalChecked();
-=======
   CHECK(out != nullptr || out_len == 0);
   Local<Object> buf =
       Buffer::Copy(env, reinterpret_cast<char*>(out), out_len).ToLocalChecked();
->>>>>>> 53596fd2
   if (out)
     delete[] out;
 
@@ -3213,11 +3200,7 @@
     }
   }
 
-<<<<<<< HEAD
-  Local<Object> buf = Buffer::New(
-=======
   Local<Object> buf = Buffer::Copy(
->>>>>>> 53596fd2
       env,
       reinterpret_cast<char*>(out_value),
       out_len).ToLocalChecked();
@@ -4011,11 +3994,7 @@
     }
   }
 
-<<<<<<< HEAD
-  Local<Object> vbuf = Buffer::New(
-=======
   Local<Object> vbuf = Buffer::Copy(
->>>>>>> 53596fd2
       env,
       reinterpret_cast<char*>(out_value),
       out_len).ToLocalChecked();
