--- conflicted
+++ resolved
@@ -4484,12 +4484,10 @@
   int salt_len = maybe_salt_len.ToChecked();
 
   bool verify_result;
-<<<<<<< HEAD
-  Error err = verify->VerifyFinal(kbuf, klen, hbuf, static_cast<int>(hlen), &verify_result);
-=======
+
   Error err = verify->VerifyFinal(kbuf, klen, hbuf, hlen, padding, salt_len,
                                   &verify_result);
->>>>>>> 9b053933
+
   if (args[1]->IsString())
     delete[] hbuf;
   if (err != kSignOk)
