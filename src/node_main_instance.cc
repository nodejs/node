#include <memory>

#include "node_main_instance.h"
#include "node_internals.h"
#include "node_options-inl.h"
#include "node_v8_platform-inl.h"
#include "util-inl.h"
#if defined(LEAK_SANITIZER)
#include <sanitizer/lsan_interface.h>
#endif

#if HAVE_INSPECTOR
#include "inspector/worker_inspector.h"  // ParentInspectorHandle
#endif

namespace node {

using v8::Context;
using v8::HandleScope;
using v8::Isolate;
using v8::Local;
using v8::Locker;
using v8::Object;
using v8::SealHandleScope;

NodeMainInstance::NodeMainInstance(Isolate* isolate,
                                   uv_loop_t* event_loop,
                                   MultiIsolatePlatform* platform,
                                   const std::vector<std::string>& args,
                                   const std::vector<std::string>& exec_args)
    : args_(args),
      exec_args_(exec_args),
      array_buffer_allocator_(nullptr),
      isolate_(isolate),
      platform_(platform),
      isolate_data_(nullptr),
      owns_isolate_(false),
      deserialize_mode_(false) {
  isolate_data_ =
      std::make_unique<IsolateData>(isolate_, event_loop, platform, nullptr);

  IsolateSettings misc;
  SetIsolateMiscHandlers(isolate_, misc);
}

std::unique_ptr<NodeMainInstance> NodeMainInstance::Create(
    Isolate* isolate,
    uv_loop_t* event_loop,
    MultiIsolatePlatform* platform,
    const std::vector<std::string>& args,
    const std::vector<std::string>& exec_args) {
  return std::unique_ptr<NodeMainInstance>(
      new NodeMainInstance(isolate, event_loop, platform, args, exec_args));
}

NodeMainInstance::NodeMainInstance(
    Isolate::CreateParams* params,
    uv_loop_t* event_loop,
    MultiIsolatePlatform* platform,
    const std::vector<std::string>& args,
    const std::vector<std::string>& exec_args,
    const std::vector<size_t>* per_isolate_data_indexes)
    : args_(args),
      exec_args_(exec_args),
      array_buffer_allocator_(ArrayBufferAllocator::Create()),
      isolate_(nullptr),
      platform_(platform),
      isolate_data_(nullptr),
      owns_isolate_(true) {
  params->array_buffer_allocator = array_buffer_allocator_.get();
  isolate_ = Isolate::Allocate();
  CHECK_NOT_NULL(isolate_);

  // Register the isolate on the platform before the isolate gets initialized,
  // so that the isolate can access the platform during initialization.
  platform->RegisterIsolate(isolate_, event_loop);
  SetIsolateCreateParamsForNode(params);
  Isolate::Initialize(isolate_, *params);

  deserialize_mode_ = per_isolate_data_indexes != nullptr;
  // If the indexes are not nullptr, we are not deserializing
  CHECK_IMPLIES(deserialize_mode_, params->external_references != nullptr);
<<<<<<< HEAD

  Locker locker(isolate_);

  isolate_data_.reset(new IsolateData(isolate_,
                                      event_loop,
                                      platform,
                                      array_buffer_allocator_.get(),
                                      per_isolate_data_indexes));
=======
  isolate_data_ = std::make_unique<IsolateData>(isolate_,
                                                event_loop,
                                                platform,
                                                array_buffer_allocator_.get(),
                                                per_isolate_data_indexes);
>>>>>>> cdac1851
  IsolateSettings s;
  SetIsolateMiscHandlers(isolate_, s);
  if (!deserialize_mode_) {
    // If in deserialize mode, delay until after the deserialization is
    // complete.
    SetIsolateErrorHandlers(isolate_, s);
  }
}

void NodeMainInstance::Dispose() {
  CHECK(!owns_isolate_);
  platform_->DrainTasks(isolate_);
}

NodeMainInstance::~NodeMainInstance() {
  if (!owns_isolate_) {
    return;
  }
  // TODO(addaleax): Reverse the order of these calls. The fact that we first
  // dispose the Isolate is a temporary workaround for
  // https://github.com/nodejs/node/issues/31752 -- V8 should not be posting
  // platform tasks during Dispose(), but it does in some WASM edge cases.
  isolate_->Dispose();
  platform_->UnregisterIsolate(isolate_);
}

void NodeMainInstance::SetScript(const std::string& script) {
  this->script = script;
}

int NodeMainInstance::Run() {
  Locker locker(isolate_);
  Isolate::Scope isolate_scope(isolate_);
  HandleScope handle_scope(isolate_);

  int exit_code = 0;
  std::unique_ptr<Environment> env = CreateMainEnvironment(&exit_code);

  CHECK_NOT_NULL(env);
  Context::Scope context_scope(env->context());

  if (exit_code == 0) {
    {
      InternalCallbackScope callback_scope(
          env.get(),
          Object::New(isolate_),
          { 1, 0 },
          InternalCallbackScope::kSkipAsyncHooks);
      LoadEnvironment(env.get());
    }

    env->set_trace_sync_io(env->options()->trace_sync_io);

    {
      SealHandleScope seal(isolate_);
      bool more;
      env->performance_state()->Mark(
          node::performance::NODE_PERFORMANCE_MILESTONE_LOOP_START);
      do {
        uv_run(env->event_loop(), UV_RUN_DEFAULT);

        per_process::v8_platform.DrainVMTasks(isolate_);

        more = uv_loop_alive(env->event_loop());
        if (more && !env->is_stopping()) continue;

        if (!uv_loop_alive(env->event_loop())) {
          EmitBeforeExit(env.get());
        }

        // Emit `beforeExit` if the loop became alive either after emitting
        // event, or after running some callbacks.
        more = uv_loop_alive(env->event_loop());
      } while (more == true && !env->is_stopping());
      env->performance_state()->Mark(
          node::performance::NODE_PERFORMANCE_MILESTONE_LOOP_EXIT);
    }

    env->set_trace_sync_io(false);
    exit_code = EmitExit(env.get());
  }

  env->set_can_call_into_js(false);
  env->stop_sub_worker_contexts();
  ResetStdio();
  env->RunCleanup();

  // TODO(addaleax): Neither NODE_SHARED_MODE nor HAVE_INSPECTOR really
  // make sense here.
#if HAVE_INSPECTOR && defined(__POSIX__) && !defined(NODE_SHARED_MODE)
  struct sigaction act;
  memset(&act, 0, sizeof(act));
  for (unsigned nr = 1; nr < kMaxSignal; nr += 1) {
    if (nr == SIGKILL || nr == SIGSTOP || nr == SIGPROF)
      continue;
    act.sa_handler = (nr == SIGPIPE) ? SIG_IGN : SIG_DFL;
    CHECK_EQ(0, sigaction(nr, &act, nullptr));
  }
#endif

  RunAtExit(env.get());

  per_process::v8_platform.DrainVMTasks(isolate_);

#if defined(LEAK_SANITIZER)
  __lsan_do_leak_check();
#endif

  return exit_code;
}

// TODO(joyeecheung): align this with the CreateEnvironment exposed in node.h
// and the environment creation routine in workers somehow.
std::unique_ptr<Environment> NodeMainInstance::CreateMainEnvironment(
    int* exit_code) {
  *exit_code = 0;  // Reset the exit code to 0

  HandleScope handle_scope(isolate_);

  // TODO(addaleax): This should load a real per-Isolate option, currently
  // this is still effectively per-process.
  if (isolate_data_->options()->track_heap_objects) {
    isolate_->GetHeapProfiler()->StartTrackingHeapObjects(true);
  }

  Local<Context> context;
  if (deserialize_mode_) {
    context =
        Context::FromSnapshot(isolate_, kNodeContextIndex).ToLocalChecked();
    InitializeContextRuntime(context);
    IsolateSettings s;
    SetIsolateErrorHandlers(isolate_, s);
  } else {
    context = NewContext(isolate_);
  }

  CHECK(!context.IsEmpty());
  Context::Scope context_scope(context);

  std::unique_ptr<Environment> env = std::make_unique<Environment>(
      isolate_data_.get(),
      context,
      args_,
      exec_args_,
      static_cast<Environment::Flags>(Environment::kIsMainThread |
                                      Environment::kOwnsProcessState |
                                      Environment::kOwnsInspector));
  env->InitializeLibuv(per_process::v8_is_profiling);
  env->InitializeDiagnostics();

  // TODO(joyeecheung): when we snapshot the bootstrapped context,
  // the inspector and diagnostics setup should after after deserialization.
#if HAVE_INSPECTOR
  *exit_code = env->InitializeInspector({});
#endif
  if (*exit_code != 0) {
    return env;
  }

  if (env->RunBootstrapping().IsEmpty()) {
    *exit_code = 1;
  }

  return env;
}

}  // namespace node<|MERGE_RESOLUTION|>--- conflicted
+++ resolved
@@ -80,22 +80,11 @@
   deserialize_mode_ = per_isolate_data_indexes != nullptr;
   // If the indexes are not nullptr, we are not deserializing
   CHECK_IMPLIES(deserialize_mode_, params->external_references != nullptr);
-<<<<<<< HEAD
-
-  Locker locker(isolate_);
-
-  isolate_data_.reset(new IsolateData(isolate_,
-                                      event_loop,
-                                      platform,
-                                      array_buffer_allocator_.get(),
-                                      per_isolate_data_indexes));
-=======
   isolate_data_ = std::make_unique<IsolateData>(isolate_,
                                                 event_loop,
                                                 platform,
                                                 array_buffer_allocator_.get(),
                                                 per_isolate_data_indexes);
->>>>>>> cdac1851
   IsolateSettings s;
   SetIsolateMiscHandlers(isolate_, s);
   if (!deserialize_mode_) {
