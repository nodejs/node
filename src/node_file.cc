// Copyright Joyent, Inc. and other Node contributors.
//
// Permission is hereby granted, free of charge, to any person obtaining a
// copy of this software and associated documentation files (the
// "Software"), to deal in the Software without restriction, including
// without limitation the rights to use, copy, modify, merge, publish,
// distribute, sublicense, and/or sell copies of the Software, and to permit
// persons to whom the Software is furnished to do so, subject to the
// following conditions:
//
// The above copyright notice and this permission notice shall be included
// in all copies or substantial portions of the Software.
//
// THE SOFTWARE IS PROVIDED "AS IS", WITHOUT WARRANTY OF ANY KIND, EXPRESS
// OR IMPLIED, INCLUDING BUT NOT LIMITED TO THE WARRANTIES OF
// MERCHANTABILITY, FITNESS FOR A PARTICULAR PURPOSE AND NONINFRINGEMENT. IN
// NO EVENT SHALL THE AUTHORS OR COPYRIGHT HOLDERS BE LIABLE FOR ANY CLAIM,
// DAMAGES OR OTHER LIABILITY, WHETHER IN AN ACTION OF CONTRACT, TORT OR
// OTHERWISE, ARISING FROM, OUT OF OR IN CONNECTION WITH THE SOFTWARE OR THE
// USE OR OTHER DEALINGS IN THE SOFTWARE.
#include "node_file.h"  // NOLINT(build/include_inline)
#include "ada.h"
#include "aliased_buffer-inl.h"
#include "memory_tracker-inl.h"
#include "node_buffer.h"
#include "node_errors.h"
#include "node_external_reference.h"
#include "node_file-inl.h"
#include "node_metadata.h"
#include "node_process-inl.h"
#include "node_stat_watcher.h"
#include "node_url.h"
#include "path.h"
#include "permission/permission.h"
#include "util-inl.h"

#include "tracing/trace_event.h"

#include "req_wrap-inl.h"
#include "stream_base-inl.h"
#include "string_bytes.h"
#include "uv.h"
#include "v8-fast-api-calls.h"

#include <filesystem>

#if defined(__MINGW32__) || defined(_MSC_VER)
# include <io.h>
#endif

#ifdef _WIN32
#include <windows.h>
#else
#include <unistd.h>
#endif

namespace node {

namespace fs {

using v8::Array;
using v8::BigInt;
using v8::Context;
using v8::EscapableHandleScope;
using v8::FastApiCallbackOptions;
using v8::FastOneByteString;
using v8::Function;
using v8::FunctionCallbackInfo;
using v8::FunctionTemplate;
using v8::HandleScope;
using v8::Int32;
using v8::Integer;
using v8::Isolate;
using v8::JustVoid;
using v8::Local;
using v8::LocalVector;
using v8::Maybe;
using v8::MaybeLocal;
using v8::Nothing;
using v8::Number;
using v8::Object;
using v8::ObjectTemplate;
using v8::Promise;
using v8::String;
using v8::Undefined;
using v8::Value;

#ifndef S_ISDIR
# define S_ISDIR(mode)  (((mode) & S_IFMT) == S_IFDIR)
#endif

#ifdef __POSIX__
constexpr char kPathSeparator = '/';
#else
const char* const kPathSeparator = "\\/";
#endif

inline int64_t GetOffset(Local<Value> value) {
  return IsSafeJsInt(value) ? value.As<Integer>()->Value() : -1;
}

static const char* get_fs_func_name_by_type(uv_fs_type req_type) {
  switch (req_type) {
#define FS_TYPE_TO_NAME(type, name)                                            \
  case UV_FS_##type:                                                           \
    return name;
    FS_TYPE_TO_NAME(OPEN, "open")
    FS_TYPE_TO_NAME(CLOSE, "close")
    FS_TYPE_TO_NAME(READ, "read")
    FS_TYPE_TO_NAME(WRITE, "write")
    FS_TYPE_TO_NAME(SENDFILE, "sendfile")
    FS_TYPE_TO_NAME(STAT, "stat")
    FS_TYPE_TO_NAME(LSTAT, "lstat")
    FS_TYPE_TO_NAME(FSTAT, "fstat")
    FS_TYPE_TO_NAME(FTRUNCATE, "ftruncate")
    FS_TYPE_TO_NAME(UTIME, "utime")
    FS_TYPE_TO_NAME(FUTIME, "futime")
    FS_TYPE_TO_NAME(ACCESS, "access")
    FS_TYPE_TO_NAME(CHMOD, "chmod")
    FS_TYPE_TO_NAME(FCHMOD, "fchmod")
    FS_TYPE_TO_NAME(FSYNC, "fsync")
    FS_TYPE_TO_NAME(FDATASYNC, "fdatasync")
    FS_TYPE_TO_NAME(UNLINK, "unlink")
    FS_TYPE_TO_NAME(RMDIR, "rmdir")
    FS_TYPE_TO_NAME(MKDIR, "mkdir")
    FS_TYPE_TO_NAME(MKDTEMP, "mkdtemp")
    FS_TYPE_TO_NAME(RENAME, "rename")
    FS_TYPE_TO_NAME(SCANDIR, "scandir")
    FS_TYPE_TO_NAME(LINK, "link")
    FS_TYPE_TO_NAME(SYMLINK, "symlink")
    FS_TYPE_TO_NAME(READLINK, "readlink")
    FS_TYPE_TO_NAME(CHOWN, "chown")
    FS_TYPE_TO_NAME(FCHOWN, "fchown")
    FS_TYPE_TO_NAME(REALPATH, "realpath")
    FS_TYPE_TO_NAME(COPYFILE, "copyfile")
    FS_TYPE_TO_NAME(LCHOWN, "lchown")
    FS_TYPE_TO_NAME(STATFS, "statfs")
    FS_TYPE_TO_NAME(MKSTEMP, "mkstemp")
    FS_TYPE_TO_NAME(LUTIME, "lutime")
#undef FS_TYPE_TO_NAME
    default:
      return "unknown";
  }
}

#define TRACE_NAME(name) "fs.sync." #name
#define GET_TRACE_ENABLED                                                      \
  (*TRACE_EVENT_API_GET_CATEGORY_GROUP_ENABLED(                                \
       TRACING_CATEGORY_NODE2(fs, sync)) != 0)
#define FS_SYNC_TRACE_BEGIN(syscall, ...)                                      \
  if (GET_TRACE_ENABLED)                                                       \
    TRACE_EVENT_BEGIN(                                                         \
        TRACING_CATEGORY_NODE2(fs, sync), TRACE_NAME(syscall), ##__VA_ARGS__);
#define FS_SYNC_TRACE_END(syscall, ...)                                        \
  if (GET_TRACE_ENABLED)                                                       \
    TRACE_EVENT_END(                                                           \
        TRACING_CATEGORY_NODE2(fs, sync), TRACE_NAME(syscall), ##__VA_ARGS__);

#define FS_ASYNC_TRACE_BEGIN0(fs_type, id)                                     \
  TRACE_EVENT_NESTABLE_ASYNC_BEGIN0(TRACING_CATEGORY_NODE2(fs, async),         \
                                    get_fs_func_name_by_type(fs_type),         \
                                    id);

#define FS_ASYNC_TRACE_END0(fs_type, id)                                       \
  TRACE_EVENT_NESTABLE_ASYNC_END0(TRACING_CATEGORY_NODE2(fs, async),           \
                                  get_fs_func_name_by_type(fs_type),           \
                                  id);

#define FS_ASYNC_TRACE_BEGIN1(fs_type, id, name, value)                        \
  TRACE_EVENT_NESTABLE_ASYNC_BEGIN1(TRACING_CATEGORY_NODE2(fs, async),         \
                                    get_fs_func_name_by_type(fs_type),         \
                                    id,                                        \
                                    name,                                      \
                                    value);

#define FS_ASYNC_TRACE_END1(fs_type, id, name, value)                          \
  TRACE_EVENT_NESTABLE_ASYNC_END1(TRACING_CATEGORY_NODE2(fs, async),           \
                                  get_fs_func_name_by_type(fs_type),           \
                                  id,                                          \
                                  name,                                        \
                                  value);

#define FS_ASYNC_TRACE_BEGIN2(fs_type, id, name1, value1, name2, value2)       \
  TRACE_EVENT_NESTABLE_ASYNC_BEGIN2(TRACING_CATEGORY_NODE2(fs, async),         \
                                    get_fs_func_name_by_type(fs_type),         \
                                    id,                                        \
                                    name1,                                     \
                                    value1,                                    \
                                    name2,                                     \
                                    value2);

#define FS_ASYNC_TRACE_END2(fs_type, id, name1, value1, name2, value2)         \
  TRACE_EVENT_NESTABLE_ASYNC_END2(TRACING_CATEGORY_NODE2(fs, async),           \
                                  get_fs_func_name_by_type(fs_type),           \
                                  id,                                          \
                                  name1,                                       \
                                  value1,                                      \
                                  name2,                                       \
                                  value2);

// We sometimes need to convert a C++ lambda function to a raw C-style function.
// This is helpful, because ReqWrap::Dispatch() does not recognize lambda
// functions, and thus does not wrap them properly.
typedef void(*uv_fs_callback_t)(uv_fs_t*);


void FSContinuationData::MemoryInfo(MemoryTracker* tracker) const {
  tracker->TrackField("paths", paths_);
}

FileHandleReadWrap::~FileHandleReadWrap() = default;

FSReqBase::~FSReqBase() = default;

void FSReqBase::MemoryInfo(MemoryTracker* tracker) const {
  tracker->TrackField("continuation_data", continuation_data_);
}

// The FileHandle object wraps a file descriptor and will close it on garbage
// collection if necessary. If that happens, a process warning will be
// emitted (or a fatal exception will occur if the fd cannot be closed.)
FileHandle::FileHandle(BindingData* binding_data,
                       Local<Object> obj, int fd)
    : AsyncWrap(binding_data->env(), obj, AsyncWrap::PROVIDER_FILEHANDLE),
      StreamBase(env()),
      fd_(fd),
      binding_data_(binding_data) {
  MakeWeak();
  StreamBase::AttachToObject(GetObject());
}

FileHandle* FileHandle::New(BindingData* binding_data,
                            int fd,
                            Local<Object> obj,
                            std::optional<int64_t> maybeOffset,
                            std::optional<int64_t> maybeLength) {
  Environment* env = binding_data->env();
  if (obj.IsEmpty() && !env->fd_constructor_template()
                            ->NewInstance(env->context())
                            .ToLocal(&obj)) {
    return nullptr;
  }
  auto handle = new FileHandle(binding_data, obj, fd);
  if (maybeOffset.has_value()) handle->read_offset_ = maybeOffset.value();
  if (maybeLength.has_value()) handle->read_length_ = maybeLength.value();
  return handle;
}

void FileHandle::New(const FunctionCallbackInfo<Value>& args) {
  CHECK(args.IsConstructCall());
  CHECK(args[0]->IsInt32());
  Realm* realm = Realm::GetCurrent(args);
  BindingData* binding_data = realm->GetBindingData<BindingData>();

  std::optional<int64_t> maybeOffset = std::nullopt;
  std::optional<int64_t> maybeLength = std::nullopt;
  if (args[1]->IsNumber())
    maybeOffset = args[1]->IntegerValue(realm->context()).FromJust();
  if (args[2]->IsNumber())
    maybeLength = args[2]->IntegerValue(realm->context()).FromJust();

  FileHandle::New(binding_data,
                  args[0].As<Int32>()->Value(),
                  args.This(),
                  maybeOffset,
                  maybeLength);
}

FileHandle::~FileHandle() {
  CHECK(!closing_);  // We should not be deleting while explicitly closing!
  Close();           // Close synchronously and emit warning
  CHECK(closed_);    // We have to be closed at the point
}

int FileHandle::DoWrite(WriteWrap* w,
                        uv_buf_t* bufs,
                        size_t count,
                        uv_stream_t* send_handle) {
  return UV_ENOSYS;  // Not implemented (yet).
}

void FileHandle::MemoryInfo(MemoryTracker* tracker) const {
  tracker->TrackField("current_read", current_read_);
}

BaseObject::TransferMode FileHandle::GetTransferMode() const {
  return reading_ || closing_ || closed_
             ? TransferMode::kDisallowCloneAndTransfer
             : TransferMode::kTransferable;
}

std::unique_ptr<worker::TransferData> FileHandle::TransferForMessaging() {
  CHECK_NE(GetTransferMode(), TransferMode::kDisallowCloneAndTransfer);
  auto ret = std::make_unique<TransferData>(fd_);
  closed_ = true;
  return ret;
}

FileHandle::TransferData::TransferData(int fd) : fd_(fd) {}

FileHandle::TransferData::~TransferData() {
  if (fd_ > 0) {
    uv_fs_t close_req;
    CHECK_NE(fd_, -1);
    FS_SYNC_TRACE_BEGIN(close);
    CHECK_EQ(0, uv_fs_close(nullptr, &close_req, fd_, nullptr));
    FS_SYNC_TRACE_END(close);
    uv_fs_req_cleanup(&close_req);
  }
}

BaseObjectPtr<BaseObject> FileHandle::TransferData::Deserialize(
    Environment* env,
    v8::Local<v8::Context> context,
    std::unique_ptr<worker::TransferData> self) {
  BindingData* bd = Realm::GetBindingData<BindingData>(context);
  if (bd == nullptr) return {};

  int fd = fd_;
  fd_ = -1;
  return BaseObjectPtr<BaseObject> { FileHandle::New(bd, fd) };
}

// Close the file descriptor if it hasn't already been closed. A process
// warning will be emitted using a SetImmediate to avoid calling back to
// JS during GC. If closing the fd fails at this point, a fatal exception
// will crash the process immediately.
inline void FileHandle::Close() {
  if (closed_ || closing_) return;
  uv_fs_t req;
  CHECK_NE(fd_, -1);
  FS_SYNC_TRACE_BEGIN(close);
  int ret = uv_fs_close(env()->event_loop(), &req, fd_, nullptr);
  FS_SYNC_TRACE_END(close);
  uv_fs_req_cleanup(&req);

  struct err_detail { int ret; int fd; };

  err_detail detail { ret, fd_ };

  AfterClose();

  if (ret < 0) {
    // Do not unref this
    env()->SetImmediate([detail](Environment* env) {
      char msg[70];
      snprintf(msg, arraysize(msg),
              "Closing file descriptor %d on garbage collection failed",
              detail.fd);
      // This exception will end up being fatal for the process because
      // it is being thrown from within the SetImmediate handler and
      // there is no JS stack to bubble it to. In other words, tearing
      // down the process is the only reasonable thing we can do here.
      HandleScope handle_scope(env->isolate());
      env->ThrowUVException(detail.ret, "close", msg);
    });
    return;
  }

  // If the close was successful, we still want to emit a process warning
  // to notify that the file descriptor was gc'd. We want to be noisy about
  // this because not explicitly closing the FileHandle is a bug.

  env()->SetImmediate([detail](Environment* env) {
    ProcessEmitWarning(env,
                       "Closing file descriptor %d on garbage collection",
                       detail.fd);
    if (env->filehandle_close_warning()) {
      env->set_filehandle_close_warning(false);
      USE(ProcessEmitDeprecationWarning(
          env,
          "Closing a FileHandle object on garbage collection is deprecated. "
          "Please close FileHandle objects explicitly using "
          "FileHandle.prototype.close(). In the future, an error will be "
          "thrown if a file descriptor is closed during garbage collection.",
          "DEP0137"));
    }
  }, CallbackFlags::kUnrefed);
}

void FileHandle::CloseReq::Resolve() {
  Isolate* isolate = env()->isolate();
  HandleScope scope(isolate);
  Context::Scope context_scope(env()->context());
  InternalCallbackScope callback_scope(this);
  Local<Promise> promise = promise_.Get(isolate);
  Local<Promise::Resolver> resolver = promise.As<Promise::Resolver>();
  resolver->Resolve(env()->context(), Undefined(isolate)).Check();
}

void FileHandle::CloseReq::Reject(Local<Value> reason) {
  Isolate* isolate = env()->isolate();
  HandleScope scope(isolate);
  Context::Scope context_scope(env()->context());
  InternalCallbackScope callback_scope(this);
  Local<Promise> promise = promise_.Get(isolate);
  Local<Promise::Resolver> resolver = promise.As<Promise::Resolver>();
  resolver->Reject(env()->context(), reason).Check();
}

FileHandle* FileHandle::CloseReq::file_handle() {
  Isolate* isolate = env()->isolate();
  HandleScope scope(isolate);
  Local<Value> val = ref_.Get(isolate);
  Local<Object> obj = val.As<Object>();
  return Unwrap<FileHandle>(obj);
}

FileHandle::CloseReq::CloseReq(Environment* env,
                               Local<Object> obj,
                               Local<Promise> promise,
                               Local<Value> ref)
  : ReqWrap(env, obj, AsyncWrap::PROVIDER_FILEHANDLECLOSEREQ) {
  promise_.Reset(env->isolate(), promise);
  ref_.Reset(env->isolate(), ref);
}

FileHandle::CloseReq::~CloseReq() {
  uv_fs_req_cleanup(req());
  promise_.Reset();
  ref_.Reset();
}

void FileHandle::CloseReq::MemoryInfo(MemoryTracker* tracker) const {
  tracker->TrackField("promise", promise_);
  tracker->TrackField("ref", ref_);
}



// Closes this FileHandle asynchronously and returns a Promise that will be
// resolved when the callback is invoked, or rejects with a UVException if
// there was a problem closing the fd. This is the preferred mechanism for
// closing the FD object even tho the object will attempt to close
// automatically on gc.
MaybeLocal<Promise> FileHandle::ClosePromise() {
  Isolate* isolate = env()->isolate();
  EscapableHandleScope scope(isolate);
  Local<Context> context = env()->context();

  Local<Value> close_resolver =
      object()->GetInternalField(FileHandle::kClosingPromiseSlot).As<Value>();
  if (close_resolver->IsPromise()) {
    return close_resolver.As<Promise>();
  }

  CHECK(!closed_);
  CHECK(!closing_);
  CHECK(!reading_);

  auto maybe_resolver = Promise::Resolver::New(context);
  CHECK(!maybe_resolver.IsEmpty());
  Local<Promise::Resolver> resolver;
  if (!maybe_resolver.ToLocal(&resolver)) return {};
  Local<Promise> promise = resolver.As<Promise>();

  Local<Object> close_req_obj;
  if (!env()->fdclose_constructor_template()
          ->NewInstance(env()->context()).ToLocal(&close_req_obj)) {
    return MaybeLocal<Promise>();
  }
  closing_ = true;
  object()->SetInternalField(FileHandle::kClosingPromiseSlot, promise);

  CloseReq* req = new CloseReq(env(), close_req_obj, promise, object());
  auto AfterClose = uv_fs_callback_t{[](uv_fs_t* req) {
    CloseReq* req_wrap = CloseReq::from_req(req);
    FS_ASYNC_TRACE_END1(
        req->fs_type, req_wrap, "result", static_cast<int>(req->result))
    BaseObjectPtr<CloseReq> close(req_wrap);
    CHECK(close);
    close->file_handle()->AfterClose();
    if (!close->env()->can_call_into_js()) return;
    Isolate* isolate = close->env()->isolate();
    if (req->result < 0) {
      HandleScope handle_scope(isolate);
      close->Reject(
          UVException(isolate, static_cast<int>(req->result), "close"));
    } else {
      close->Resolve();
    }
  }};
  CHECK_NE(fd_, -1);
  FS_ASYNC_TRACE_BEGIN0(UV_FS_CLOSE, req)
  int ret = req->Dispatch(uv_fs_close, fd_, AfterClose);
  if (ret < 0) {
    req->Reject(UVException(isolate, ret, "close"));
    delete req;
  }

  return scope.Escape(promise);
}

void FileHandle::Close(const FunctionCallbackInfo<Value>& args) {
  FileHandle* fd;
  ASSIGN_OR_RETURN_UNWRAP(&fd, args.This());
  Local<Promise> ret;
  if (!fd->ClosePromise().ToLocal(&ret)) return;
  args.GetReturnValue().Set(ret);
}


void FileHandle::ReleaseFD(const FunctionCallbackInfo<Value>& args) {
  FileHandle* fd;
  ASSIGN_OR_RETURN_UNWRAP(&fd, args.This());
  fd->Release();
}

int FileHandle::Release() {
  int fd = GetFD();
  // Just pretend that Close was called and we're all done.
  AfterClose();
  return fd;
}

void FileHandle::AfterClose() {
  closing_ = false;
  closed_ = true;
  fd_ = -1;
  if (reading_ && !persistent().IsEmpty())
    EmitRead(UV_EOF);
}

void FileHandleReadWrap::MemoryInfo(MemoryTracker* tracker) const {
  tracker->TrackField("buffer", buffer_);
  tracker->TrackField("file_handle", this->file_handle_);
}

FileHandleReadWrap::FileHandleReadWrap(FileHandle* handle, Local<Object> obj)
  : ReqWrap(handle->env(), obj, AsyncWrap::PROVIDER_FSREQCALLBACK),
    file_handle_(handle) {}

int FileHandle::ReadStart() {
  if (!IsAlive() || IsClosing())
    return UV_EOF;

  reading_ = true;

  if (current_read_)
    return 0;

  BaseObjectPtr<FileHandleReadWrap> read_wrap;

  if (read_length_ == 0) {
    EmitRead(UV_EOF);
    return 0;
  }

  {
    // Create a new FileHandleReadWrap or re-use one.
    // Either way, we need these two scopes for AsyncReset() or otherwise
    // for creating the new instance.
    HandleScope handle_scope(env()->isolate());
    AsyncHooks::DefaultTriggerAsyncIdScope trigger_scope(this);

    auto& freelist = binding_data_->file_handle_read_wrap_freelist;
    if (freelist.size() > 0) {
      read_wrap = std::move(freelist.back());
      freelist.pop_back();
      // Use a fresh async resource.
      // Lifetime is ensured via AsyncWrap::resource_.
      Local<Object> resource = Object::New(env()->isolate());
      USE(resource->Set(
          env()->context(), env()->handle_string(), read_wrap->object()));
      read_wrap->AsyncReset(resource);
      read_wrap->file_handle_ = this;
    } else {
      Local<Object> wrap_obj;
      if (!env()
               ->filehandlereadwrap_template()
               ->NewInstance(env()->context())
               .ToLocal(&wrap_obj)) {
        return UV_EBUSY;
      }
      read_wrap = MakeDetachedBaseObject<FileHandleReadWrap>(this, wrap_obj);
    }
  }
  int64_t recommended_read = 65536;
  if (read_length_ >= 0 && read_length_ <= recommended_read)
    recommended_read = read_length_;

  read_wrap->buffer_ = EmitAlloc(recommended_read);

  current_read_ = std::move(read_wrap);
  FS_ASYNC_TRACE_BEGIN0(UV_FS_READ, current_read_.get())
  current_read_->Dispatch(uv_fs_read,
                          fd_,
                          &current_read_->buffer_,
                          1,
                          read_offset_,
                          uv_fs_callback_t{[](uv_fs_t* req) {
    FileHandle* handle;
    {
      FileHandleReadWrap* req_wrap = FileHandleReadWrap::from_req(req);
      FS_ASYNC_TRACE_END1(
          req->fs_type, req_wrap, "result", static_cast<int>(req->result))
      handle = req_wrap->file_handle_;
      CHECK_EQ(handle->current_read_.get(), req_wrap);
    }

    // ReadStart() checks whether current_read_ is set to determine whether
    // a read is in progress. Moving it into a local variable makes sure that
    // the ReadStart() call below doesn't think we're still actively reading.
    BaseObjectPtr<FileHandleReadWrap> read_wrap =
        std::move(handle->current_read_);

    ssize_t result = req->result;
    uv_buf_t buffer = read_wrap->buffer_;

    uv_fs_req_cleanup(req);

    // Push the read wrap back to the freelist, or let it be destroyed
    // once we’re exiting the current scope.
    constexpr size_t kWantedFreelistFill = 100;
    auto& freelist = handle->binding_data_->file_handle_read_wrap_freelist;
    if (freelist.size() < kWantedFreelistFill) {
      read_wrap->Reset();
      freelist.emplace_back(std::move(read_wrap));
    }

    if (result >= 0) {
      // Read at most as many bytes as we originally planned to.
      if (handle->read_length_ >= 0 && handle->read_length_ < result)
        result = handle->read_length_;

      // If we read data and we have an expected length, decrease it by
      // how much we have read.
      if (handle->read_length_ >= 0)
        handle->read_length_ -= result;

      // If we have an offset, increase it by how much we have read.
      if (handle->read_offset_ >= 0)
        handle->read_offset_ += result;
    }

    // Reading 0 bytes from a file always means EOF, or that we reached
    // the end of the requested range.
    if (result == 0)
      result = UV_EOF;

    handle->EmitRead(result, buffer);

    // Start over, if EmitRead() didn’t tell us to stop.
    if (handle->reading_)
      handle->ReadStart();
  }});

  return 0;
}

int FileHandle::ReadStop() {
  reading_ = false;
  return 0;
}

typedef SimpleShutdownWrap<ReqWrap<uv_fs_t>> FileHandleCloseWrap;

ShutdownWrap* FileHandle::CreateShutdownWrap(Local<Object> object) {
  return new FileHandleCloseWrap(this, object);
}

int FileHandle::DoShutdown(ShutdownWrap* req_wrap) {
  if (closing_ || closed_) {
    req_wrap->Done(0);
    return 1;
  }
  FileHandleCloseWrap* wrap = static_cast<FileHandleCloseWrap*>(req_wrap);
  closing_ = true;
  CHECK_NE(fd_, -1);
  FS_ASYNC_TRACE_BEGIN0(UV_FS_CLOSE, wrap)
  wrap->Dispatch(uv_fs_close, fd_, uv_fs_callback_t{[](uv_fs_t* req) {
    FileHandleCloseWrap* wrap = static_cast<FileHandleCloseWrap*>(
        FileHandleCloseWrap::from_req(req));
    FS_ASYNC_TRACE_END1(
        req->fs_type, wrap, "result", static_cast<int>(req->result))
    FileHandle* handle = static_cast<FileHandle*>(wrap->stream());
    handle->AfterClose();

    int result = static_cast<int>(req->result);
    uv_fs_req_cleanup(req);
    wrap->Done(result);
  }});

  return 0;
}


void FSReqCallback::Reject(Local<Value> reject) {
  MakeCallback(env()->oncomplete_string(), 1, &reject);
}

void FSReqCallback::ResolveStat(const uv_stat_t* stat) {
  Resolve(FillGlobalStatsArray(binding_data(), use_bigint(), stat));
}

void FSReqCallback::ResolveStatFs(const uv_statfs_t* stat) {
  Resolve(FillGlobalStatFsArray(binding_data(), use_bigint(), stat));
}

void FSReqCallback::Resolve(Local<Value> value) {
  Local<Value> argv[2] {
    Null(env()->isolate()),
    value
  };
  MakeCallback(env()->oncomplete_string(),
               value->IsUndefined() ? 1 : arraysize(argv),
               argv);
}

void FSReqCallback::SetReturnValue(const FunctionCallbackInfo<Value>& args) {
  args.GetReturnValue().SetUndefined();
}

void NewFSReqCallback(const FunctionCallbackInfo<Value>& args) {
  CHECK(args.IsConstructCall());
  BindingData* binding_data = Realm::GetBindingData<BindingData>(args);
  new FSReqCallback(binding_data, args.This(), args[0]->IsTrue());
}

FSReqAfterScope::FSReqAfterScope(FSReqBase* wrap, uv_fs_t* req)
    : wrap_(wrap),
      req_(req),
      handle_scope_(wrap->env()->isolate()),
      context_scope_(wrap->env()->context()) {
  CHECK_EQ(wrap_->req(), req);
}

FSReqAfterScope::~FSReqAfterScope() {
  Clear();
}

void FSReqAfterScope::Clear() {
  if (!wrap_) return;

  uv_fs_req_cleanup(wrap_->req());
  wrap_->Detach();
  wrap_.reset();
}

// TODO(joyeecheung): create a normal context object, and
// construct the actual errors in the JS land using the context.
// The context should include fds for some fs APIs, currently they are
// missing in the error messages. The path, dest, syscall, fd, .etc
// can be put into the context before the binding is even invoked,
// the only information that has to come from the C++ layer is the
// error number (and possibly the syscall for abstraction),
// which is also why the errors should have been constructed
// in JS for more flexibility.
void FSReqAfterScope::Reject(uv_fs_t* req) {
  BaseObjectPtr<FSReqBase> wrap { wrap_ };
  Local<Value> exception = UVException(wrap_->env()->isolate(),
                                       static_cast<int>(req->result),
                                       wrap_->syscall(),
                                       nullptr,
                                       req->path,
                                       wrap_->data());
  Clear();
  wrap->Reject(exception);
}

bool FSReqAfterScope::Proceed() {
  if (!wrap_->env()->can_call_into_js()) {
    return false;
  }

  if (req_->result < 0) {
    Reject(req_);
    return false;
  }
  return true;
}

void AfterNoArgs(uv_fs_t* req) {
  FSReqBase* req_wrap = FSReqBase::from_req(req);
  FSReqAfterScope after(req_wrap, req);
  FS_ASYNC_TRACE_END1(
      req->fs_type, req_wrap, "result", static_cast<int>(req->result))
  if (after.Proceed())
    req_wrap->Resolve(Undefined(req_wrap->env()->isolate()));
}

void AfterStat(uv_fs_t* req) {
  FSReqBase* req_wrap = FSReqBase::from_req(req);
  FSReqAfterScope after(req_wrap, req);
  FS_ASYNC_TRACE_END1(
      req->fs_type, req_wrap, "result", static_cast<int>(req->result))
  if (after.Proceed()) {
    req_wrap->ResolveStat(&req->statbuf);
  }
}

void AfterStatFs(uv_fs_t* req) {
  FSReqBase* req_wrap = FSReqBase::from_req(req);
  FSReqAfterScope after(req_wrap, req);
  FS_ASYNC_TRACE_END1(
      req->fs_type, req_wrap, "result", static_cast<int>(req->result))
  if (after.Proceed()) {
    req_wrap->ResolveStatFs(static_cast<uv_statfs_t*>(req->ptr));
  }
}

void AfterInteger(uv_fs_t* req) {
  FSReqBase* req_wrap = FSReqBase::from_req(req);
  FSReqAfterScope after(req_wrap, req);
  FS_ASYNC_TRACE_END1(
      req->fs_type, req_wrap, "result", static_cast<int>(req->result))
  int result = static_cast<int>(req->result);
  if (result >= 0 && req_wrap->is_plain_open())
    req_wrap->env()->AddUnmanagedFd(result);

  if (after.Proceed())
    req_wrap->Resolve(Integer::New(req_wrap->env()->isolate(), result));
}

void AfterOpenFileHandle(uv_fs_t* req) {
  FSReqBase* req_wrap = FSReqBase::from_req(req);
  FSReqAfterScope after(req_wrap, req);
  FS_ASYNC_TRACE_END1(
      req->fs_type, req_wrap, "result", static_cast<int>(req->result))
  if (after.Proceed()) {
    FileHandle* fd = FileHandle::New(req_wrap->binding_data(),
                                     static_cast<int>(req->result));
    if (fd == nullptr) return;
    req_wrap->Resolve(fd->object());
  }
}

void AfterMkdirp(uv_fs_t* req) {
  FSReqBase* req_wrap = FSReqBase::from_req(req);
  FSReqAfterScope after(req_wrap, req);
  FS_ASYNC_TRACE_END1(
      req->fs_type, req_wrap, "result", static_cast<int>(req->result))
  if (after.Proceed()) {
    std::string first_path(req_wrap->continuation_data()->first_path());
    if (first_path.empty())
      return req_wrap->Resolve(Undefined(req_wrap->env()->isolate()));
    Local<Value> path;
    Local<Value> error;
    if (!StringBytes::Encode(req_wrap->env()->isolate(), first_path.c_str(),
                             req_wrap->encoding(),
                             &error).ToLocal(&path)) {
      return req_wrap->Reject(error);
    }
    return req_wrap->Resolve(path);
  }
}

void AfterStringPath(uv_fs_t* req) {
  FSReqBase* req_wrap = FSReqBase::from_req(req);
  FSReqAfterScope after(req_wrap, req);
  FS_ASYNC_TRACE_END1(
      req->fs_type, req_wrap, "result", static_cast<int>(req->result))
  MaybeLocal<Value> link;
  Local<Value> error;

  if (after.Proceed()) {
    link = StringBytes::Encode(req_wrap->env()->isolate(),
                               req->path,
                               req_wrap->encoding(),
                               &error);
    if (link.IsEmpty()) {
      req_wrap->Reject(error);
    } else {
      Local<Value> val;
      if (link.ToLocal(&val)) req_wrap->Resolve(val);
    }
  }
}

void AfterStringPtr(uv_fs_t* req) {
  FSReqBase* req_wrap = FSReqBase::from_req(req);
  FSReqAfterScope after(req_wrap, req);
  FS_ASYNC_TRACE_END1(
      req->fs_type, req_wrap, "result", static_cast<int>(req->result))
  MaybeLocal<Value> link;
  Local<Value> error;

  if (after.Proceed()) {
    link = StringBytes::Encode(req_wrap->env()->isolate(),
                               static_cast<const char*>(req->ptr),
                               req_wrap->encoding(),
                               &error);
    if (link.IsEmpty()) {
      req_wrap->Reject(error);
    } else {
      Local<Value> val;
      if (link.ToLocal(&val)) req_wrap->Resolve(val);
    }
  }
}

void AfterScanDir(uv_fs_t* req) {
  FSReqBase* req_wrap = FSReqBase::from_req(req);
  FSReqAfterScope after(req_wrap, req);
  FS_ASYNC_TRACE_END1(
      req->fs_type, req_wrap, "result", static_cast<int>(req->result))
  if (!after.Proceed()) {
    return;
  }

  Environment* env = req_wrap->env();
  Isolate* isolate = env->isolate();
  Local<Value> error;
  int r;

  LocalVector<Value> name_v(isolate);
  LocalVector<Value> type_v(isolate);

  const bool with_file_types = req_wrap->with_file_types();

  for (;;) {
    uv_dirent_t ent;

    r = uv_fs_scandir_next(req, &ent);
    if (r == UV_EOF)
      break;
    if (r != 0) {
      return req_wrap->Reject(
          UVException(isolate, r, nullptr, req_wrap->syscall(), req->path));
    }

    Local<Value> filename;
    if (!StringBytes::Encode(isolate, ent.name, req_wrap->encoding(), &error)
             .ToLocal(&filename)) {
      return req_wrap->Reject(error);
    }
    name_v.push_back(filename);

    if (with_file_types) type_v.emplace_back(Integer::New(isolate, ent.type));
  }

  if (with_file_types) {
    Local<Value> result[] = {Array::New(isolate, name_v.data(), name_v.size()),
                             Array::New(isolate, type_v.data(), type_v.size())};
    req_wrap->Resolve(Array::New(isolate, result, arraysize(result)));
  } else {
    req_wrap->Resolve(Array::New(isolate, name_v.data(), name_v.size()));
  }
}

void Access(const FunctionCallbackInfo<Value>& args) {
  Environment* env = Environment::GetCurrent(args);

  Isolate* isolate = env->isolate();
  HandleScope scope(isolate);

  const int argc = args.Length();
  CHECK_GE(argc, 2);  // path, mode

  int mode;
  if (!GetValidFileMode(env, args[1], UV_FS_ACCESS).To(&mode)) {
    return;
  }

  BufferValue path(isolate, args[0]);
  CHECK_NOT_NULL(*path);
  ToNamespacedPath(env, &path);

  if (argc > 2) {  // access(path, mode, req)
    FSReqBase* req_wrap_async = GetReqWrap(args, 2);
    CHECK_NOT_NULL(req_wrap_async);
    ASYNC_THROW_IF_INSUFFICIENT_PERMISSIONS(
        env,
        req_wrap_async,
        permission::PermissionScope::kFileSystemRead,
        path.ToStringView());
    FS_ASYNC_TRACE_BEGIN1(
        UV_FS_ACCESS, req_wrap_async, "path", TRACE_STR_COPY(*path))
    AsyncCall(env, req_wrap_async, args, "access", UTF8, AfterNoArgs,
              uv_fs_access, *path, mode);
  } else {  // access(path, mode)
    THROW_IF_INSUFFICIENT_PERMISSIONS(
        env, permission::PermissionScope::kFileSystemRead, path.ToStringView());
    FSReqWrapSync req_wrap_sync("access", *path);
    FS_SYNC_TRACE_BEGIN(access);
    SyncCallAndThrowOnError(env, &req_wrap_sync, uv_fs_access, *path, mode);
    FS_SYNC_TRACE_END(access);
  }
}

void Close(const FunctionCallbackInfo<Value>& args) {
  Environment* env = Environment::GetCurrent(args);

  const int argc = args.Length();
  CHECK_GE(argc, 1);

  int fd;
  if (!GetValidatedFd(env, args[0]).To(&fd)) {
    return;
  }
  env->RemoveUnmanagedFd(fd);

  if (argc > 1) {  // close(fd, req)
    FSReqBase* req_wrap_async = GetReqWrap(args, 1);
    CHECK_NOT_NULL(req_wrap_async);
    FS_ASYNC_TRACE_BEGIN0(UV_FS_CLOSE, req_wrap_async)
    AsyncCall(env, req_wrap_async, args, "close", UTF8, AfterNoArgs,
              uv_fs_close, fd);
  } else {  // close(fd)
    FSReqWrapSync req_wrap_sync("close");
    FS_SYNC_TRACE_BEGIN(close);
    SyncCallAndThrowOnError(env, &req_wrap_sync, uv_fs_close, fd);
    FS_SYNC_TRACE_END(close);
  }
}

static void ExistsSync(const FunctionCallbackInfo<Value>& args) {
  Environment* env = Environment::GetCurrent(args);
  Isolate* isolate = env->isolate();
  CHECK_GE(args.Length(), 1);

  BufferValue path(isolate, args[0]);
  CHECK_NOT_NULL(*path);
  ToNamespacedPath(env, &path);
  THROW_IF_INSUFFICIENT_PERMISSIONS(
      env, permission::PermissionScope::kFileSystemRead, path.ToStringView());

  uv_fs_t req;
  auto make = OnScopeLeave([&req]() { uv_fs_req_cleanup(&req); });
  FS_SYNC_TRACE_BEGIN(access);
  int err = uv_fs_access(nullptr, &req, path.out(), 0, nullptr);
  FS_SYNC_TRACE_END(access);

#ifdef _WIN32
  // In case of an invalid symlink, `uv_fs_access` on win32
  // will **not** return an error and is therefore not enough.
  // Double check with `uv_fs_stat()`.
  if (err == 0) {
    FS_SYNC_TRACE_BEGIN(stat);
    err = uv_fs_stat(nullptr, &req, path.out(), nullptr);
    FS_SYNC_TRACE_END(stat);
  }
#endif  // _WIN32

  args.GetReturnValue().Set(err == 0);
}

// Used to speed up module loading.  Returns 0 if the path refers to
// a file, 1 when it's a directory or < 0 on error (usually -ENOENT.)
// The speedup comes from not creating thousands of Stat and Error objects.
// Do not expose this function through public API as it doesn't hold
// Permission Model checks.
static void InternalModuleStat(const FunctionCallbackInfo<Value>& args) {
  Environment* env = Environment::GetCurrent(args);

  CHECK_GE(args.Length(), 2);
  CHECK(args[1]->IsString());
  BufferValue path(env->isolate(), args[1]);
  CHECK_NOT_NULL(*path);
  ToNamespacedPath(env, &path);

  uv_fs_t req;
  int rc = uv_fs_stat(env->event_loop(), &req, *path, nullptr);
  if (rc == 0) {
    const uv_stat_t* const s = static_cast<const uv_stat_t*>(req.ptr);
    rc = S_ISDIR(s->st_mode);
  }
  uv_fs_req_cleanup(&req);

  args.GetReturnValue().Set(rc);
}

static int32_t FastInternalModuleStat(
    Local<Object> unused,
    Local<Object> recv,
    const FastOneByteString& input,
    // NOLINTNEXTLINE(runtime/references) This is V8 api.
    FastApiCallbackOptions& options) {
  Environment* env = Environment::GetCurrent(options.isolate);
  HandleScope scope(env->isolate());

  auto path = std::filesystem::path(input.data, input.data + input.length);

  switch (std::filesystem::status(path).type()) {
    case std::filesystem::file_type::directory:
      return 1;
    case std::filesystem::file_type::regular:
      return 0;
    default:
      return -1;
  }
}

v8::CFunction fast_internal_module_stat_(
    v8::CFunction::Make(FastInternalModuleStat));

constexpr bool is_uv_error_except_no_entry(int result) {
  return result < 0 && result != UV_ENOENT;
}

static void Stat(const FunctionCallbackInfo<Value>& args) {
  Realm* realm = Realm::GetCurrent(args);
  BindingData* binding_data = realm->GetBindingData<BindingData>();
  Environment* env = realm->env();

  const int argc = args.Length();
  CHECK_GE(argc, 3);

  BufferValue path(realm->isolate(), args[0]);
  CHECK_NOT_NULL(*path);
  ToNamespacedPath(env, &path);

  bool use_bigint = args[1]->IsTrue();
  if (!args[2]->IsUndefined()) {  // stat(path, use_bigint, req)
    FSReqBase* req_wrap_async = GetReqWrap(args, 2, use_bigint);
    CHECK_NOT_NULL(req_wrap_async);
    ASYNC_THROW_IF_INSUFFICIENT_PERMISSIONS(
        env,
        req_wrap_async,
        permission::PermissionScope::kFileSystemRead,
        path.ToStringView());
    FS_ASYNC_TRACE_BEGIN1(
        UV_FS_STAT, req_wrap_async, "path", TRACE_STR_COPY(*path))
    AsyncCall(env, req_wrap_async, args, "stat", UTF8, AfterStat,
              uv_fs_stat, *path);
  } else {  // stat(path, use_bigint, undefined, do_not_throw_if_no_entry)
    THROW_IF_INSUFFICIENT_PERMISSIONS(
        env, permission::PermissionScope::kFileSystemRead, path.ToStringView());
    bool do_not_throw_if_no_entry = args[3]->IsFalse();
    FSReqWrapSync req_wrap_sync("stat", *path);
    FS_SYNC_TRACE_BEGIN(stat);
    int result;
    if (do_not_throw_if_no_entry) {
      result = SyncCallAndThrowIf(
          is_uv_error_except_no_entry, env, &req_wrap_sync, uv_fs_stat, *path);
    } else {
      result = SyncCallAndThrowOnError(env, &req_wrap_sync, uv_fs_stat, *path);
    }
    FS_SYNC_TRACE_END(stat);
    if (is_uv_error(result)) {
      return;
    }
    Local<Value> arr = FillGlobalStatsArray(binding_data, use_bigint,
        static_cast<const uv_stat_t*>(req_wrap_sync.req.ptr));
    args.GetReturnValue().Set(arr);
  }
}

static void LStat(const FunctionCallbackInfo<Value>& args) {
  Realm* realm = Realm::GetCurrent(args);
  BindingData* binding_data = realm->GetBindingData<BindingData>();
  Environment* env = realm->env();

  const int argc = args.Length();
  CHECK_GE(argc, 3);

  BufferValue path(realm->isolate(), args[0]);
  CHECK_NOT_NULL(*path);
  ToNamespacedPath(env, &path);

  bool use_bigint = args[1]->IsTrue();
  if (!args[2]->IsUndefined()) {  // lstat(path, use_bigint, req)
    FSReqBase* req_wrap_async = GetReqWrap(args, 2, use_bigint);
    FS_ASYNC_TRACE_BEGIN1(
        UV_FS_LSTAT, req_wrap_async, "path", TRACE_STR_COPY(*path))
    AsyncCall(env, req_wrap_async, args, "lstat", UTF8, AfterStat,
              uv_fs_lstat, *path);
  } else {  // lstat(path, use_bigint, undefined, throw_if_no_entry)
    bool do_not_throw_if_no_entry = args[3]->IsFalse();
    FSReqWrapSync req_wrap_sync("lstat", *path);
    FS_SYNC_TRACE_BEGIN(lstat);
    int result;
    if (do_not_throw_if_no_entry) {
      result = SyncCallAndThrowIf(
          is_uv_error_except_no_entry, env, &req_wrap_sync, uv_fs_lstat, *path);
    } else {
      result = SyncCallAndThrowOnError(env, &req_wrap_sync, uv_fs_lstat, *path);
    }
    FS_SYNC_TRACE_END(lstat);
    if (is_uv_error(result)) {
      return;
    }

    Local<Value> arr = FillGlobalStatsArray(binding_data, use_bigint,
        static_cast<const uv_stat_t*>(req_wrap_sync.req.ptr));
    args.GetReturnValue().Set(arr);
  }
}

static void FStat(const FunctionCallbackInfo<Value>& args) {
  Realm* realm = Realm::GetCurrent(args);
  BindingData* binding_data = realm->GetBindingData<BindingData>();
  Environment* env = realm->env();

  const int argc = args.Length();
  CHECK_GE(argc, 2);

  int fd;
  if (!GetValidatedFd(env, args[0]).To(&fd)) {
    return;
  }

  bool use_bigint = args[1]->IsTrue();
  if (!args[2]->IsUndefined()) {  // fstat(fd, use_bigint, req)
    FSReqBase* req_wrap_async = GetReqWrap(args, 2, use_bigint);
    FS_ASYNC_TRACE_BEGIN0(UV_FS_FSTAT, req_wrap_async)
    AsyncCall(env, req_wrap_async, args, "fstat", UTF8, AfterStat,
              uv_fs_fstat, fd);
  } else {  // fstat(fd, use_bigint, undefined, do_not_throw_error)
    bool do_not_throw_error = args[2]->IsTrue();
    const auto should_throw = [do_not_throw_error](int result) {
      return is_uv_error(result) && !do_not_throw_error;
    };
    FSReqWrapSync req_wrap_sync("fstat");
    FS_SYNC_TRACE_BEGIN(fstat);
    int err =
        SyncCallAndThrowIf(should_throw, env, &req_wrap_sync, uv_fs_fstat, fd);
    FS_SYNC_TRACE_END(fstat);
    if (is_uv_error(err)) {
      return;
    }

    Local<Value> arr = FillGlobalStatsArray(binding_data, use_bigint,
        static_cast<const uv_stat_t*>(req_wrap_sync.req.ptr));
    args.GetReturnValue().Set(arr);
  }
}

static void StatFs(const FunctionCallbackInfo<Value>& args) {
  Realm* realm = Realm::GetCurrent(args);
  BindingData* binding_data = realm->GetBindingData<BindingData>();
  Environment* env = realm->env();

  const int argc = args.Length();
  CHECK_GE(argc, 2);

  BufferValue path(realm->isolate(), args[0]);
  CHECK_NOT_NULL(*path);
  ToNamespacedPath(env, &path);

  bool use_bigint = args[1]->IsTrue();
  if (argc > 2) {  // statfs(path, use_bigint, req)
    FSReqBase* req_wrap_async = GetReqWrap(args, 2, use_bigint);
    CHECK_NOT_NULL(req_wrap_async);
    ASYNC_THROW_IF_INSUFFICIENT_PERMISSIONS(
        env,
        req_wrap_async,
        permission::PermissionScope::kFileSystemRead,
        path.ToStringView());
    FS_ASYNC_TRACE_BEGIN1(
        UV_FS_STATFS, req_wrap_async, "path", TRACE_STR_COPY(*path))
    AsyncCall(env,
              req_wrap_async,
              args,
              "statfs",
              UTF8,
              AfterStatFs,
              uv_fs_statfs,
              *path);
  } else {  // statfs(path, use_bigint)
    THROW_IF_INSUFFICIENT_PERMISSIONS(
        env, permission::PermissionScope::kFileSystemRead, path.ToStringView());
    FSReqWrapSync req_wrap_sync("statfs", *path);
    FS_SYNC_TRACE_BEGIN(statfs);
    int result =
        SyncCallAndThrowOnError(env, &req_wrap_sync, uv_fs_statfs, *path);
    FS_SYNC_TRACE_END(statfs);
    if (is_uv_error(result)) {
      return;
    }

    Local<Value> arr = FillGlobalStatFsArray(
        binding_data,
        use_bigint,
        static_cast<const uv_statfs_t*>(req_wrap_sync.req.ptr));
    args.GetReturnValue().Set(arr);
  }
}

static void Symlink(const FunctionCallbackInfo<Value>& args) {
  Environment* env = Environment::GetCurrent(args);
  Isolate* isolate = env->isolate();

  const int argc = args.Length();
  CHECK_GE(argc, 3);

  BufferValue target(isolate, args[0]);
  CHECK_NOT_NULL(*target);
  auto target_view = target.ToStringView();
  // To avoid bypass the symlink target should be allowed to read and write
  THROW_IF_INSUFFICIENT_PERMISSIONS(
      env, permission::PermissionScope::kFileSystemRead, target_view);
  THROW_IF_INSUFFICIENT_PERMISSIONS(
      env, permission::PermissionScope::kFileSystemWrite, target_view);

  BufferValue path(isolate, args[1]);
  CHECK_NOT_NULL(*path);
  ToNamespacedPath(env, &path);
  THROW_IF_INSUFFICIENT_PERMISSIONS(
      env, permission::PermissionScope::kFileSystemWrite, path.ToStringView());

  CHECK(args[2]->IsInt32());
  int flags = args[2].As<Int32>()->Value();

  if (argc > 3) {  // symlink(target, path, flags, req)
    FSReqBase* req_wrap_async = GetReqWrap(args, 3);
    FS_ASYNC_TRACE_BEGIN2(UV_FS_SYMLINK,
                          req_wrap_async,
                          "target",
                          TRACE_STR_COPY(*target),
                          "path",
                          TRACE_STR_COPY(*path))
    AsyncDestCall(env, req_wrap_async, args, "symlink", *path, path.length(),
                  UTF8, AfterNoArgs, uv_fs_symlink, *target, *path, flags);
  } else {  // symlink(target, path, flags, undefined, ctx)
    FSReqWrapSync req_wrap_sync("symlink", *target, *path);
    FS_SYNC_TRACE_BEGIN(symlink);
    SyncCallAndThrowOnError(
        env, &req_wrap_sync, uv_fs_symlink, *target, *path, flags);
    FS_SYNC_TRACE_END(symlink);
  }
}

static void Link(const FunctionCallbackInfo<Value>& args) {
  Environment* env = Environment::GetCurrent(args);
  Isolate* isolate = env->isolate();

  const int argc = args.Length();
  CHECK_GE(argc, 2);

  BufferValue src(isolate, args[0]);
  CHECK_NOT_NULL(*src);
  ToNamespacedPath(env, &src);

  const auto src_view = src.ToStringView();

  BufferValue dest(isolate, args[1]);
  CHECK_NOT_NULL(*dest);
  ToNamespacedPath(env, &dest);

  const auto dest_view = dest.ToStringView();

  if (argc > 2) {  // link(src, dest, req)
    FSReqBase* req_wrap_async = GetReqWrap(args, 2);
    // To avoid bypass the link target should be allowed to read and write
    ASYNC_THROW_IF_INSUFFICIENT_PERMISSIONS(
        env,
        req_wrap_async,
        permission::PermissionScope::kFileSystemRead,
        src_view);
    ASYNC_THROW_IF_INSUFFICIENT_PERMISSIONS(
        env,
        req_wrap_async,
        permission::PermissionScope::kFileSystemWrite,
        src_view);

    ASYNC_THROW_IF_INSUFFICIENT_PERMISSIONS(
        env,
        req_wrap_async,
        permission::PermissionScope::kFileSystemWrite,
        dest_view);
    FS_ASYNC_TRACE_BEGIN2(UV_FS_LINK,
                          req_wrap_async,
                          "src",
                          TRACE_STR_COPY(*src),
                          "dest",
                          TRACE_STR_COPY(*dest))
    AsyncDestCall(env, req_wrap_async, args, "link", *dest, dest.length(), UTF8,
                  AfterNoArgs, uv_fs_link, *src, *dest);
  } else {  // link(src, dest)
    // To avoid bypass the link target should be allowed to read and write
    THROW_IF_INSUFFICIENT_PERMISSIONS(
        env, permission::PermissionScope::kFileSystemRead, src_view);
    THROW_IF_INSUFFICIENT_PERMISSIONS(
        env, permission::PermissionScope::kFileSystemWrite, src_view);

    THROW_IF_INSUFFICIENT_PERMISSIONS(
        env, permission::PermissionScope::kFileSystemWrite, dest_view);
    FSReqWrapSync req_wrap_sync("link", *src, *dest);
    FS_SYNC_TRACE_BEGIN(link);
    SyncCallAndThrowOnError(env, &req_wrap_sync, uv_fs_link, *src, *dest);
    FS_SYNC_TRACE_END(link);
  }
}

static void ReadLink(const FunctionCallbackInfo<Value>& args) {
  Environment* env = Environment::GetCurrent(args);
  Isolate* isolate = env->isolate();

  const int argc = args.Length();
  CHECK_GE(argc, 2);

  BufferValue path(isolate, args[0]);
  CHECK_NOT_NULL(*path);
  ToNamespacedPath(env, &path);
  THROW_IF_INSUFFICIENT_PERMISSIONS(
      env, permission::PermissionScope::kFileSystemRead, path.ToStringView());

  const enum encoding encoding = ParseEncoding(isolate, args[1], UTF8);

  if (argc > 2) {  // readlink(path, encoding, req)
    FSReqBase* req_wrap_async = GetReqWrap(args, 2);
    FS_ASYNC_TRACE_BEGIN1(
        UV_FS_READLINK, req_wrap_async, "path", TRACE_STR_COPY(*path))
    AsyncCall(env, req_wrap_async, args, "readlink", encoding, AfterStringPtr,
              uv_fs_readlink, *path);
  } else {  // readlink(path, encoding)
    FSReqWrapSync req_wrap_sync("readlink", *path);
    FS_SYNC_TRACE_BEGIN(readlink);
    int err =
        SyncCallAndThrowOnError(env, &req_wrap_sync, uv_fs_readlink, *path);
    FS_SYNC_TRACE_END(readlink);
    if (err < 0) {
      return;
    }
    const char* link_path = static_cast<const char*>(req_wrap_sync.req.ptr);

    Local<Value> error;
    Local<Value> ret;
    if (!StringBytes::Encode(isolate, link_path, encoding, &error)
             .ToLocal(&ret)) {
      DCHECK(!error.IsEmpty());
      env->isolate()->ThrowException(error);
      return;
    }

    args.GetReturnValue().Set(ret);
  }
}

static void Rename(const FunctionCallbackInfo<Value>& args) {
  Environment* env = Environment::GetCurrent(args);
  Isolate* isolate = env->isolate();

  const int argc = args.Length();
  CHECK_GE(argc, 2);

  BufferValue old_path(isolate, args[0]);
  CHECK_NOT_NULL(*old_path);
  ToNamespacedPath(env, &old_path);
  auto view_old_path = old_path.ToStringView();

  BufferValue new_path(isolate, args[1]);
  CHECK_NOT_NULL(*new_path);
  ToNamespacedPath(env, &new_path);

  if (argc > 2) {  // rename(old_path, new_path, req)
    FSReqBase* req_wrap_async = GetReqWrap(args, 2);
    ASYNC_THROW_IF_INSUFFICIENT_PERMISSIONS(
        env,
        req_wrap_async,
        permission::PermissionScope::kFileSystemRead,
        view_old_path);
    ASYNC_THROW_IF_INSUFFICIENT_PERMISSIONS(
        env,
        req_wrap_async,
        permission::PermissionScope::kFileSystemWrite,
        view_old_path);
    ASYNC_THROW_IF_INSUFFICIENT_PERMISSIONS(
        env,
        req_wrap_async,
        permission::PermissionScope::kFileSystemWrite,
        new_path.ToStringView());
    FS_ASYNC_TRACE_BEGIN2(UV_FS_RENAME,
                          req_wrap_async,
                          "old_path",
                          TRACE_STR_COPY(*old_path),
                          "new_path",
                          TRACE_STR_COPY(*new_path))
    AsyncDestCall(env, req_wrap_async, args, "rename", *new_path,
                  new_path.length(), UTF8, AfterNoArgs, uv_fs_rename,
                  *old_path, *new_path);
  } else {  // rename(old_path, new_path)
    THROW_IF_INSUFFICIENT_PERMISSIONS(
        env, permission::PermissionScope::kFileSystemRead, view_old_path);
    THROW_IF_INSUFFICIENT_PERMISSIONS(
        env, permission::PermissionScope::kFileSystemWrite, view_old_path);
    THROW_IF_INSUFFICIENT_PERMISSIONS(
        env,
        permission::PermissionScope::kFileSystemWrite,
        new_path.ToStringView());
    FSReqWrapSync req_wrap_sync("rename", *old_path, *new_path);
    FS_SYNC_TRACE_BEGIN(rename);
    SyncCallAndThrowOnError(
        env, &req_wrap_sync, uv_fs_rename, *old_path, *new_path);
    FS_SYNC_TRACE_END(rename);
  }
}

static void FTruncate(const FunctionCallbackInfo<Value>& args) {
  Environment* env = Environment::GetCurrent(args);

  const int argc = args.Length();
  CHECK_GE(argc, 2);

  int fd;
  if (!GetValidatedFd(env, args[0]).To(&fd)) {
    return;
  }

  CHECK(IsSafeJsInt(args[1]));
  const int64_t len = args[1].As<Integer>()->Value();

  if (argc > 2) {  // ftruncate(fd, len, req)
    FSReqBase* req_wrap_async = GetReqWrap(args, 2);
    FS_ASYNC_TRACE_BEGIN0(UV_FS_FTRUNCATE, req_wrap_async)
    AsyncCall(env, req_wrap_async, args, "ftruncate", UTF8, AfterNoArgs,
              uv_fs_ftruncate, fd, len);
  } else {  // ftruncate(fd, len)
    FSReqWrapSync req_wrap_sync("ftruncate");
    FS_SYNC_TRACE_BEGIN(ftruncate);
    SyncCallAndThrowOnError(env, &req_wrap_sync, uv_fs_ftruncate, fd, len);
    FS_SYNC_TRACE_END(ftruncate);
  }
}

static void Fdatasync(const FunctionCallbackInfo<Value>& args) {
  Environment* env = Environment::GetCurrent(args);

  const int argc = args.Length();
  CHECK_GE(argc, 1);

  int fd;
  if (!GetValidatedFd(env, args[0]).To(&fd)) {
    return;
  }

  if (argc > 1) {  // fdatasync(fd, req)
    FSReqBase* req_wrap_async = GetReqWrap(args, 1);
    CHECK_NOT_NULL(req_wrap_async);
    FS_ASYNC_TRACE_BEGIN0(UV_FS_FDATASYNC, req_wrap_async)
    AsyncCall(env, req_wrap_async, args, "fdatasync", UTF8, AfterNoArgs,
              uv_fs_fdatasync, fd);
  } else {  // fdatasync(fd)
    FSReqWrapSync req_wrap_sync("fdatasync");
    FS_SYNC_TRACE_BEGIN(fdatasync);
    SyncCallAndThrowOnError(env, &req_wrap_sync, uv_fs_fdatasync, fd);
    FS_SYNC_TRACE_END(fdatasync);
  }
}

static void Fsync(const FunctionCallbackInfo<Value>& args) {
  Environment* env = Environment::GetCurrent(args);

  const int argc = args.Length();
  CHECK_GE(argc, 1);

  int fd;
  if (!GetValidatedFd(env, args[0]).To(&fd)) {
    return;
  }

  if (argc > 1) {
    FSReqBase* req_wrap_async = GetReqWrap(args, 1);
    CHECK_NOT_NULL(req_wrap_async);
    FS_ASYNC_TRACE_BEGIN0(UV_FS_FSYNC, req_wrap_async)
    AsyncCall(env, req_wrap_async, args, "fsync", UTF8, AfterNoArgs,
              uv_fs_fsync, fd);
  } else {
    FSReqWrapSync req_wrap_sync("fsync");
    FS_SYNC_TRACE_BEGIN(fsync);
    SyncCallAndThrowOnError(env, &req_wrap_sync, uv_fs_fsync, fd);
    FS_SYNC_TRACE_END(fsync);
  }
}

static void Unlink(const FunctionCallbackInfo<Value>& args) {
  Environment* env = Environment::GetCurrent(args);

  const int argc = args.Length();
  CHECK_GE(argc, 1);

  BufferValue path(env->isolate(), args[0]);
  CHECK_NOT_NULL(*path);
  ToNamespacedPath(env, &path);

  if (argc > 1) {  // unlink(path, req)
    FSReqBase* req_wrap_async = GetReqWrap(args, 1);
    ASYNC_THROW_IF_INSUFFICIENT_PERMISSIONS(
        env,
        req_wrap_async,
        permission::PermissionScope::kFileSystemWrite,
        path.ToStringView());
    CHECK_NOT_NULL(req_wrap_async);
    FS_ASYNC_TRACE_BEGIN1(
        UV_FS_UNLINK, req_wrap_async, "path", TRACE_STR_COPY(*path))
    AsyncCall(env, req_wrap_async, args, "unlink", UTF8, AfterNoArgs,
              uv_fs_unlink, *path);
  } else {  // unlink(path)
    THROW_IF_INSUFFICIENT_PERMISSIONS(
        env,
        permission::PermissionScope::kFileSystemWrite,
        path.ToStringView());
    FSReqWrapSync req_wrap_sync("unlink", *path);
    FS_SYNC_TRACE_BEGIN(unlink);
    SyncCallAndThrowOnError(env, &req_wrap_sync, uv_fs_unlink, *path);
    FS_SYNC_TRACE_END(unlink);
  }
}

static void RMDir(const FunctionCallbackInfo<Value>& args) {
  Environment* env = Environment::GetCurrent(args);

  const int argc = args.Length();
  CHECK_GE(argc, 1);

  BufferValue path(env->isolate(), args[0]);
  CHECK_NOT_NULL(*path);
  ToNamespacedPath(env, &path);
  THROW_IF_INSUFFICIENT_PERMISSIONS(
      env, permission::PermissionScope::kFileSystemWrite, path.ToStringView());

  if (argc > 1) {
    FSReqBase* req_wrap_async = GetReqWrap(args, 1);  // rmdir(path, req)
    FS_ASYNC_TRACE_BEGIN1(
        UV_FS_RMDIR, req_wrap_async, "path", TRACE_STR_COPY(*path))
    AsyncCall(env, req_wrap_async, args, "rmdir", UTF8, AfterNoArgs,
              uv_fs_rmdir, *path);
  } else {  // rmdir(path)
    FSReqWrapSync req_wrap_sync("rmdir", *path);
    FS_SYNC_TRACE_BEGIN(rmdir);
    SyncCallAndThrowOnError(env, &req_wrap_sync, uv_fs_rmdir, *path);
    FS_SYNC_TRACE_END(rmdir);
  }
}

#ifdef _WIN32
#define BufferValueToPath(str)                                                 \
  std::filesystem::path(ConvertToWideString(str.ToString(), CP_UTF8))

std::string ConvertWideToUTF8(const std::wstring& wstr) {
  if (wstr.empty()) return std::string();

  int size_needed = WideCharToMultiByte(CP_UTF8,
                                        0,
                                        &wstr[0],
                                        static_cast<int>(wstr.size()),
                                        nullptr,
                                        0,
                                        nullptr,
                                        nullptr);
  std::string strTo(size_needed, 0);
  WideCharToMultiByte(CP_UTF8,
                      0,
                      &wstr[0],
                      static_cast<int>(wstr.size()),
                      &strTo[0],
                      size_needed,
                      nullptr,
                      nullptr);
  return strTo;
}

#define PathToString(path) ConvertWideToUTF8(path.wstring());

#else  // _WIN32

#define BufferValueToPath(str) std::filesystem::path(str.ToStringView());
#define PathToString(path) path.native();

#endif  // _WIN32

static void RmSync(const FunctionCallbackInfo<Value>& args) {
  Environment* env = Environment::GetCurrent(args);
  Isolate* isolate = env->isolate();

  CHECK_EQ(args.Length(), 4);  // path, maxRetries, recursive, retryDelay

  BufferValue path(isolate, args[0]);
  CHECK_NOT_NULL(*path);
  ToNamespacedPath(env, &path);
  THROW_IF_INSUFFICIENT_PERMISSIONS(
      env, permission::PermissionScope::kFileSystemWrite, path.ToStringView());
  auto file_path = BufferValueToPath(path);
  std::error_code error;
  auto file_status = std::filesystem::status(file_path, error);

  if (file_status.type() == std::filesystem::file_type::not_found) {
    return;
  }

  int maxRetries = args[1].As<Int32>()->Value();
  int recursive = args[2]->IsTrue();
  int retryDelay = args[3].As<Int32>()->Value();

  // File is a directory and recursive is false
  if (file_status.type() == std::filesystem::file_type::directory &&
      !recursive) {
    auto file_path_as_str = PathToString(file_path);
    return THROW_ERR_FS_EISDIR(
        isolate, "Path is a directory: %s", file_path_as_str);
  }

  // Allowed errors are:
  // - EBUSY: std::errc::device_or_resource_busy
  // - EMFILE: std::errc::too_many_files_open
  // - ENFILE: std::errc::too_many_files_open_in_system
  // - ENOTEMPTY: std::errc::directory_not_empty
  // - EPERM: std::errc::operation_not_permitted
  auto can_omit_error = [](std::error_code error) -> bool {
    return (error == std::errc::device_or_resource_busy ||
            error == std::errc::too_many_files_open ||
            error == std::errc::too_many_files_open_in_system ||
            error == std::errc::directory_not_empty ||
            error == std::errc::operation_not_permitted);
  };

  int i = 1;

  while (maxRetries >= 0) {
    if (recursive) {
      std::filesystem::remove_all(file_path, error);
    } else {
      std::filesystem::remove(file_path, error);
    }

    if (!error || error == std::errc::no_such_file_or_directory) {
      return;
    } else if (!can_omit_error(error)) {
      break;
    }

    if (retryDelay > 0) {
#ifdef _WIN32
      Sleep(i * retryDelay / 1000);
#else
      sleep(i * retryDelay / 1000);
#endif
    }
    maxRetries--;
    i++;
  }

  // On Windows path::c_str() returns wide char, convert to std::string first.
  std::string file_path_str = PathToString(file_path);
  const char* path_c_str = file_path_str.c_str();
#ifdef _WIN32
  int permission_denied_error = EPERM;
#else
  int permission_denied_error = EACCES;
#endif  // !_WIN32

  if (error == std::errc::operation_not_permitted) {
    std::string message = "Operation not permitted: ";
    return env->ThrowErrnoException(EPERM, "rm", message.c_str(), path_c_str);
  } else if (error == std::errc::directory_not_empty) {
    std::string message = "Directory not empty: ";
    return env->ThrowErrnoException(EACCES, "rm", message.c_str(), path_c_str);
  } else if (error == std::errc::not_a_directory) {
    std::string message = "Not a directory: ";
    return env->ThrowErrnoException(ENOTDIR, "rm", message.c_str(), path_c_str);
  } else if (error == std::errc::permission_denied) {
    std::string message = "Permission denied: ";
    return env->ThrowErrnoException(
        permission_denied_error, "rm", message.c_str(), path_c_str);
  }

  std::string message = "Unknown error: " + error.message();
  return env->ThrowErrnoException(
      UV_UNKNOWN, "rm", message.c_str(), path_c_str);
}

int MKDirpSync(uv_loop_t* loop,
               uv_fs_t* req,
               const std::string& path,
               int mode,
               uv_fs_cb cb) {
  FSReqWrapSync* req_wrap = ContainerOf(&FSReqWrapSync::req, req);

  // on the first iteration of algorithm, stash state information.
  if (req_wrap->continuation_data() == nullptr) {
    req_wrap->set_continuation_data(
        std::make_unique<FSContinuationData>(req, mode, cb));
    req_wrap->continuation_data()->PushPath(std::move(path));
  }

  while (req_wrap->continuation_data()->paths().size() > 0) {
    std::string next_path = req_wrap->continuation_data()->PopPath();
    int err = uv_fs_mkdir(loop, req, next_path.c_str(), mode, nullptr);
    while (true) {
      switch (err) {
        // Note: uv_fs_req_cleanup in terminal paths will be called by
        // ~FSReqWrapSync():
        case 0:
          req_wrap->continuation_data()->MaybeSetFirstPath(next_path);
          if (req_wrap->continuation_data()->paths().empty()) {
            return 0;
          }
          break;
        case UV_EACCES:
        case UV_ENOSPC:
        case UV_ENOTDIR:
        case UV_EPERM: {
          return err;
        }
        case UV_ENOENT: {
          std::string dirname =
              next_path.substr(0, next_path.find_last_of(kPathSeparator));
          if (dirname != next_path) {
            req_wrap->continuation_data()->PushPath(std::move(next_path));
            req_wrap->continuation_data()->PushPath(std::move(dirname));
          } else if (req_wrap->continuation_data()->paths().empty()) {
            err = UV_EEXIST;
            continue;
          }
          break;
        }
        default:
          uv_fs_req_cleanup(req);
          int orig_err = err;
          err = uv_fs_stat(loop, req, next_path.c_str(), nullptr);
          if (err == 0 && !S_ISDIR(req->statbuf.st_mode)) {
            uv_fs_req_cleanup(req);
            if (orig_err == UV_EEXIST &&
              req_wrap->continuation_data()->paths().size() > 0) {
              return UV_ENOTDIR;
            }
            return UV_EEXIST;
          }
          if (err < 0) return err;
          break;
      }
      break;
    }
    uv_fs_req_cleanup(req);
  }

  return 0;
}

int MKDirpAsync(uv_loop_t* loop,
                uv_fs_t* req,
                const char* path,
                int mode,
                uv_fs_cb cb) {
  FSReqBase* req_wrap = FSReqBase::from_req(req);
  // on the first iteration of algorithm, stash state information.
  if (req_wrap->continuation_data() == nullptr) {
    req_wrap->set_continuation_data(
        std::make_unique<FSContinuationData>(req, mode, cb));
    req_wrap->continuation_data()->PushPath(std::move(path));
  }

  // on each iteration of algorithm, mkdir directory on top of stack.
  std::string next_path = req_wrap->continuation_data()->PopPath();
  int err = uv_fs_mkdir(loop, req, next_path.c_str(), mode,
                        uv_fs_callback_t{[](uv_fs_t* req) {
    FSReqBase* req_wrap = FSReqBase::from_req(req);
    Environment* env = req_wrap->env();
    uv_loop_t* loop = env->event_loop();
    std::string path = req->path;
    int err = static_cast<int>(req->result);

    while (true) {
      switch (err) {
        // Note: uv_fs_req_cleanup in terminal paths will be called by
        // FSReqAfterScope::~FSReqAfterScope()
        case 0: {
          if (req_wrap->continuation_data()->paths().empty()) {
            req_wrap->continuation_data()->MaybeSetFirstPath(path);
            req_wrap->continuation_data()->Done(0);
          } else {
            req_wrap->continuation_data()->MaybeSetFirstPath(path);
            uv_fs_req_cleanup(req);
            MKDirpAsync(loop, req, path.c_str(),
                        req_wrap->continuation_data()->mode(), nullptr);
          }
          break;
        }
        case UV_EACCES:
        case UV_ENOTDIR:
        case UV_EPERM: {
          req_wrap->continuation_data()->Done(err);
          break;
        }
        case UV_ENOENT: {
          std::string dirname =
              path.substr(0, path.find_last_of(kPathSeparator));
          if (dirname != path) {
            req_wrap->continuation_data()->PushPath(path);
            req_wrap->continuation_data()->PushPath(std::move(dirname));
          } else if (req_wrap->continuation_data()->paths().empty()) {
            err = UV_EEXIST;
            continue;
          }
          uv_fs_req_cleanup(req);
          MKDirpAsync(loop, req, path.c_str(),
                      req_wrap->continuation_data()->mode(), nullptr);
          break;
        }
        default:
          uv_fs_req_cleanup(req);
          // Stash err for use in the callback.
          req->data = reinterpret_cast<void*>(static_cast<intptr_t>(err));
          int err = uv_fs_stat(loop, req, path.c_str(),
                               uv_fs_callback_t{[](uv_fs_t* req) {
            FSReqBase* req_wrap = FSReqBase::from_req(req);
            int err = static_cast<int>(req->result);
            if (reinterpret_cast<intptr_t>(req->data) == UV_EEXIST &&
                  req_wrap->continuation_data()->paths().size() > 0) {
              if (err == 0 && S_ISDIR(req->statbuf.st_mode)) {
                Environment* env = req_wrap->env();
                uv_loop_t* loop = env->event_loop();
                std::string path = req->path;
                uv_fs_req_cleanup(req);
                MKDirpAsync(loop, req, path.c_str(),
                            req_wrap->continuation_data()->mode(), nullptr);
                return;
              }
              err = UV_ENOTDIR;
            }
            // verify that the path pointed to is actually a directory.
            if (err == 0 && !S_ISDIR(req->statbuf.st_mode)) err = UV_EEXIST;
            req_wrap->continuation_data()->Done(err);
          }});
          if (err < 0) req_wrap->continuation_data()->Done(err);
          break;
      }
      break;
    }
  }});

  return err;
}

static void MKDir(const FunctionCallbackInfo<Value>& args) {
  Environment* env = Environment::GetCurrent(args);

  const int argc = args.Length();
  CHECK_GE(argc, 3);

  BufferValue path(env->isolate(), args[0]);
  CHECK_NOT_NULL(*path);
  ToNamespacedPath(env, &path);

  THROW_IF_INSUFFICIENT_PERMISSIONS(
      env, permission::PermissionScope::kFileSystemWrite, path.ToStringView());

  CHECK(args[1]->IsInt32());
  const int mode = args[1].As<Int32>()->Value();

  CHECK(args[2]->IsBoolean());
  bool mkdirp = args[2]->IsTrue();

  if (argc > 3) {  // mkdir(path, mode, recursive, req)
    FSReqBase* req_wrap_async = GetReqWrap(args, 3);
    FS_ASYNC_TRACE_BEGIN1(
        UV_FS_UNLINK, req_wrap_async, "path", TRACE_STR_COPY(*path))
    AsyncCall(env, req_wrap_async, args, "mkdir", UTF8,
              mkdirp ? AfterMkdirp : AfterNoArgs,
              mkdirp ? MKDirpAsync : uv_fs_mkdir, *path, mode);
  } else {  // mkdir(path, mode, recursive)
    FSReqWrapSync req_wrap_sync("mkdir", *path);
    FS_SYNC_TRACE_BEGIN(mkdir);
    if (mkdirp) {
      env->PrintSyncTrace();
      int err = MKDirpSync(
          env->event_loop(), &req_wrap_sync.req, *path, mode, nullptr);
      if (is_uv_error(err)) {
        env->ThrowUVException(err, "mkdir", nullptr, *path);
        return;
      }
      if (!req_wrap_sync.continuation_data()->first_path().empty()) {
        Local<Value> error;
        Local<Value> ret;
        std::string first_path(req_wrap_sync.continuation_data()->first_path());
        if (!StringBytes::Encode(
                 env->isolate(), first_path.c_str(), UTF8, &error)
                 .ToLocal(&ret)) {
          DCHECK(!error.IsEmpty());
          env->isolate()->ThrowException(error);
          return;
        }
        args.GetReturnValue().Set(ret);
      }
    } else {
      SyncCallAndThrowOnError(env, &req_wrap_sync, uv_fs_mkdir, *path, mode);
    }
    FS_SYNC_TRACE_END(mkdir);
  }
}

static void RealPath(const FunctionCallbackInfo<Value>& args) {
  Environment* env = Environment::GetCurrent(args);
  Isolate* isolate = env->isolate();

  const int argc = args.Length();
  CHECK_GE(argc, 2);

  BufferValue path(isolate, args[0]);
  CHECK_NOT_NULL(*path);
  ToNamespacedPath(env, &path);

  const enum encoding encoding = ParseEncoding(isolate, args[1], UTF8);

  if (argc > 2) {  // realpath(path, encoding, req)
    FSReqBase* req_wrap_async = GetReqWrap(args, 2);
    FS_ASYNC_TRACE_BEGIN1(
        UV_FS_REALPATH, req_wrap_async, "path", TRACE_STR_COPY(*path))
    AsyncCall(env, req_wrap_async, args, "realpath", encoding, AfterStringPtr,
              uv_fs_realpath, *path);
  } else {  // realpath(path, encoding, undefined, ctx)
    FSReqWrapSync req_wrap_sync("realpath", *path);
    FS_SYNC_TRACE_BEGIN(realpath);
    int err =
        SyncCallAndThrowOnError(env, &req_wrap_sync, uv_fs_realpath, *path);
    FS_SYNC_TRACE_END(realpath);
    if (err < 0) {
      return;
    }

    const char* link_path = static_cast<const char*>(req_wrap_sync.req.ptr);

    Local<Value> error;
    Local<Value> ret;
    if (!StringBytes::Encode(isolate, link_path, encoding, &error)
             .ToLocal(&ret)) {
      DCHECK(!error.IsEmpty());
      env->isolate()->ThrowException(error);
      return;
    }

    args.GetReturnValue().Set(ret);
  }
}

static void ReadDir(const FunctionCallbackInfo<Value>& args) {
  Environment* env = Environment::GetCurrent(args);
  Isolate* isolate = env->isolate();

  const int argc = args.Length();
  CHECK_GE(argc, 3);

  BufferValue path(isolate, args[0]);
  CHECK_NOT_NULL(*path);
#ifdef _WIN32
  // On Windows, some API functions accept paths with trailing slashes,
  // while others do not. This code checks if the input path ends with
  // a slash (either '/' or '\\') and, if so, ensures that the processed
  // path also ends with a trailing backslash ('\\').
  bool slashCheck = false;
  if (path.ToStringView().ends_with("/") ||
      path.ToStringView().ends_with("\\")) {
    slashCheck = true;
  }
#endif

  ToNamespacedPath(env, &path);

#ifdef _WIN32
  if (slashCheck) {
    size_t new_length = path.length() + 1;
    path.AllocateSufficientStorage(new_length + 1);
    path.SetLengthAndZeroTerminate(new_length);
    path.out()[new_length - 1] = '\\';
  }
#endif

  const enum encoding encoding = ParseEncoding(isolate, args[1], UTF8);

  bool with_types = args[2]->IsTrue();

  if (argc > 3) {  // readdir(path, encoding, withTypes, req)
    FSReqBase* req_wrap_async = GetReqWrap(args, 3);
    ASYNC_THROW_IF_INSUFFICIENT_PERMISSIONS(
        env,
        req_wrap_async,
        permission::PermissionScope::kFileSystemRead,
        path.ToStringView());
    req_wrap_async->set_with_file_types(with_types);
    FS_ASYNC_TRACE_BEGIN1(
        UV_FS_SCANDIR, req_wrap_async, "path", TRACE_STR_COPY(*path))
    AsyncCall(env,
              req_wrap_async,
              args,
              "scandir",
              encoding,
              AfterScanDir,
              uv_fs_scandir,
              *path,
              0 /*flags*/);
  } else {  // readdir(path, encoding, withTypes)
    THROW_IF_INSUFFICIENT_PERMISSIONS(
        env, permission::PermissionScope::kFileSystemRead, path.ToStringView());
    FSReqWrapSync req_wrap_sync("scandir", *path);
    FS_SYNC_TRACE_BEGIN(readdir);
    int err = SyncCallAndThrowOnError(
        env, &req_wrap_sync, uv_fs_scandir, *path, 0 /*flags*/);
    FS_SYNC_TRACE_END(readdir);
    if (is_uv_error(err)) {
      return;
    }

    int r;
    LocalVector<Value> name_v(isolate);
    LocalVector<Value> type_v(isolate);

    for (;;) {
      uv_dirent_t ent;

      r = uv_fs_scandir_next(&(req_wrap_sync.req), &ent);
      if (r == UV_EOF)
        break;
      if (is_uv_error(r)) {
        env->ThrowUVException(r, "scandir", nullptr, *path);
        return;
      }

      Local<Value> error;
      Local<Value> fn;
      if (!StringBytes::Encode(isolate, ent.name, encoding, &error)
               .ToLocal(&fn)) {
        DCHECK(!error.IsEmpty());
        isolate->ThrowException(error);
        return;
      }

      name_v.push_back(fn);

      if (with_types) {
        type_v.emplace_back(Integer::New(isolate, ent.type));
      }
    }


    Local<Array> names = Array::New(isolate, name_v.data(), name_v.size());
    if (with_types) {
      Local<Value> result[] = {
        names,
        Array::New(isolate, type_v.data(), type_v.size())
      };
      args.GetReturnValue().Set(Array::New(isolate, result, arraysize(result)));
    } else {
      args.GetReturnValue().Set(names);
    }
  }
}

static inline Maybe<void> AsyncCheckOpenPermissions(Environment* env,
                                                    FSReqBase* req_wrap,
                                                    const BufferValue& path,
                                                    int flags) {
  // These flags capture the intention of the open() call.
  const int rwflags = flags & (UV_FS_O_RDONLY | UV_FS_O_WRONLY | UV_FS_O_RDWR);

  // These flags have write-like side effects even with O_RDONLY, at least on
  // some operating systems. On Windows, for example, O_RDONLY | O_TEMPORARY
  // can be used to delete a file. Bizarre.
  const int write_as_side_effect = flags & (UV_FS_O_APPEND | UV_FS_O_CREAT |
                                            UV_FS_O_TRUNC | UV_FS_O_TEMPORARY);

  auto pathView = path.ToStringView();
  if (rwflags != UV_FS_O_WRONLY) {
    ASYNC_THROW_IF_INSUFFICIENT_PERMISSIONS(
        env,
        req_wrap,
        permission::PermissionScope::kFileSystemRead,
        pathView,
        Nothing<void>());
  }
  if (rwflags != UV_FS_O_RDONLY || write_as_side_effect) {
    ASYNC_THROW_IF_INSUFFICIENT_PERMISSIONS(
        env,
        req_wrap,
        permission::PermissionScope::kFileSystemWrite,
        pathView,
        Nothing<void>());
  }
  return JustVoid();
}

static inline Maybe<void> CheckOpenPermissions(Environment* env,
                                               const BufferValue& path,
                                               int flags) {
  // These flags capture the intention of the open() call.
  const int rwflags = flags & (UV_FS_O_RDONLY | UV_FS_O_WRONLY | UV_FS_O_RDWR);

  // These flags have write-like side effects even with O_RDONLY, at least on
  // some operating systems. On Windows, for example, O_RDONLY | O_TEMPORARY
  // can be used to delete a file. Bizarre.
  const int write_as_side_effect = flags & (UV_FS_O_APPEND | UV_FS_O_CREAT |
                                            UV_FS_O_TRUNC | UV_FS_O_TEMPORARY);

  auto pathView = path.ToStringView();
  if (rwflags != UV_FS_O_WRONLY) {
    THROW_IF_INSUFFICIENT_PERMISSIONS(
        env,
        permission::PermissionScope::kFileSystemRead,
        pathView,
        Nothing<void>());
  }
  if (rwflags != UV_FS_O_RDONLY || write_as_side_effect) {
    THROW_IF_INSUFFICIENT_PERMISSIONS(
        env,
        permission::PermissionScope::kFileSystemWrite,
        pathView,
        Nothing<void>());
  }
  return JustVoid();
}

static void Open(const FunctionCallbackInfo<Value>& args) {
  Environment* env = Environment::GetCurrent(args);

  const int argc = args.Length();
  CHECK_GE(argc, 3);

  BufferValue path(env->isolate(), args[0]);
  CHECK_NOT_NULL(*path);
  ToNamespacedPath(env, &path);

  CHECK(args[1]->IsInt32());
  const int flags = args[1].As<Int32>()->Value();

  CHECK(args[2]->IsInt32());
  const int mode = args[2].As<Int32>()->Value();

  if (argc > 3) {  // open(path, flags, mode, req)
    FSReqBase* req_wrap_async = GetReqWrap(args, 3);
    CHECK_NOT_NULL(req_wrap_async);
    if (AsyncCheckOpenPermissions(env, req_wrap_async, path, flags).IsNothing())
      return;
    req_wrap_async->set_is_plain_open(true);
    FS_ASYNC_TRACE_BEGIN1(
        UV_FS_OPEN, req_wrap_async, "path", TRACE_STR_COPY(*path))
    AsyncCall(env, req_wrap_async, args, "open", UTF8, AfterInteger,
              uv_fs_open, *path, flags, mode);
  } else {  // open(path, flags, mode)
    if (CheckOpenPermissions(env, path, flags).IsNothing()) return;
    FSReqWrapSync req_wrap_sync("open", *path);
    FS_SYNC_TRACE_BEGIN(open);
    int result = SyncCallAndThrowOnError(
        env, &req_wrap_sync, uv_fs_open, *path, flags, mode);
    FS_SYNC_TRACE_END(open);
    if (is_uv_error(result)) return;
    env->AddUnmanagedFd(result);
    args.GetReturnValue().Set(result);
  }
}

static void OpenFileHandle(const FunctionCallbackInfo<Value>& args) {
  Realm* realm = Realm::GetCurrent(args);
  BindingData* binding_data = realm->GetBindingData<BindingData>();
  Environment* env = realm->env();

  const int argc = args.Length();
  CHECK_GE(argc, 3);

  BufferValue path(realm->isolate(), args[0]);
  CHECK_NOT_NULL(*path);
  ToNamespacedPath(env, &path);

  CHECK(args[1]->IsInt32());
  const int flags = args[1].As<Int32>()->Value();

  CHECK(args[2]->IsInt32());
  const int mode = args[2].As<Int32>()->Value();

  if (CheckOpenPermissions(env, path, flags).IsNothing()) return;

  FSReqBase* req_wrap_async = GetReqWrap(args, 3);
  if (req_wrap_async != nullptr) {  // openFileHandle(path, flags, mode, req)
    FS_ASYNC_TRACE_BEGIN1(
        UV_FS_OPEN, req_wrap_async, "path", TRACE_STR_COPY(*path))
    AsyncCall(env, req_wrap_async, args, "open", UTF8, AfterOpenFileHandle,
              uv_fs_open, *path, flags, mode);
  } else {  // openFileHandle(path, flags, mode, undefined, ctx)
    CHECK_EQ(argc, 5);
    FSReqWrapSync req_wrap_sync;
    FS_SYNC_TRACE_BEGIN(open);
    int result = SyncCall(env, args[4], &req_wrap_sync, "open",
                          uv_fs_open, *path, flags, mode);
    FS_SYNC_TRACE_END(open);
    if (result < 0) {
      return;  // syscall failed, no need to continue, error info is in ctx
    }
    FileHandle* fd = FileHandle::New(binding_data, result);
    if (fd == nullptr) return;
    args.GetReturnValue().Set(fd->object());
  }
}

static void CopyFile(const FunctionCallbackInfo<Value>& args) {
  Environment* env = Environment::GetCurrent(args);
  Isolate* isolate = env->isolate();

  const int argc = args.Length();
  CHECK_GE(argc, 3);  // src, dest, flags

  int flags;
  if (!GetValidFileMode(env, args[2], UV_FS_COPYFILE).To(&flags)) {
    return;
  }

  BufferValue src(isolate, args[0]);
  CHECK_NOT_NULL(*src);
  ToNamespacedPath(env, &src);

  BufferValue dest(isolate, args[1]);
  CHECK_NOT_NULL(*dest);
  ToNamespacedPath(env, &dest);

  if (argc > 3) {  // copyFile(src, dest, flags, req)
    FSReqBase* req_wrap_async = GetReqWrap(args, 3);
    ASYNC_THROW_IF_INSUFFICIENT_PERMISSIONS(
        env,
        req_wrap_async,
        permission::PermissionScope::kFileSystemRead,
        src.ToStringView());
    ASYNC_THROW_IF_INSUFFICIENT_PERMISSIONS(
        env,
        req_wrap_async,
        permission::PermissionScope::kFileSystemWrite,
        dest.ToStringView());
    FS_ASYNC_TRACE_BEGIN2(UV_FS_COPYFILE,
                          req_wrap_async,
                          "src",
                          TRACE_STR_COPY(*src),
                          "dest",
                          TRACE_STR_COPY(*dest))
    AsyncDestCall(env, req_wrap_async, args, "copyfile",
                  *dest, dest.length(), UTF8, AfterNoArgs,
                  uv_fs_copyfile, *src, *dest, flags);
  } else {  // copyFile(src, dest, flags)
    THROW_IF_INSUFFICIENT_PERMISSIONS(
        env, permission::PermissionScope::kFileSystemRead, src.ToStringView());
    THROW_IF_INSUFFICIENT_PERMISSIONS(
        env,
        permission::PermissionScope::kFileSystemWrite,
        dest.ToStringView());
    FSReqWrapSync req_wrap_sync("copyfile", *src, *dest);
    FS_SYNC_TRACE_BEGIN(copyfile);
    SyncCallAndThrowOnError(
        env, &req_wrap_sync, uv_fs_copyfile, *src, *dest, flags);
    FS_SYNC_TRACE_END(copyfile);
  }
}

// Wrapper for write(2).
//
// bytesWritten = write(fd, buffer, offset, length, position, callback)
// 0 fd        integer. file descriptor
// 1 buffer    the data to write
// 2 offset    where in the buffer to start from
// 3 length    how much to write
// 4 position  if integer, position to write at in the file.
//             if null, write from the current position
static void WriteBuffer(const FunctionCallbackInfo<Value>& args) {
  Environment* env = Environment::GetCurrent(args);

  const int argc = args.Length();
  CHECK_GE(argc, 4);

  CHECK(args[0]->IsInt32());
  const int fd = args[0].As<Int32>()->Value();

  CHECK(Buffer::HasInstance(args[1]));
  Local<Object> buffer_obj = args[1].As<Object>();
  char* buffer_data = Buffer::Data(buffer_obj);
  size_t buffer_length = Buffer::Length(buffer_obj);

  CHECK(IsSafeJsInt(args[2]));
  const int64_t off_64 = args[2].As<Integer>()->Value();
  CHECK_GE(off_64, 0);
  CHECK_LE(static_cast<uint64_t>(off_64), buffer_length);
  const size_t off = static_cast<size_t>(off_64);

  CHECK(args[3]->IsInt32());
  const size_t len = static_cast<size_t>(args[3].As<Int32>()->Value());
  CHECK(Buffer::IsWithinBounds(off, len, buffer_length));
  CHECK_LE(len, buffer_length);
  CHECK_GE(off + len, off);

  const int64_t pos = GetOffset(args[4]);

  char* buf = buffer_data + off;
  uv_buf_t uvbuf = uv_buf_init(buf, len);

  FSReqBase* req_wrap_async = GetReqWrap(args, 5);
  if (req_wrap_async != nullptr) {  // write(fd, buffer, off, len, pos, req)
    FS_ASYNC_TRACE_BEGIN0(UV_FS_WRITE, req_wrap_async)
    AsyncCall(env, req_wrap_async, args, "write", UTF8, AfterInteger,
              uv_fs_write, fd, &uvbuf, 1, pos);
  } else {  // write(fd, buffer, off, len, pos, undefined, ctx)
    CHECK_EQ(argc, 7);
    FSReqWrapSync req_wrap_sync;
    FS_SYNC_TRACE_BEGIN(write);
    int bytesWritten = SyncCall(env, args[6], &req_wrap_sync, "write",
                                uv_fs_write, fd, &uvbuf, 1, pos);
    FS_SYNC_TRACE_END(write, "bytesWritten", bytesWritten);
    args.GetReturnValue().Set(bytesWritten);
  }
}


// Wrapper for writev(2).
//
// bytesWritten = writev(fd, chunks, position, callback)
// 0 fd        integer. file descriptor
// 1 chunks    array of buffers to write
// 2 position  if integer, position to write at in the file.
//             if null, write from the current position
static void WriteBuffers(const FunctionCallbackInfo<Value>& args) {
  Environment* env = Environment::GetCurrent(args);

  const int argc = args.Length();
  CHECK_GE(argc, 3);

  CHECK(args[0]->IsInt32());
  const int fd = args[0].As<Int32>()->Value();

  CHECK(args[1]->IsArray());
  Local<Array> chunks = args[1].As<Array>();

  int64_t pos = GetOffset(args[2]);

  MaybeStackBuffer<uv_buf_t> iovs(chunks->Length());

  for (uint32_t i = 0; i < iovs.length(); i++) {
    Local<Value> chunk;
    if (!chunks->Get(env->context(), i).ToLocal(&chunk)) return;
    CHECK(Buffer::HasInstance(chunk));
    iovs[i] = uv_buf_init(Buffer::Data(chunk), Buffer::Length(chunk));
  }

  if (argc > 3) {  // writeBuffers(fd, chunks, pos, req)
    FSReqBase* req_wrap_async = GetReqWrap(args, 3);
    FS_ASYNC_TRACE_BEGIN0(UV_FS_WRITE, req_wrap_async)
    AsyncCall(env,
              req_wrap_async,
              args,
              "write",
              UTF8,
              AfterInteger,
              uv_fs_write,
              fd,
              *iovs,
              iovs.length(),
              pos);
  } else {  // writeBuffers(fd, chunks, pos)
    FSReqWrapSync req_wrap_sync("write");
    FS_SYNC_TRACE_BEGIN(write);
    int bytesWritten = SyncCallAndThrowOnError(
        env, &req_wrap_sync, uv_fs_write, fd, *iovs, iovs.length(), pos);
    FS_SYNC_TRACE_END(write, "bytesWritten", bytesWritten);
    if (is_uv_error(bytesWritten)) {
      return;
    }
    args.GetReturnValue().Set(bytesWritten);
  }
}


// Wrapper for write(2).
//
// bytesWritten = write(fd, string, position, enc, callback)
// 0 fd        integer. file descriptor
// 1 string    non-buffer values are converted to strings
// 2 position  if integer, position to write at in the file.
//             if null, write from the current position
// 3 enc       encoding of string
static void WriteString(const FunctionCallbackInfo<Value>& args) {
  Environment* env = Environment::GetCurrent(args);
  Isolate* isolate = env->isolate();

  const int argc = args.Length();
  CHECK_GE(argc, 4);
  CHECK(args[0]->IsInt32());
  const int fd = args[0].As<Int32>()->Value();

  const int64_t pos = GetOffset(args[2]);

  const auto enc = ParseEncoding(isolate, args[3], UTF8);

  Local<Value> value = args[1];
  char* buf = nullptr;
  size_t len;

  FSReqBase* req_wrap_async = GetReqWrap(args, 4);
  const bool is_async = req_wrap_async != nullptr;

  // Avoid copying the string when it is externalized but only when:
  // 1. The target encoding is compatible with the string's encoding, and
  // 2. The write is synchronous, otherwise the string might get neutered
  //    while the request is in flight, and
  // 3. For UCS2, when the host system is little-endian.  Big-endian systems
  //    need to call StringBytes::Write() to ensure proper byte swapping.
  // The const_casts are conceptually sound: memory is read but not written.
  if (!is_async && value->IsString()) {
    auto string = value.As<String>();
    if ((enc == ASCII || enc == LATIN1) && string->IsExternalOneByte()) {
      auto ext = string->GetExternalOneByteStringResource();
      buf = const_cast<char*>(ext->data());
      len = ext->length();
    } else if (enc == UCS2 && string->IsExternalTwoByte()) {
      if constexpr (IsLittleEndian()) {
        auto ext = string->GetExternalStringResource();
        buf = reinterpret_cast<char*>(const_cast<uint16_t*>(ext->data()));
        len = ext->length() * sizeof(*ext->data());
      }
    }
  }

  if (is_async) {  // write(fd, string, pos, enc, req)
    CHECK_NOT_NULL(req_wrap_async);
    if (!StringBytes::StorageSize(isolate, value, enc).To(&len)) return;
    FSReqBase::FSReqBuffer& stack_buffer =
        req_wrap_async->Init("write", len, enc);
    // StorageSize may return too large a char, so correct the actual length
    // by the write size
    len = StringBytes::Write(isolate, *stack_buffer, len, args[1], enc);
    stack_buffer.SetLengthAndZeroTerminate(len);
    uv_buf_t uvbuf = uv_buf_init(*stack_buffer, len);
    FS_ASYNC_TRACE_BEGIN0(UV_FS_WRITE, req_wrap_async)
    int err = req_wrap_async->Dispatch(uv_fs_write,
                                       fd,
                                       &uvbuf,
                                       1,
                                       pos,
                                       AfterInteger);
    if (err < 0) {
      uv_fs_t* uv_req = req_wrap_async->req();
      uv_req->result = err;
      uv_req->path = nullptr;
      AfterInteger(uv_req);  // after may delete req_wrap_async if there is
                             // an error
    } else {
      req_wrap_async->SetReturnValue(args);
    }
  } else {  // write(fd, string, pos, enc, undefined, ctx)
    CHECK_EQ(argc, 6);
    FSReqBase::FSReqBuffer stack_buffer;
    if (buf == nullptr) {
      if (!StringBytes::StorageSize(isolate, value, enc).To(&len))
        return;
      stack_buffer.AllocateSufficientStorage(len + 1);
      // StorageSize may return too large a char, so correct the actual length
      // by the write size
      len = StringBytes::Write(isolate, *stack_buffer,
                               len, args[1], enc);
      stack_buffer.SetLengthAndZeroTerminate(len);
      buf = *stack_buffer;
    }
    uv_buf_t uvbuf = uv_buf_init(buf, len);
    FSReqWrapSync req_wrap_sync("write");
    FS_SYNC_TRACE_BEGIN(write);
    int bytesWritten = SyncCall(env, args[5], &req_wrap_sync, "write",
                                uv_fs_write, fd, &uvbuf, 1, pos);
    FS_SYNC_TRACE_END(write, "bytesWritten", bytesWritten);
    args.GetReturnValue().Set(bytesWritten);
  }
}

static void WriteFileUtf8(const FunctionCallbackInfo<Value>& args) {
  // Fast C++ path for fs.writeFileSync(path, data) with utf8 encoding
  // (file, data, options.flag, options.mode)

  Environment* env = Environment::GetCurrent(args);
  auto isolate = env->isolate();

  CHECK_EQ(args.Length(), 4);

  BufferValue value(isolate, args[1]);
  CHECK_NOT_NULL(*value);

  CHECK(args[2]->IsInt32());
  const int flags = args[2].As<Int32>()->Value();

  CHECK(args[3]->IsInt32());
  const int mode = args[3].As<Int32>()->Value();

  uv_file file;

  bool is_fd = args[0]->IsInt32();

  // Check for file descriptor
  if (is_fd) {
    file = args[0].As<Int32>()->Value();
  } else {
    BufferValue path(isolate, args[0]);
    CHECK_NOT_NULL(*path);
    ToNamespacedPath(env, &path);
    if (CheckOpenPermissions(env, path, flags).IsNothing()) return;

    FSReqWrapSync req_open("open", *path);

    FS_SYNC_TRACE_BEGIN(open);
    file =
        SyncCallAndThrowOnError(env, &req_open, uv_fs_open, *path, flags, mode);
    FS_SYNC_TRACE_END(open);

    if (is_uv_error(file)) {
      return;
    }
  }

  int bytesWritten = 0;
  uint32_t offset = 0;

  const size_t length = value.length();
  uv_buf_t uvbuf = uv_buf_init(value.out(), length);

  FS_SYNC_TRACE_BEGIN(write);
  while (offset < length) {
    FSReqWrapSync req_write("write");
    bytesWritten = SyncCallAndThrowOnError(
        env, &req_write, uv_fs_write, file, &uvbuf, 1, -1);

    // Write errored out
    if (bytesWritten < 0) {
      break;
    }

    offset += bytesWritten;
    DCHECK_LE(offset, length);
    uvbuf.base += bytesWritten;
    uvbuf.len -= bytesWritten;
  }
  FS_SYNC_TRACE_END(write);

  if (!is_fd) {
    FSReqWrapSync req_close("close");

    FS_SYNC_TRACE_BEGIN(close);
    int result = SyncCallAndThrowOnError(env, &req_close, uv_fs_close, file);
    FS_SYNC_TRACE_END(close);

    if (is_uv_error(result)) {
      return;
    }
  }
}

/*
 * Wrapper for read(2).
 *
 * bytesRead = fs.read(fd, buffer, offset, length, position)
 *
 * 0 fd        int32. file descriptor
 * 1 buffer    instance of Buffer
 * 2 offset    int64. offset to start reading into inside buffer
 * 3 length    int32. length to read
 * 4 position  int64. file position - -1 for current position
 */
static void Read(const FunctionCallbackInfo<Value>& args) {
  Environment* env = Environment::GetCurrent(args);

  const int argc = args.Length();
  CHECK_GE(argc, 5);

  CHECK(args[0]->IsInt32());
  const int fd = args[0].As<Int32>()->Value();

  CHECK(Buffer::HasInstance(args[1]));
  Local<Object> buffer_obj = args[1].As<Object>();
  char* buffer_data = Buffer::Data(buffer_obj);
  size_t buffer_length = Buffer::Length(buffer_obj);

  CHECK(IsSafeJsInt(args[2]));
  const int64_t off_64 = args[2].As<Integer>()->Value();
  CHECK_GE(off_64, 0);
  CHECK_LT(static_cast<uint64_t>(off_64), buffer_length);
  const size_t off = static_cast<size_t>(off_64);

  CHECK(args[3]->IsInt32());
  const size_t len = static_cast<size_t>(args[3].As<Int32>()->Value());
  CHECK(Buffer::IsWithinBounds(off, len, buffer_length));

  CHECK(IsSafeJsInt(args[4]) || args[4]->IsBigInt());
  const int64_t pos = args[4]->IsNumber() ?
                      args[4].As<Integer>()->Value() :
                      args[4].As<BigInt>()->Int64Value();

  char* buf = buffer_data + off;
  uv_buf_t uvbuf = uv_buf_init(buf, len);

  if (argc > 5) {  // read(fd, buffer, offset, len, pos, req)
    FSReqBase* req_wrap_async = GetReqWrap(args, 5);
    CHECK_NOT_NULL(req_wrap_async);
    FS_ASYNC_TRACE_BEGIN0(UV_FS_READ, req_wrap_async)
    AsyncCall(env, req_wrap_async, args, "read", UTF8, AfterInteger,
              uv_fs_read, fd, &uvbuf, 1, pos);
  } else {  // read(fd, buffer, offset, len, pos)
    FSReqWrapSync req_wrap_sync("read");
    FS_SYNC_TRACE_BEGIN(read);
    const int bytesRead = SyncCallAndThrowOnError(
        env, &req_wrap_sync, uv_fs_read, fd, &uvbuf, 1, pos);
    FS_SYNC_TRACE_END(read, "bytesRead", bytesRead);

    if (is_uv_error(bytesRead)) {
      return;
    }

    args.GetReturnValue().Set(bytesRead);
  }
}

static void ReadFileUtf8(const FunctionCallbackInfo<Value>& args) {
  Environment* env = Environment::GetCurrent(args);
  auto isolate = env->isolate();

  CHECK_GE(args.Length(), 2);

  CHECK(args[1]->IsInt32());
  const int flags = args[1].As<Int32>()->Value();

  uv_file file;
  uv_fs_t req;

  bool is_fd = args[0]->IsInt32();

  // Check for file descriptor
  if (is_fd) {
    file = args[0].As<Int32>()->Value();
  } else {
    BufferValue path(env->isolate(), args[0]);
    CHECK_NOT_NULL(*path);
    ToNamespacedPath(env, &path);
    if (CheckOpenPermissions(env, path, flags).IsNothing()) return;

    FS_SYNC_TRACE_BEGIN(open);
    file = uv_fs_open(nullptr, &req, *path, flags, 0666, nullptr);
    FS_SYNC_TRACE_END(open);
    if (req.result < 0) {
      uv_fs_req_cleanup(&req);
      // req will be cleaned up by scope leave.
      return env->ThrowUVException(
          static_cast<int>(req.result), "open", nullptr, path.out());
    }
  }

  auto defer_close = OnScopeLeave([file, is_fd, &req]() {
    if (!is_fd) {
      FS_SYNC_TRACE_BEGIN(close);
      CHECK_EQ(0, uv_fs_close(nullptr, &req, file, nullptr));
      FS_SYNC_TRACE_END(close);
    }
    uv_fs_req_cleanup(&req);
  });

  std::string result{};
  char buffer[8192];
  uv_buf_t buf = uv_buf_init(buffer, sizeof(buffer));

  FS_SYNC_TRACE_BEGIN(read);
  while (true) {
    auto r = uv_fs_read(nullptr, &req, file, &buf, 1, -1, nullptr);
    if (req.result < 0) {
      FS_SYNC_TRACE_END(read);
      // req will be cleaned up by scope leave.
      return env->ThrowUVException(
          static_cast<int>(req.result), "read", nullptr);
    }
    if (r <= 0) {
      break;
    }
    result.append(buf.base, r);
  }
  FS_SYNC_TRACE_END(read);

  Local<Value> val;
  if (!ToV8Value(env->context(), result, isolate).ToLocal(&val)) {
    return;
  }

  args.GetReturnValue().Set(val);
}

// Wrapper for readv(2).
//
// bytesRead = fs.readv(fd, buffers[, position], callback)
// 0 fd        integer. file descriptor
// 1 buffers   array of buffers to read
// 2 position  if integer, position to read at in the file.
//             if null, read from the current position
static void ReadBuffers(const FunctionCallbackInfo<Value>& args) {
  Environment* env = Environment::GetCurrent(args);

  const int argc = args.Length();
  CHECK_GE(argc, 3);

  CHECK(args[0]->IsInt32());
  const int fd = args[0].As<Int32>()->Value();

  CHECK(args[1]->IsArray());
  Local<Array> buffers = args[1].As<Array>();

  int64_t pos = GetOffset(args[2]);  // -1 if not a valid JS int

  MaybeStackBuffer<uv_buf_t> iovs(buffers->Length());

  // Init uv buffers from ArrayBufferViews
  for (uint32_t i = 0; i < iovs.length(); i++) {
    Local<Value> buffer;
    if (!buffers->Get(env->context(), i).ToLocal(&buffer)) return;
    CHECK(Buffer::HasInstance(buffer));
    iovs[i] = uv_buf_init(Buffer::Data(buffer), Buffer::Length(buffer));
  }

  if (argc > 3) {  // readBuffers(fd, buffers, pos, req)
    FSReqBase* req_wrap_async = GetReqWrap(args, 3);
    FS_ASYNC_TRACE_BEGIN0(UV_FS_READ, req_wrap_async)
    AsyncCall(env, req_wrap_async, args, "read", UTF8, AfterInteger,
              uv_fs_read, fd, *iovs, iovs.length(), pos);
  } else {  // readBuffers(fd, buffers, undefined, ctx)
    FSReqWrapSync req_wrap_sync("read");
    FS_SYNC_TRACE_BEGIN(read);
    int bytesRead = SyncCallAndThrowOnError(
        env, &req_wrap_sync, uv_fs_read, fd, *iovs, iovs.length(), pos);
    FS_SYNC_TRACE_END(read, "bytesRead", bytesRead);
    if (is_uv_error(bytesRead)) {
      return;
    }
    args.GetReturnValue().Set(bytesRead);
  }
}


/* fs.chmod(path, mode);
 * Wrapper for chmod(1) / EIO_CHMOD
 */
static void Chmod(const FunctionCallbackInfo<Value>& args) {
  Environment* env = Environment::GetCurrent(args);

  const int argc = args.Length();
  CHECK_GE(argc, 2);

  BufferValue path(env->isolate(), args[0]);
  CHECK_NOT_NULL(*path);
  ToNamespacedPath(env, &path);
  THROW_IF_INSUFFICIENT_PERMISSIONS(
      env, permission::PermissionScope::kFileSystemWrite, path.ToStringView());

  CHECK(args[1]->IsInt32());
  int mode = args[1].As<Int32>()->Value();

  if (argc > 2) {  // chmod(path, mode, req)
    FSReqBase* req_wrap_async = GetReqWrap(args, 2);
    FS_ASYNC_TRACE_BEGIN1(
        UV_FS_CHMOD, req_wrap_async, "path", TRACE_STR_COPY(*path))
    AsyncCall(env, req_wrap_async, args, "chmod", UTF8, AfterNoArgs,
              uv_fs_chmod, *path, mode);
  } else {  // chmod(path, mode)
    FSReqWrapSync req_wrap_sync("chmod", *path);
    FS_SYNC_TRACE_BEGIN(chmod);
    SyncCallAndThrowOnError(env, &req_wrap_sync, uv_fs_chmod, *path, mode);
    FS_SYNC_TRACE_END(chmod);
  }
}


/* fs.fchmod(fd, mode);
 * Wrapper for fchmod(1) / EIO_FCHMOD
 */
static void FChmod(const FunctionCallbackInfo<Value>& args) {
  Environment* env = Environment::GetCurrent(args);

  const int argc = args.Length();
  CHECK_GE(argc, 2);

  int fd;
  if (!GetValidatedFd(env, args[0]).To(&fd)) {
    return;
  }

  CHECK(args[1]->IsInt32());
  const int mode = args[1].As<Int32>()->Value();

  if (argc > 2) {  // fchmod(fd, mode, req)
    FSReqBase* req_wrap_async = GetReqWrap(args, 2);
    FS_ASYNC_TRACE_BEGIN0(UV_FS_FCHMOD, req_wrap_async)
    AsyncCall(env, req_wrap_async, args, "fchmod", UTF8, AfterNoArgs,
              uv_fs_fchmod, fd, mode);
  } else {  // fchmod(fd, mode)
    FSReqWrapSync req_wrap_sync("fchmod");
    FS_SYNC_TRACE_BEGIN(fchmod);
    SyncCallAndThrowOnError(env, &req_wrap_sync, uv_fs_fchmod, fd, mode);
    FS_SYNC_TRACE_END(fchmod);
  }
}

/* fs.chown(path, uid, gid);
 * Wrapper for chown(1) / EIO_CHOWN
 */
static void Chown(const FunctionCallbackInfo<Value>& args) {
  Environment* env = Environment::GetCurrent(args);

  const int argc = args.Length();
  CHECK_GE(argc, 3);

  BufferValue path(env->isolate(), args[0]);
  CHECK_NOT_NULL(*path);
  ToNamespacedPath(env, &path);

  CHECK(IsSafeJsInt(args[1]));
  const uv_uid_t uid = static_cast<uv_uid_t>(args[1].As<Integer>()->Value());

  CHECK(IsSafeJsInt(args[2]));
  const uv_gid_t gid = static_cast<uv_gid_t>(args[2].As<Integer>()->Value());

  if (argc > 3) {  // chown(path, uid, gid, req)
    FSReqBase* req_wrap_async = GetReqWrap(args, 3);
    CHECK_NOT_NULL(req_wrap_async);
    ASYNC_THROW_IF_INSUFFICIENT_PERMISSIONS(
        env,
        req_wrap_async,
        permission::PermissionScope::kFileSystemWrite,
        path.ToStringView());
    FS_ASYNC_TRACE_BEGIN1(
        UV_FS_CHOWN, req_wrap_async, "path", TRACE_STR_COPY(*path))
    AsyncCall(env, req_wrap_async, args, "chown", UTF8, AfterNoArgs,
              uv_fs_chown, *path, uid, gid);
  } else {  // chown(path, uid, gid)
    THROW_IF_INSUFFICIENT_PERMISSIONS(
        env,
        permission::PermissionScope::kFileSystemWrite,
        path.ToStringView());
    FSReqWrapSync req_wrap_sync("chown", *path);
    FS_SYNC_TRACE_BEGIN(chown);
    SyncCallAndThrowOnError(env, &req_wrap_sync, uv_fs_chown, *path, uid, gid);
    FS_SYNC_TRACE_END(chown);
  }
}


/* fs.fchown(fd, uid, gid);
 * Wrapper for fchown(1) / EIO_FCHOWN
 */
static void FChown(const FunctionCallbackInfo<Value>& args) {
  Environment* env = Environment::GetCurrent(args);

  const int argc = args.Length();
  CHECK_GE(argc, 3);

  int fd;
  if (!GetValidatedFd(env, args[0]).To(&fd)) {
    return;
  }

  CHECK(IsSafeJsInt(args[1]));
  const uv_uid_t uid = static_cast<uv_uid_t>(args[1].As<Integer>()->Value());

  CHECK(IsSafeJsInt(args[2]));
  const uv_gid_t gid = static_cast<uv_gid_t>(args[2].As<Integer>()->Value());

  if (argc > 3) {  // fchown(fd, uid, gid, req)
    FSReqBase* req_wrap_async = GetReqWrap(args, 3);
    FS_ASYNC_TRACE_BEGIN0(UV_FS_FCHOWN, req_wrap_async)
    AsyncCall(env, req_wrap_async, args, "fchown", UTF8, AfterNoArgs,
              uv_fs_fchown, fd, uid, gid);
  } else {  // fchown(fd, uid, gid)
    FSReqWrapSync req_wrap_sync("fchown");
    FS_SYNC_TRACE_BEGIN(fchown);
    SyncCallAndThrowOnError(env, &req_wrap_sync, uv_fs_fchown, fd, uid, gid);
    FS_SYNC_TRACE_END(fchown);
  }
}


static void LChown(const FunctionCallbackInfo<Value>& args) {
  Environment* env = Environment::GetCurrent(args);

  const int argc = args.Length();
  CHECK_GE(argc, 3);

  BufferValue path(env->isolate(), args[0]);
  CHECK_NOT_NULL(*path);
  ToNamespacedPath(env, &path);

  CHECK(IsSafeJsInt(args[1]));
  const uv_uid_t uid = static_cast<uv_uid_t>(args[1].As<Integer>()->Value());

  CHECK(IsSafeJsInt(args[2]));
  const uv_gid_t gid = static_cast<uv_gid_t>(args[2].As<Integer>()->Value());

  if (argc > 3) {  // lchown(path, uid, gid, req)
    FSReqBase* req_wrap_async = GetReqWrap(args, 3);
    ASYNC_THROW_IF_INSUFFICIENT_PERMISSIONS(
        env,
        req_wrap_async,
        permission::PermissionScope::kFileSystemWrite,
        path.ToStringView());
    FS_ASYNC_TRACE_BEGIN1(
        UV_FS_LCHOWN, req_wrap_async, "path", TRACE_STR_COPY(*path))
    AsyncCall(env, req_wrap_async, args, "lchown", UTF8, AfterNoArgs,
              uv_fs_lchown, *path, uid, gid);
  } else {  // lchown(path, uid, gid)
    THROW_IF_INSUFFICIENT_PERMISSIONS(
        env,
        permission::PermissionScope::kFileSystemWrite,
        path.ToStringView());
    FSReqWrapSync req_wrap_sync("lchown", *path);
    FS_SYNC_TRACE_BEGIN(lchown);
    SyncCallAndThrowOnError(env, &req_wrap_sync, uv_fs_lchown, *path, uid, gid);
    FS_SYNC_TRACE_END(lchown);
  }
}


static void UTimes(const FunctionCallbackInfo<Value>& args) {
  Environment* env = Environment::GetCurrent(args);

  const int argc = args.Length();
  CHECK_GE(argc, 3);

  BufferValue path(env->isolate(), args[0]);
  CHECK_NOT_NULL(*path);
  ToNamespacedPath(env, &path);
  THROW_IF_INSUFFICIENT_PERMISSIONS(
      env, permission::PermissionScope::kFileSystemWrite, path.ToStringView());

  CHECK(args[1]->IsNumber());
  const double atime = args[1].As<Number>()->Value();

  CHECK(args[2]->IsNumber());
  const double mtime = args[2].As<Number>()->Value();

  if (argc > 3) {  // utimes(path, atime, mtime, req)
    FSReqBase* req_wrap_async = GetReqWrap(args, 3);
    FS_ASYNC_TRACE_BEGIN1(
        UV_FS_UTIME, req_wrap_async, "path", TRACE_STR_COPY(*path))
    AsyncCall(env, req_wrap_async, args, "utime", UTF8, AfterNoArgs,
              uv_fs_utime, *path, atime, mtime);
  } else {  // utimes(path, atime, mtime)
    FSReqWrapSync req_wrap_sync("utime", *path);
    FS_SYNC_TRACE_BEGIN(utimes);
    SyncCallAndThrowOnError(
        env, &req_wrap_sync, uv_fs_utime, *path, atime, mtime);
    FS_SYNC_TRACE_END(utimes);
  }
}

static void FUTimes(const FunctionCallbackInfo<Value>& args) {
  Environment* env = Environment::GetCurrent(args);

  const int argc = args.Length();
  CHECK_GE(argc, 3);

  int fd;
  if (!GetValidatedFd(env, args[0]).To(&fd)) {
    return;
  }

  CHECK(args[1]->IsNumber());
  const double atime = args[1].As<Number>()->Value();

  CHECK(args[2]->IsNumber());
  const double mtime = args[2].As<Number>()->Value();

  if (argc > 3) {  // futimes(fd, atime, mtime, req)
    FSReqBase* req_wrap_async = GetReqWrap(args, 3);
    FS_ASYNC_TRACE_BEGIN0(UV_FS_FUTIME, req_wrap_async)
    AsyncCall(env, req_wrap_async, args, "futime", UTF8, AfterNoArgs,
              uv_fs_futime, fd, atime, mtime);
  } else {  // futimes(fd, atime, mtime)
    FSReqWrapSync req_wrap_sync("futime");
    FS_SYNC_TRACE_BEGIN(futimes);
    SyncCallAndThrowOnError(
        env, &req_wrap_sync, uv_fs_futime, fd, atime, mtime);
    FS_SYNC_TRACE_END(futimes);
  }
}

static void LUTimes(const FunctionCallbackInfo<Value>& args) {
  Environment* env = Environment::GetCurrent(args);

  const int argc = args.Length();
  CHECK_GE(argc, 3);

  BufferValue path(env->isolate(), args[0]);
  CHECK_NOT_NULL(*path);
  ToNamespacedPath(env, &path);
  THROW_IF_INSUFFICIENT_PERMISSIONS(
      env, permission::PermissionScope::kFileSystemWrite, path.ToStringView());

  CHECK(args[1]->IsNumber());
  const double atime = args[1].As<Number>()->Value();

  CHECK(args[2]->IsNumber());
  const double mtime = args[2].As<Number>()->Value();

  if (argc > 3) {  // lutimes(path, atime, mtime, req)
    FSReqBase* req_wrap_async = GetReqWrap(args, 3);
    FS_ASYNC_TRACE_BEGIN1(
        UV_FS_LUTIME, req_wrap_async, "path", TRACE_STR_COPY(*path))
    AsyncCall(env, req_wrap_async, args, "lutime", UTF8, AfterNoArgs,
              uv_fs_lutime, *path, atime, mtime);
  } else {  // lutimes(path, atime, mtime)
    FSReqWrapSync req_wrap_sync("lutime", *path);
    FS_SYNC_TRACE_BEGIN(lutimes);
    SyncCallAndThrowOnError(
        env, &req_wrap_sync, uv_fs_lutime, *path, atime, mtime);
    FS_SYNC_TRACE_END(lutimes);
  }
}

static void Mkdtemp(const FunctionCallbackInfo<Value>& args) {
  Environment* env = Environment::GetCurrent(args);
  Isolate* isolate = env->isolate();

  const int argc = args.Length();
  CHECK_GE(argc, 2);

  BufferValue tmpl(isolate, args[0]);
  static constexpr const char* const suffix = "XXXXXX";
  const auto length = tmpl.length();
  tmpl.AllocateSufficientStorage(length + strlen(suffix));
  snprintf(tmpl.out() + length, tmpl.length(), "%s", suffix);

  CHECK_NOT_NULL(*tmpl);

  const enum encoding encoding = ParseEncoding(isolate, args[1], UTF8);

  if (argc > 2) {  // mkdtemp(tmpl, encoding, req)
    FSReqBase* req_wrap_async = GetReqWrap(args, 2);
    ASYNC_THROW_IF_INSUFFICIENT_PERMISSIONS(
        env,
        req_wrap_async,
        permission::PermissionScope::kFileSystemWrite,
        tmpl.ToStringView());
    FS_ASYNC_TRACE_BEGIN1(
        UV_FS_MKDTEMP, req_wrap_async, "path", TRACE_STR_COPY(*tmpl))
    AsyncCall(env, req_wrap_async, args, "mkdtemp", encoding, AfterStringPath,
              uv_fs_mkdtemp, *tmpl);
  } else {  // mkdtemp(tmpl, encoding)
    THROW_IF_INSUFFICIENT_PERMISSIONS(
        env,
        permission::PermissionScope::kFileSystemWrite,
        tmpl.ToStringView());
    FSReqWrapSync req_wrap_sync("mkdtemp", *tmpl);
    FS_SYNC_TRACE_BEGIN(mkdtemp);
    int result =
        SyncCallAndThrowOnError(env, &req_wrap_sync, uv_fs_mkdtemp, *tmpl);
    FS_SYNC_TRACE_END(mkdtemp);
    if (is_uv_error(result)) {
      return;
    }
    Local<Value> error;
    Local<Value> ret;
    if (!StringBytes::Encode(isolate, req_wrap_sync.req.path, encoding, &error)
             .ToLocal(&ret)) {
      DCHECK(!error.IsEmpty());
      env->isolate()->ThrowException(error);
      return;
    }
    args.GetReturnValue().Set(ret);
  }
}

static void GetFormatOfExtensionlessFile(
    const FunctionCallbackInfo<Value>& args) {
  CHECK_EQ(args.Length(), 1);
  CHECK(args[0]->IsString());

  Environment* env = Environment::GetCurrent(args);
  BufferValue input(args.GetIsolate(), args[0]);
  ToNamespacedPath(env, &input);
  THROW_IF_INSUFFICIENT_PERMISSIONS(
      env, permission::PermissionScope::kFileSystemRead, input.ToStringView());

  uv_fs_t req;
  FS_SYNC_TRACE_BEGIN(open)
  uv_file file = uv_fs_open(nullptr, &req, input.out(), O_RDONLY, 0, nullptr);
  FS_SYNC_TRACE_END(open);

  if (req.result < 0) {
    return args.GetReturnValue().Set(EXTENSIONLESS_FORMAT_JAVASCRIPT);
  }

  auto cleanup = OnScopeLeave([&req, &file]() {
    FS_SYNC_TRACE_BEGIN(close);
    CHECK_EQ(0, uv_fs_close(nullptr, &req, file, nullptr));
    FS_SYNC_TRACE_END(close);
    uv_fs_req_cleanup(&req);
  });

  char buffer[4];
  uv_buf_t buf = uv_buf_init(buffer, sizeof(buffer));
  int err = uv_fs_read(nullptr, &req, file, &buf, 1, 0, nullptr);

  if (err < 0) {
    return args.GetReturnValue().Set(EXTENSIONLESS_FORMAT_JAVASCRIPT);
  }

  // We do this by taking advantage of the fact that all Wasm files start with
  // the header `0x00 0x61 0x73 0x6d`
  if (buffer[0] == 0x00 && buffer[1] == 0x61 && buffer[2] == 0x73 &&
      buffer[3] == 0x6d) {
    return args.GetReturnValue().Set(EXTENSIONLESS_FORMAT_WASM);
  }

  return args.GetReturnValue().Set(EXTENSIONLESS_FORMAT_JAVASCRIPT);
}

<<<<<<< HEAD
=======
#ifdef _WIN32
#define BufferValueToPath(str)                                                 \
  std::filesystem::path(ConvertToWideString(str.ToString(), CP_UTF8))

std::string ConvertWideToUTF8(const std::wstring& wstr) {
  if (wstr.empty()) return std::string();

  int size_needed = WideCharToMultiByte(CP_UTF8,
                                        0,
                                        &wstr[0],
                                        static_cast<int>(wstr.size()),
                                        nullptr,
                                        0,
                                        nullptr,
                                        nullptr);
  std::string strTo(size_needed, 0);
  WideCharToMultiByte(CP_UTF8,
                      0,
                      &wstr[0],
                      static_cast<int>(wstr.size()),
                      &strTo[0],
                      size_needed,
                      nullptr,
                      nullptr);
  return strTo;
}

#define PathToString(path) ConvertWideToUTF8(path.wstring());

#else  // _WIN32

#define BufferValueToPath(str) std::filesystem::path(str.ToStringView());
#define PathToString(path) path.native();

#endif  // _WIN32

>>>>>>> 532fff6b
static void CpSyncCheckPaths(const FunctionCallbackInfo<Value>& args) {
  Environment* env = Environment::GetCurrent(args);
  Isolate* isolate = env->isolate();

  CHECK_EQ(args.Length(), 4);  // src, dest, dereference, recursive

  BufferValue src(isolate, args[0]);
  CHECK_NOT_NULL(*src);
  ToNamespacedPath(env, &src);
  THROW_IF_INSUFFICIENT_PERMISSIONS(
      env, permission::PermissionScope::kFileSystemRead, src.ToStringView());

  auto src_path = BufferValueToPath(src);

  BufferValue dest(isolate, args[1]);
  CHECK_NOT_NULL(*dest);
  ToNamespacedPath(env, &dest);
  THROW_IF_INSUFFICIENT_PERMISSIONS(
      env, permission::PermissionScope::kFileSystemWrite, dest.ToStringView());

  auto dest_path = BufferValueToPath(dest);
  bool dereference = args[2]->IsTrue();
  bool recursive = args[3]->IsTrue();

  std::error_code error_code;
  auto src_status = dereference
                        ? std::filesystem::symlink_status(src_path, error_code)
                        : std::filesystem::status(src_path, error_code);

  if (error_code) {
#ifdef _WIN32
    int errorno = uv_translate_sys_error(error_code.value());
#else
    int errorno =
        error_code.value() > 0 ? -error_code.value() : error_code.value();
#endif
    return env->ThrowUVException(
        errorno, dereference ? "stat" : "lstat", nullptr, src.out());
  }
  auto dest_status =
      dereference ? std::filesystem::symlink_status(dest_path, error_code)
                  : std::filesystem::status(dest_path, error_code);

  bool dest_exists = !error_code && dest_status.type() !=
                                        std::filesystem::file_type::not_found;
  bool src_is_dir =
      (src_status.type() == std::filesystem::file_type::directory) ||
      (dereference && src_status.type() == std::filesystem::file_type::symlink);

  auto src_path_str = PathToString(src_path);
  auto dest_path_str = PathToString(dest_path);

  if (!error_code) {
    // Check if src and dest are identical.
    if (std::filesystem::equivalent(src_path, dest_path)) {
      std::string message = "src and dest cannot be the same %s";
      return THROW_ERR_FS_CP_EINVAL(env, message.c_str(), dest_path_str);
    }

    const bool dest_is_dir =
        dest_status.type() == std::filesystem::file_type::directory;
    if (src_is_dir && !dest_is_dir) {
      std::string message =
          "Cannot overwrite non-directory %s with directory %s";
      return THROW_ERR_FS_CP_DIR_TO_NON_DIR(
          env, message.c_str(), src_path_str, dest_path_str);
    }

    if (!src_is_dir && dest_is_dir) {
      std::string message =
          "Cannot overwrite directory %s with non-directory %s";
      return THROW_ERR_FS_CP_NON_DIR_TO_DIR(
          env, message.c_str(), dest_path_str, src_path_str);
    }
  }

  if (!src_path_str.ends_with(std::filesystem::path::preferred_separator)) {
    src_path_str += std::filesystem::path::preferred_separator;
  }
  // Check if dest_path is a subdirectory of src_path.
  if (src_is_dir && dest_path_str.starts_with(src_path_str)) {
    std::string message = "Cannot copy %s to a subdirectory of self %s";
    return THROW_ERR_FS_CP_EINVAL(
        env, message.c_str(), src_path_str, dest_path_str);
  }

  auto dest_parent = dest_path.parent_path();
  // "/" parent is itself. Therefore, we need to check if the parent is the same
  // as itself.
  while (src_path.parent_path() != dest_parent &&
         dest_parent.has_parent_path() &&
         dest_parent.parent_path() != dest_parent) {
    if (std::filesystem::equivalent(
            src_path, dest_path.parent_path(), error_code)) {
      std::string message = "Cannot copy %s to a subdirectory of self %s";
      return THROW_ERR_FS_CP_EINVAL(
          env, message.c_str(), src_path_str, dest_path_str);
    }

    // If equivalent fails, it's highly likely that dest_parent does not exist
    if (error_code) {
      break;
    }

    dest_parent = dest_parent.parent_path();
  }

  if (src_is_dir && !recursive) {
    std::string message =
        "Recursive option not enabled, cannot copy a directory: %s";
    return THROW_ERR_FS_EISDIR(env, message.c_str(), src_path_str);
  }

  switch (src_status.type()) {
    case std::filesystem::file_type::socket: {
      std::string message = "Cannot copy a socket file: %s";
      return THROW_ERR_FS_CP_SOCKET(env, message.c_str(), dest_path_str);
    }
    case std::filesystem::file_type::fifo: {
      std::string message = "Cannot copy a FIFO pipe: %s";
      return THROW_ERR_FS_CP_FIFO_PIPE(env, message.c_str(), dest_path_str);
    }
    case std::filesystem::file_type::unknown: {
      std::string message = "Cannot copy an unknown file type: %s";
      return THROW_ERR_FS_CP_UNKNOWN(env, message.c_str(), dest_path_str);
    }
    default:
      break;
  }

  // Optimization opportunity: Check if this "exists" call is good for
  // performance.
  if (!dest_exists || !std::filesystem::exists(dest_path.parent_path())) {
    std::filesystem::create_directories(dest_path.parent_path(), error_code);
  }
}

BindingData::FilePathIsFileReturnType BindingData::FilePathIsFile(
    Environment* env, const std::string& file_path) {
  THROW_IF_INSUFFICIENT_PERMISSIONS(
      env,
      permission::PermissionScope::kFileSystemRead,
      file_path,
      BindingData::FilePathIsFileReturnType::kThrowInsufficientPermissions);

  uv_fs_t req;

  int rc = uv_fs_stat(env->event_loop(), &req, file_path.c_str(), nullptr);

  if (rc == 0) {
    const uv_stat_t* const s = static_cast<const uv_stat_t*>(req.ptr);
    rc = S_ISDIR(s->st_mode);
  }

  uv_fs_req_cleanup(&req);

  // rc is 0 if the path refers to a file
  if (rc == 0) return BindingData::FilePathIsFileReturnType::kIsFile;

  return BindingData::FilePathIsFileReturnType::kIsNotFile;
}

namespace {

// define the final index of the algorithm resolution
// when packageConfig.main is defined.
constexpr uint8_t legacy_main_extensions_with_main_end = 7;
// define the final index of the algorithm resolution
// when packageConfig.main is NOT defined
constexpr uint8_t legacy_main_extensions_package_fallback_end = 10;
// the possible file extensions that should be tested
// 0-6: when packageConfig.main is defined
// 7-9: when packageConfig.main is NOT defined,
//      or when the previous case didn't found the file
constexpr std::array<std::string_view, 10> legacy_main_extensions = {
    "",
    ".js",
    ".json",
    ".node",
    "/index.js",
    "/index.json",
    "/index.node",
    ".js",
    ".json",
    ".node"};

}  // namespace

void BindingData::LegacyMainResolve(const FunctionCallbackInfo<Value>& args) {
  CHECK_GE(args.Length(), 1);
  CHECK(args[0]->IsString());

  Environment* env = Environment::GetCurrent(args);
  auto isolate = env->isolate();

  auto utf8_package_path = Utf8Value(isolate, args[0]).ToString();

  std::string package_initial_file = "";

  std::optional<std::string> initial_file_path;
  std::string file_path;

  if (args.Length() >= 2 && args[1]->IsString()) {
    auto package_config_main = Utf8Value(isolate, args[1]).ToString();

    initial_file_path =
        PathResolve(env, {utf8_package_path, package_config_main});
    FromNamespacedPath(&initial_file_path.value());

    package_initial_file = *initial_file_path;

    for (int i = 0; i < legacy_main_extensions_with_main_end; i++) {
      file_path = *initial_file_path + std::string(legacy_main_extensions[i]);
      // TODO(anonrig): Remove this when ToNamespacedPath supports std::string
      Local<Value> local_file_path;
      if (!Buffer::Copy(env->isolate(), file_path.c_str(), file_path.size())
               .ToLocal(&local_file_path)) {
        return;
      }
      BufferValue buff_file_path(isolate, local_file_path);
      ToNamespacedPath(env, &buff_file_path);

      switch (FilePathIsFile(env, buff_file_path.ToString())) {
        case BindingData::FilePathIsFileReturnType::kIsFile:
          return args.GetReturnValue().Set(i);
        case BindingData::FilePathIsFileReturnType::kIsNotFile:
          continue;
        case BindingData::FilePathIsFileReturnType::
            kThrowInsufficientPermissions:
          // the default behavior when do not have permission is to return
          // and exit the execution of the method as soon as possible
          // the internal function will throw the exception
          return;
        default:
          UNREACHABLE();
      }
    }
  }

  initial_file_path = PathResolve(env, {utf8_package_path, "./index"});
  if (!initial_file_path.has_value()) {
    return;
  }

  FromNamespacedPath(&initial_file_path.value());

  for (int i = legacy_main_extensions_with_main_end;
       i < legacy_main_extensions_package_fallback_end;
       i++) {
    file_path = *initial_file_path + std::string(legacy_main_extensions[i]);
    // TODO(anonrig): Remove this when ToNamespacedPath supports std::string
    Local<Value> local_file_path;
    if (!Buffer::Copy(env->isolate(), file_path.c_str(), file_path.size())
             .ToLocal(&local_file_path)) {
      return;
    }
    BufferValue buff_file_path(isolate, local_file_path);
    ToNamespacedPath(env, &buff_file_path);

    switch (FilePathIsFile(env, buff_file_path.ToString())) {
      case BindingData::FilePathIsFileReturnType::kIsFile:
        return args.GetReturnValue().Set(i);
      case BindingData::FilePathIsFileReturnType::kIsNotFile:
        continue;
      case BindingData::FilePathIsFileReturnType::kThrowInsufficientPermissions:
        // the default behavior when do not have permission is to return
        // and exit the execution of the method as soon as possible
        // the internal function will throw the exception
        return;
      default:
        UNREACHABLE();
    }
  }

  if (package_initial_file == "")
    package_initial_file = *initial_file_path + ".js";

  std::optional<std::string> module_base;

  if (args.Length() >= 3 && args[2]->IsString()) {
    Utf8Value utf8_base_path(isolate, args[2]);
    auto base_url =
        ada::parse<ada::url_aggregator>(utf8_base_path.ToStringView());

    if (!base_url) {
      THROW_ERR_INVALID_URL(isolate, "Invalid URL");
      return;
    }

    module_base = node::url::FileURLToPath(env, *base_url);
    if (!module_base.has_value()) {
      return;
    }
  } else {
    THROW_ERR_INVALID_ARG_TYPE(
        isolate,
        "The \"base\" argument must be of type string or an instance of URL.");
    return;
  }

  THROW_ERR_MODULE_NOT_FOUND(isolate,
                             "Cannot find package '%s' imported from %s",
                             package_initial_file,
                             *module_base);
}

void BindingData::MemoryInfo(MemoryTracker* tracker) const {
  tracker->TrackField("stats_field_array", stats_field_array);
  tracker->TrackField("stats_field_bigint_array", stats_field_bigint_array);
  tracker->TrackField("statfs_field_array", statfs_field_array);
  tracker->TrackField("statfs_field_bigint_array", statfs_field_bigint_array);
  tracker->TrackField("file_handle_read_wrap_freelist",
                      file_handle_read_wrap_freelist);
}

BindingData::BindingData(Realm* realm,
                         v8::Local<v8::Object> wrap,
                         InternalFieldInfo* info)
    : SnapshotableObject(realm, wrap, type_int),
      stats_field_array(realm->isolate(),
                        kFsStatsBufferLength,
                        MAYBE_FIELD_PTR(info, stats_field_array)),
      stats_field_bigint_array(realm->isolate(),
                               kFsStatsBufferLength,
                               MAYBE_FIELD_PTR(info, stats_field_bigint_array)),
      statfs_field_array(realm->isolate(),
                         kFsStatFsBufferLength,
                         MAYBE_FIELD_PTR(info, statfs_field_array)),
      statfs_field_bigint_array(
          realm->isolate(),
          kFsStatFsBufferLength,
          MAYBE_FIELD_PTR(info, statfs_field_bigint_array)) {
  Isolate* isolate = realm->isolate();
  Local<Context> context = realm->context();

  if (info == nullptr) {
    wrap->Set(context,
              FIXED_ONE_BYTE_STRING(isolate, "statValues"),
              stats_field_array.GetJSArray())
        .Check();

    wrap->Set(context,
              FIXED_ONE_BYTE_STRING(isolate, "bigintStatValues"),
              stats_field_bigint_array.GetJSArray())
        .Check();

    wrap->Set(context,
              FIXED_ONE_BYTE_STRING(isolate, "statFsValues"),
              statfs_field_array.GetJSArray())
        .Check();

    wrap->Set(context,
              FIXED_ONE_BYTE_STRING(isolate, "bigintStatFsValues"),
              statfs_field_bigint_array.GetJSArray())
        .Check();
  } else {
    stats_field_array.Deserialize(realm->context());
    stats_field_bigint_array.Deserialize(realm->context());
    statfs_field_array.Deserialize(realm->context());
    statfs_field_bigint_array.Deserialize(realm->context());
  }
  stats_field_array.MakeWeak();
  stats_field_bigint_array.MakeWeak();
  statfs_field_array.MakeWeak();
  statfs_field_bigint_array.MakeWeak();
}

void BindingData::Deserialize(Local<Context> context,
                              Local<Object> holder,
                              int index,
                              InternalFieldInfoBase* info) {
  DCHECK_IS_SNAPSHOT_SLOT(index);
  HandleScope scope(context->GetIsolate());
  Realm* realm = Realm::GetCurrent(context);
  InternalFieldInfo* casted_info = static_cast<InternalFieldInfo*>(info);
  BindingData* binding =
      realm->AddBindingData<BindingData>(holder, casted_info);
  CHECK_NOT_NULL(binding);
}

bool BindingData::PrepareForSerialization(Local<Context> context,
                                          v8::SnapshotCreator* creator) {
  CHECK(file_handle_read_wrap_freelist.empty());
  DCHECK_NULL(internal_field_info_);
  internal_field_info_ = InternalFieldInfoBase::New<InternalFieldInfo>(type());
  internal_field_info_->stats_field_array =
      stats_field_array.Serialize(context, creator);
  internal_field_info_->stats_field_bigint_array =
      stats_field_bigint_array.Serialize(context, creator);
  internal_field_info_->statfs_field_array =
      statfs_field_array.Serialize(context, creator);
  internal_field_info_->statfs_field_bigint_array =
      statfs_field_bigint_array.Serialize(context, creator);
  // Return true because we need to maintain the reference to the binding from
  // JS land.
  return true;
}

InternalFieldInfoBase* BindingData::Serialize(int index) {
  DCHECK_IS_SNAPSHOT_SLOT(index);
  InternalFieldInfo* info = internal_field_info_;
  internal_field_info_ = nullptr;
  return info;
}

void BindingData::CreatePerIsolateProperties(IsolateData* isolate_data,
                                             Local<ObjectTemplate> target) {
  Isolate* isolate = isolate_data->isolate();

  SetMethod(
      isolate, target, "legacyMainResolve", BindingData::LegacyMainResolve);
}

void BindingData::RegisterExternalReferences(
    ExternalReferenceRegistry* registry) {
  registry->Register(BindingData::LegacyMainResolve);
}

static void CreatePerIsolateProperties(IsolateData* isolate_data,
                                       Local<ObjectTemplate> target) {
  Isolate* isolate = isolate_data->isolate();

  SetMethod(isolate,
            target,
            "getFormatOfExtensionlessFile",
            GetFormatOfExtensionlessFile);
  SetMethod(isolate, target, "access", Access);
  SetMethod(isolate, target, "close", Close);
  SetMethod(isolate, target, "existsSync", ExistsSync);
  SetMethod(isolate, target, "open", Open);
  SetMethod(isolate, target, "openFileHandle", OpenFileHandle);
  SetMethod(isolate, target, "read", Read);
  SetMethod(isolate, target, "readFileUtf8", ReadFileUtf8);
  SetMethod(isolate, target, "readBuffers", ReadBuffers);
  SetMethod(isolate, target, "fdatasync", Fdatasync);
  SetMethod(isolate, target, "fsync", Fsync);
  SetMethod(isolate, target, "rename", Rename);
  SetMethod(isolate, target, "ftruncate", FTruncate);
  SetMethod(isolate, target, "rmdir", RMDir);
  SetMethod(isolate, target, "rmSync", RmSync);
  SetMethod(isolate, target, "mkdir", MKDir);
  SetMethod(isolate, target, "readdir", ReadDir);
  SetFastMethod(isolate,
                target,
                "internalModuleStat",
                InternalModuleStat,
                &fast_internal_module_stat_);
  SetMethod(isolate, target, "stat", Stat);
  SetMethod(isolate, target, "lstat", LStat);
  SetMethod(isolate, target, "fstat", FStat);
  SetMethod(isolate, target, "statfs", StatFs);
  SetMethod(isolate, target, "link", Link);
  SetMethod(isolate, target, "symlink", Symlink);
  SetMethod(isolate, target, "readlink", ReadLink);
  SetMethod(isolate, target, "unlink", Unlink);
  SetMethod(isolate, target, "writeBuffer", WriteBuffer);
  SetMethod(isolate, target, "writeBuffers", WriteBuffers);
  SetMethod(isolate, target, "writeString", WriteString);
  SetMethod(isolate, target, "writeFileUtf8", WriteFileUtf8);
  SetMethod(isolate, target, "realpath", RealPath);
  SetMethod(isolate, target, "copyFile", CopyFile);

  SetMethod(isolate, target, "chmod", Chmod);
  SetMethod(isolate, target, "fchmod", FChmod);

  SetMethod(isolate, target, "chown", Chown);
  SetMethod(isolate, target, "fchown", FChown);
  SetMethod(isolate, target, "lchown", LChown);

  SetMethod(isolate, target, "utimes", UTimes);
  SetMethod(isolate, target, "futimes", FUTimes);
  SetMethod(isolate, target, "lutimes", LUTimes);

  SetMethod(isolate, target, "mkdtemp", Mkdtemp);

  SetMethod(isolate, target, "cpSyncCheckPaths", CpSyncCheckPaths);

  StatWatcher::CreatePerIsolateProperties(isolate_data, target);
  BindingData::CreatePerIsolateProperties(isolate_data, target);

  target->Set(
      FIXED_ONE_BYTE_STRING(isolate, "kFsStatsFieldsNumber"),
      Integer::New(isolate,
                   static_cast<int32_t>(FsStatsOffset::kFsStatsFieldsNumber)));

  // Create FunctionTemplate for FSReqCallback
  Local<FunctionTemplate> fst = NewFunctionTemplate(isolate, NewFSReqCallback);
  fst->InstanceTemplate()->SetInternalFieldCount(
      FSReqBase::kInternalFieldCount);
  fst->Inherit(AsyncWrap::GetConstructorTemplate(isolate_data));
  SetConstructorFunction(isolate, target, "FSReqCallback", fst);

  // Create FunctionTemplate for FileHandleReadWrap. There’s no need
  // to do anything in the constructor, so we only store the instance template.
  Local<FunctionTemplate> fh_rw = FunctionTemplate::New(isolate);
  fh_rw->InstanceTemplate()->SetInternalFieldCount(
      FSReqBase::kInternalFieldCount);
  fh_rw->Inherit(AsyncWrap::GetConstructorTemplate(isolate_data));
  Local<String> fhWrapString =
      FIXED_ONE_BYTE_STRING(isolate, "FileHandleReqWrap");
  fh_rw->SetClassName(fhWrapString);
  isolate_data->set_filehandlereadwrap_template(fst->InstanceTemplate());

  // Create Function Template for FSReqPromise
  Local<FunctionTemplate> fpt = FunctionTemplate::New(isolate);
  fpt->Inherit(AsyncWrap::GetConstructorTemplate(isolate_data));
  Local<String> promiseString =
      FIXED_ONE_BYTE_STRING(isolate, "FSReqPromise");
  fpt->SetClassName(promiseString);
  Local<ObjectTemplate> fpo = fpt->InstanceTemplate();
  fpo->SetInternalFieldCount(FSReqBase::kInternalFieldCount);
  isolate_data->set_fsreqpromise_constructor_template(fpo);

  // Create FunctionTemplate for FileHandle
  Local<FunctionTemplate> fd = NewFunctionTemplate(isolate, FileHandle::New);
  fd->Inherit(AsyncWrap::GetConstructorTemplate(isolate_data));
  SetProtoMethod(isolate, fd, "close", FileHandle::Close);
  SetProtoMethod(isolate, fd, "releaseFD", FileHandle::ReleaseFD);
  Local<ObjectTemplate> fdt = fd->InstanceTemplate();
  fdt->SetInternalFieldCount(FileHandle::kInternalFieldCount);
  StreamBase::AddMethods(isolate_data, fd);
  SetConstructorFunction(isolate, target, "FileHandle", fd);
  isolate_data->set_fd_constructor_template(fdt);

  // Create FunctionTemplate for FileHandle::CloseReq
  Local<FunctionTemplate> fdclose = FunctionTemplate::New(isolate);
  fdclose->SetClassName(FIXED_ONE_BYTE_STRING(isolate,
                        "FileHandleCloseReq"));
  fdclose->Inherit(AsyncWrap::GetConstructorTemplate(isolate_data));
  Local<ObjectTemplate> fdcloset = fdclose->InstanceTemplate();
  fdcloset->SetInternalFieldCount(FSReqBase::kInternalFieldCount);
  isolate_data->set_fdclose_constructor_template(fdcloset);

  target->Set(isolate, "kUsePromises", isolate_data->fs_use_promises_symbol());
}

static void CreatePerContextProperties(Local<Object> target,
                                       Local<Value> unused,
                                       Local<Context> context,
                                       void* priv) {
  Realm* realm = Realm::GetCurrent(context);
  realm->AddBindingData<BindingData>(target);
}

BindingData* FSReqBase::binding_data() {
  return binding_data_.get();
}

void RegisterExternalReferences(ExternalReferenceRegistry* registry) {
  registry->Register(Access);
  StatWatcher::RegisterExternalReferences(registry);
  BindingData::RegisterExternalReferences(registry);

  registry->Register(GetFormatOfExtensionlessFile);
  registry->Register(Close);
  registry->Register(ExistsSync);
  registry->Register(Open);
  registry->Register(OpenFileHandle);
  registry->Register(Read);
  registry->Register(ReadFileUtf8);
  registry->Register(ReadBuffers);
  registry->Register(Fdatasync);
  registry->Register(Fsync);
  registry->Register(Rename);
  registry->Register(FTruncate);
  registry->Register(RMDir);
  registry->Register(RmSync);
  registry->Register(MKDir);
  registry->Register(ReadDir);
  registry->Register(InternalModuleStat);
  registry->Register(FastInternalModuleStat);
  registry->Register(fast_internal_module_stat_.GetTypeInfo());
  registry->Register(Stat);
  registry->Register(LStat);
  registry->Register(FStat);
  registry->Register(StatFs);
  registry->Register(Link);
  registry->Register(Symlink);
  registry->Register(ReadLink);
  registry->Register(Unlink);
  registry->Register(WriteBuffer);
  registry->Register(WriteBuffers);
  registry->Register(WriteString);
  registry->Register(WriteFileUtf8);
  registry->Register(RealPath);
  registry->Register(CopyFile);

  registry->Register(CpSyncCheckPaths);

  registry->Register(Chmod);
  registry->Register(FChmod);

  registry->Register(Chown);
  registry->Register(FChown);
  registry->Register(LChown);

  registry->Register(UTimes);
  registry->Register(FUTimes);
  registry->Register(LUTimes);

  registry->Register(Mkdtemp);
  registry->Register(NewFSReqCallback);

  registry->Register(FileHandle::New);
  registry->Register(FileHandle::Close);
  registry->Register(FileHandle::ReleaseFD);
  StreamBase::RegisterExternalReferences(registry);
}

}  // namespace fs

}  // end namespace node

NODE_BINDING_CONTEXT_AWARE_INTERNAL(fs, node::fs::CreatePerContextProperties)
NODE_BINDING_PER_ISOLATE_INIT(fs, node::fs::CreatePerIsolateProperties)
NODE_BINDING_EXTERNAL_REFERENCE(fs, node::fs::RegisterExternalReferences)<|MERGE_RESOLUTION|>--- conflicted
+++ resolved
@@ -3182,8 +3182,6 @@
   return args.GetReturnValue().Set(EXTENSIONLESS_FORMAT_JAVASCRIPT);
 }
 
-<<<<<<< HEAD
-=======
 #ifdef _WIN32
 #define BufferValueToPath(str)                                                 \
   std::filesystem::path(ConvertToWideString(str.ToString(), CP_UTF8))
@@ -3220,7 +3218,6 @@
 
 #endif  // _WIN32
 
->>>>>>> 532fff6b
 static void CpSyncCheckPaths(const FunctionCallbackInfo<Value>& args) {
   Environment* env = Environment::GetCurrent(args);
   Isolate* isolate = env->isolate();
