// Copyright Joyent, Inc. and other Node contributors.
//
// Permission is hereby granted, free of charge, to any person obtaining a
// copy of this software and associated documentation files (the
// "Software"), to deal in the Software without restriction, including
// without limitation the rights to use, copy, modify, merge, publish,
// distribute, sublicense, and/or sell copies of the Software, and to permit
// persons to whom the Software is furnished to do so, subject to the
// following conditions:
//
// The above copyright notice and this permission notice shall be included
// in all copies or substantial portions of the Software.
//
// THE SOFTWARE IS PROVIDED "AS IS", WITHOUT WARRANTY OF ANY KIND, EXPRESS
// OR IMPLIED, INCLUDING BUT NOT LIMITED TO THE WARRANTIES OF
// MERCHANTABILITY, FITNESS FOR A PARTICULAR PURPOSE AND NONINFRINGEMENT. IN
// NO EVENT SHALL THE AUTHORS OR COPYRIGHT HOLDERS BE LIABLE FOR ANY CLAIM,
// DAMAGES OR OTHER LIABILITY, WHETHER IN AN ACTION OF CONTRACT, TORT OR
// OTHERWISE, ARISING FROM, OUT OF OR IN CONNECTION WITH THE SOFTWARE OR THE
// USE OR OTHER DEALINGS IN THE SOFTWARE.
#include "node_file.h"  // NOLINT(build/include_inline)
#include "ada.h"
#include "aliased_buffer-inl.h"
#include "memory_tracker-inl.h"
#include "node_buffer.h"
#include "node_errors.h"
#include "node_external_reference.h"
#include "node_file-inl.h"
#include "node_metadata.h"
#include "node_process-inl.h"
#include "node_stat_watcher.h"
#include "permission/permission.h"
#include "util-inl.h"
#include "v8-fast-api-calls.h"

#include "tracing/trace_event.h"

#include "req_wrap-inl.h"
#include "stream_base-inl.h"
#include "string_bytes.h"

#include <fcntl.h>
#include <sys/types.h>
#include <sys/stat.h>
#include <cstring>
#include <cerrno>
#include <climits>

#if defined(__MINGW32__) || defined(_MSC_VER)
# include <io.h>
#endif

#include <memory>

namespace node {

namespace fs {

using v8::Array;
using v8::BigInt;
using v8::CFunction;
using v8::Context;
using v8::EscapableHandleScope;
using v8::FastApiCallbackOptions;
using v8::FastOneByteString;
using v8::Function;
using v8::FunctionCallbackInfo;
using v8::FunctionTemplate;
using v8::HandleScope;
using v8::Int32;
using v8::Integer;
using v8::Isolate;
using v8::JustVoid;
using v8::Local;
using v8::Maybe;
using v8::MaybeLocal;
using v8::Nothing;
using v8::Number;
using v8::Object;
using v8::ObjectTemplate;
using v8::Promise;
using v8::String;
using v8::Undefined;
using v8::Value;

#ifndef S_ISDIR
# define S_ISDIR(mode)  (((mode) & S_IFMT) == S_IFDIR)
#endif

#ifdef __POSIX__
constexpr char kPathSeparator = '/';
#else
const char* const kPathSeparator = "\\/";
#endif

std::string Basename(const std::string& str, const std::string& extension) {
  // Remove everything leading up to and including the final path separator.
  std::string::size_type pos = str.find_last_of(kPathSeparator);

  // Starting index for the resulting string
  std::size_t start_pos = 0;
  // String size to return
  std::size_t str_size = str.size();
  if (pos != std::string::npos) {
    start_pos = pos + 1;
    str_size -= start_pos;
  }

  // Strip away the extension, if any.
  if (str_size >= extension.size() &&
      str.compare(str.size() - extension.size(),
        extension.size(), extension) == 0) {
    str_size -= extension.size();
  }

  return str.substr(start_pos, str_size);
}

inline int64_t GetOffset(Local<Value> value) {
  return IsSafeJsInt(value) ? value.As<Integer>()->Value() : -1;
}

static const char* get_fs_func_name_by_type(uv_fs_type req_type) {
  switch (req_type) {
#define FS_TYPE_TO_NAME(type, name)                                            \
  case UV_FS_##type:                                                           \
    return name;
    FS_TYPE_TO_NAME(OPEN, "open")
    FS_TYPE_TO_NAME(CLOSE, "close")
    FS_TYPE_TO_NAME(READ, "read")
    FS_TYPE_TO_NAME(WRITE, "write")
    FS_TYPE_TO_NAME(SENDFILE, "sendfile")
    FS_TYPE_TO_NAME(STAT, "stat")
    FS_TYPE_TO_NAME(LSTAT, "lstat")
    FS_TYPE_TO_NAME(FSTAT, "fstat")
    FS_TYPE_TO_NAME(FTRUNCATE, "ftruncate")
    FS_TYPE_TO_NAME(UTIME, "utime")
    FS_TYPE_TO_NAME(FUTIME, "futime")
    FS_TYPE_TO_NAME(ACCESS, "access")
    FS_TYPE_TO_NAME(CHMOD, "chmod")
    FS_TYPE_TO_NAME(FCHMOD, "fchmod")
    FS_TYPE_TO_NAME(FSYNC, "fsync")
    FS_TYPE_TO_NAME(FDATASYNC, "fdatasync")
    FS_TYPE_TO_NAME(UNLINK, "unlink")
    FS_TYPE_TO_NAME(RMDIR, "rmdir")
    FS_TYPE_TO_NAME(MKDIR, "mkdir")
    FS_TYPE_TO_NAME(MKDTEMP, "mkdtemp")
    FS_TYPE_TO_NAME(RENAME, "rename")
    FS_TYPE_TO_NAME(SCANDIR, "scandir")
    FS_TYPE_TO_NAME(LINK, "link")
    FS_TYPE_TO_NAME(SYMLINK, "symlink")
    FS_TYPE_TO_NAME(READLINK, "readlink")
    FS_TYPE_TO_NAME(CHOWN, "chown")
    FS_TYPE_TO_NAME(FCHOWN, "fchown")
    FS_TYPE_TO_NAME(REALPATH, "realpath")
    FS_TYPE_TO_NAME(COPYFILE, "copyfile")
    FS_TYPE_TO_NAME(LCHOWN, "lchown")
    FS_TYPE_TO_NAME(STATFS, "statfs")
    FS_TYPE_TO_NAME(MKSTEMP, "mkstemp")
    FS_TYPE_TO_NAME(LUTIME, "lutime")
#undef FS_TYPE_TO_NAME
    default:
      return "unknown";
  }
}

#define TRACE_NAME(name) "fs.sync." #name
#define GET_TRACE_ENABLED                                                      \
  (*TRACE_EVENT_API_GET_CATEGORY_GROUP_ENABLED(                                \
       TRACING_CATEGORY_NODE2(fs, sync)) != 0)
#define FS_SYNC_TRACE_BEGIN(syscall, ...)                                      \
  if (GET_TRACE_ENABLED)                                                       \
    TRACE_EVENT_BEGIN(                                                         \
        TRACING_CATEGORY_NODE2(fs, sync), TRACE_NAME(syscall), ##__VA_ARGS__);
#define FS_SYNC_TRACE_END(syscall, ...)                                        \
  if (GET_TRACE_ENABLED)                                                       \
    TRACE_EVENT_END(                                                           \
        TRACING_CATEGORY_NODE2(fs, sync), TRACE_NAME(syscall), ##__VA_ARGS__);

#define FS_ASYNC_TRACE_BEGIN0(fs_type, id)                                     \
  TRACE_EVENT_NESTABLE_ASYNC_BEGIN0(TRACING_CATEGORY_NODE2(fs, async),         \
                                    get_fs_func_name_by_type(fs_type),         \
                                    id);

#define FS_ASYNC_TRACE_END0(fs_type, id)                                       \
  TRACE_EVENT_NESTABLE_ASYNC_END0(TRACING_CATEGORY_NODE2(fs, async),           \
                                  get_fs_func_name_by_type(fs_type),           \
                                  id);

#define FS_ASYNC_TRACE_BEGIN1(fs_type, id, name, value)                        \
  TRACE_EVENT_NESTABLE_ASYNC_BEGIN1(TRACING_CATEGORY_NODE2(fs, async),         \
                                    get_fs_func_name_by_type(fs_type),         \
                                    id,                                        \
                                    name,                                      \
                                    value);

#define FS_ASYNC_TRACE_END1(fs_type, id, name, value)                          \
  TRACE_EVENT_NESTABLE_ASYNC_END1(TRACING_CATEGORY_NODE2(fs, async),           \
                                  get_fs_func_name_by_type(fs_type),           \
                                  id,                                          \
                                  name,                                        \
                                  value);

#define FS_ASYNC_TRACE_BEGIN2(fs_type, id, name1, value1, name2, value2)       \
  TRACE_EVENT_NESTABLE_ASYNC_BEGIN2(TRACING_CATEGORY_NODE2(fs, async),         \
                                    get_fs_func_name_by_type(fs_type),         \
                                    id,                                        \
                                    name1,                                     \
                                    value1,                                    \
                                    name2,                                     \
                                    value2);

#define FS_ASYNC_TRACE_END2(fs_type, id, name1, value1, name2, value2)         \
  TRACE_EVENT_NESTABLE_ASYNC_END2(TRACING_CATEGORY_NODE2(fs, async),           \
                                  get_fs_func_name_by_type(fs_type),           \
                                  id,                                          \
                                  name1,                                       \
                                  value1,                                      \
                                  name2,                                       \
                                  value2);

// We sometimes need to convert a C++ lambda function to a raw C-style function.
// This is helpful, because ReqWrap::Dispatch() does not recognize lambda
// functions, and thus does not wrap them properly.
typedef void(*uv_fs_callback_t)(uv_fs_t*);


void FSContinuationData::MemoryInfo(MemoryTracker* tracker) const {
  tracker->TrackField("paths", paths_);
}

FileHandleReadWrap::~FileHandleReadWrap() = default;

FSReqBase::~FSReqBase() = default;

void FSReqBase::MemoryInfo(MemoryTracker* tracker) const {
  tracker->TrackField("continuation_data", continuation_data_);
}

// The FileHandle object wraps a file descriptor and will close it on garbage
// collection if necessary. If that happens, a process warning will be
// emitted (or a fatal exception will occur if the fd cannot be closed.)
FileHandle::FileHandle(BindingData* binding_data,
                       Local<Object> obj, int fd)
    : AsyncWrap(binding_data->env(), obj, AsyncWrap::PROVIDER_FILEHANDLE),
      StreamBase(env()),
      fd_(fd),
      binding_data_(binding_data) {
  MakeWeak();
  StreamBase::AttachToObject(GetObject());
}

FileHandle* FileHandle::New(BindingData* binding_data,
                            int fd,
                            Local<Object> obj,
                            std::optional<int64_t> maybeOffset,
                            std::optional<int64_t> maybeLength) {
  Environment* env = binding_data->env();
  if (obj.IsEmpty() && !env->fd_constructor_template()
                            ->NewInstance(env->context())
                            .ToLocal(&obj)) {
    return nullptr;
  }
  auto handle = new FileHandle(binding_data, obj, fd);
  if (maybeOffset.has_value()) handle->read_offset_ = maybeOffset.value();
  if (maybeLength.has_value()) handle->read_length_ = maybeLength.value();
  return handle;
}

void FileHandle::New(const FunctionCallbackInfo<Value>& args) {
  CHECK(args.IsConstructCall());
  CHECK(args[0]->IsInt32());
  Realm* realm = Realm::GetCurrent(args);
  BindingData* binding_data = realm->GetBindingData<BindingData>();

  std::optional<int64_t> maybeOffset = std::nullopt;
  std::optional<int64_t> maybeLength = std::nullopt;
  if (args[1]->IsNumber())
    maybeOffset = args[1]->IntegerValue(realm->context()).FromJust();
  if (args[2]->IsNumber())
    maybeLength = args[2]->IntegerValue(realm->context()).FromJust();

  FileHandle::New(binding_data,
                  args[0].As<Int32>()->Value(),
                  args.This(),
                  maybeOffset,
                  maybeLength);
}

FileHandle::~FileHandle() {
  CHECK(!closing_);  // We should not be deleting while explicitly closing!
  Close();           // Close synchronously and emit warning
  CHECK(closed_);    // We have to be closed at the point
}

int FileHandle::DoWrite(WriteWrap* w,
                        uv_buf_t* bufs,
                        size_t count,
                        uv_stream_t* send_handle) {
  return UV_ENOSYS;  // Not implemented (yet).
}

void FileHandle::MemoryInfo(MemoryTracker* tracker) const {
  tracker->TrackField("current_read", current_read_);
}

BaseObject::TransferMode FileHandle::GetTransferMode() const {
  return reading_ || closing_ || closed_
             ? TransferMode::kDisallowCloneAndTransfer
             : TransferMode::kTransferable;
}

std::unique_ptr<worker::TransferData> FileHandle::TransferForMessaging() {
  CHECK_NE(GetTransferMode(), TransferMode::kDisallowCloneAndTransfer);
  auto ret = std::make_unique<TransferData>(fd_);
  closed_ = true;
  return ret;
}

FileHandle::TransferData::TransferData(int fd) : fd_(fd) {}

FileHandle::TransferData::~TransferData() {
  if (fd_ > 0) {
    uv_fs_t close_req;
    CHECK_NE(fd_, -1);
    FS_SYNC_TRACE_BEGIN(close);
    CHECK_EQ(0, uv_fs_close(nullptr, &close_req, fd_, nullptr));
    FS_SYNC_TRACE_END(close);
    uv_fs_req_cleanup(&close_req);
  }
}

BaseObjectPtr<BaseObject> FileHandle::TransferData::Deserialize(
    Environment* env,
    v8::Local<v8::Context> context,
    std::unique_ptr<worker::TransferData> self) {
  BindingData* bd = Realm::GetBindingData<BindingData>(context);
  if (bd == nullptr) return {};

  int fd = fd_;
  fd_ = -1;
  return BaseObjectPtr<BaseObject> { FileHandle::New(bd, fd) };
}

// Close the file descriptor if it hasn't already been closed. A process
// warning will be emitted using a SetImmediate to avoid calling back to
// JS during GC. If closing the fd fails at this point, a fatal exception
// will crash the process immediately.
inline void FileHandle::Close() {
  if (closed_ || closing_) return;
  uv_fs_t req;
  CHECK_NE(fd_, -1);
  FS_SYNC_TRACE_BEGIN(close);
  int ret = uv_fs_close(env()->event_loop(), &req, fd_, nullptr);
  FS_SYNC_TRACE_END(close);
  uv_fs_req_cleanup(&req);

  struct err_detail { int ret; int fd; };

  err_detail detail { ret, fd_ };

  AfterClose();

  if (ret < 0) {
    // Do not unref this
    env()->SetImmediate([detail](Environment* env) {
      char msg[70];
      snprintf(msg, arraysize(msg),
              "Closing file descriptor %d on garbage collection failed",
              detail.fd);
      // This exception will end up being fatal for the process because
      // it is being thrown from within the SetImmediate handler and
      // there is no JS stack to bubble it to. In other words, tearing
      // down the process is the only reasonable thing we can do here.
      HandleScope handle_scope(env->isolate());
      env->ThrowUVException(detail.ret, "close", msg);
    });
    return;
  }

  // If the close was successful, we still want to emit a process warning
  // to notify that the file descriptor was gc'd. We want to be noisy about
  // this because not explicitly closing the FileHandle is a bug.

  env()->SetImmediate([detail](Environment* env) {
    ProcessEmitWarning(env,
                       "Closing file descriptor %d on garbage collection",
                       detail.fd);
    if (env->filehandle_close_warning()) {
      env->set_filehandle_close_warning(false);
      USE(ProcessEmitDeprecationWarning(
          env,
          "Closing a FileHandle object on garbage collection is deprecated. "
          "Please close FileHandle objects explicitly using "
          "FileHandle.prototype.close(). In the future, an error will be "
          "thrown if a file descriptor is closed during garbage collection.",
          "DEP0137"));
    }
  }, CallbackFlags::kUnrefed);
}

void FileHandle::CloseReq::Resolve() {
  Isolate* isolate = env()->isolate();
  HandleScope scope(isolate);
  Context::Scope context_scope(env()->context());
  InternalCallbackScope callback_scope(this);
  Local<Promise> promise = promise_.Get(isolate);
  Local<Promise::Resolver> resolver = promise.As<Promise::Resolver>();
  resolver->Resolve(env()->context(), Undefined(isolate)).Check();
}

void FileHandle::CloseReq::Reject(Local<Value> reason) {
  Isolate* isolate = env()->isolate();
  HandleScope scope(isolate);
  Context::Scope context_scope(env()->context());
  InternalCallbackScope callback_scope(this);
  Local<Promise> promise = promise_.Get(isolate);
  Local<Promise::Resolver> resolver = promise.As<Promise::Resolver>();
  resolver->Reject(env()->context(), reason).Check();
}

FileHandle* FileHandle::CloseReq::file_handle() {
  Isolate* isolate = env()->isolate();
  HandleScope scope(isolate);
  Local<Value> val = ref_.Get(isolate);
  Local<Object> obj = val.As<Object>();
  return Unwrap<FileHandle>(obj);
}

FileHandle::CloseReq::CloseReq(Environment* env,
                               Local<Object> obj,
                               Local<Promise> promise,
                               Local<Value> ref)
  : ReqWrap(env, obj, AsyncWrap::PROVIDER_FILEHANDLECLOSEREQ) {
  promise_.Reset(env->isolate(), promise);
  ref_.Reset(env->isolate(), ref);
}

FileHandle::CloseReq::~CloseReq() {
  uv_fs_req_cleanup(req());
  promise_.Reset();
  ref_.Reset();
}

void FileHandle::CloseReq::MemoryInfo(MemoryTracker* tracker) const {
  tracker->TrackField("promise", promise_);
  tracker->TrackField("ref", ref_);
}



// Closes this FileHandle asynchronously and returns a Promise that will be
// resolved when the callback is invoked, or rejects with a UVException if
// there was a problem closing the fd. This is the preferred mechanism for
// closing the FD object even tho the object will attempt to close
// automatically on gc.
MaybeLocal<Promise> FileHandle::ClosePromise() {
  Isolate* isolate = env()->isolate();
  EscapableHandleScope scope(isolate);
  Local<Context> context = env()->context();

  Local<Value> close_resolver =
      object()->GetInternalField(FileHandle::kClosingPromiseSlot).As<Value>();
  if (close_resolver->IsPromise()) {
    return close_resolver.As<Promise>();
  }

  CHECK(!closed_);
  CHECK(!closing_);
  CHECK(!reading_);

  auto maybe_resolver = Promise::Resolver::New(context);
  CHECK(!maybe_resolver.IsEmpty());
  Local<Promise::Resolver> resolver = maybe_resolver.ToLocalChecked();
  Local<Promise> promise = resolver.As<Promise>();

  Local<Object> close_req_obj;
  if (!env()->fdclose_constructor_template()
          ->NewInstance(env()->context()).ToLocal(&close_req_obj)) {
    return MaybeLocal<Promise>();
  }
  closing_ = true;
  object()->SetInternalField(FileHandle::kClosingPromiseSlot, promise);

  CloseReq* req = new CloseReq(env(), close_req_obj, promise, object());
  auto AfterClose = uv_fs_callback_t{[](uv_fs_t* req) {
    CloseReq* req_wrap = CloseReq::from_req(req);
    FS_ASYNC_TRACE_END1(
        req->fs_type, req_wrap, "result", static_cast<int>(req->result))
    BaseObjectPtr<CloseReq> close(req_wrap);
    CHECK(close);
    close->file_handle()->AfterClose();
    if (!close->env()->can_call_into_js()) return;
    Isolate* isolate = close->env()->isolate();
    if (req->result < 0) {
      HandleScope handle_scope(isolate);
      close->Reject(
          UVException(isolate, static_cast<int>(req->result), "close"));
    } else {
      close->Resolve();
    }
  }};
  CHECK_NE(fd_, -1);
  FS_ASYNC_TRACE_BEGIN0(UV_FS_CLOSE, req)
  int ret = req->Dispatch(uv_fs_close, fd_, AfterClose);
  if (ret < 0) {
    req->Reject(UVException(isolate, ret, "close"));
    delete req;
  }

  return scope.Escape(promise);
}

void FileHandle::Close(const FunctionCallbackInfo<Value>& args) {
  FileHandle* fd;
  ASSIGN_OR_RETURN_UNWRAP(&fd, args.Holder());
  Local<Promise> ret;
  if (!fd->ClosePromise().ToLocal(&ret)) return;
  args.GetReturnValue().Set(ret);
}


void FileHandle::ReleaseFD(const FunctionCallbackInfo<Value>& args) {
  FileHandle* fd;
  ASSIGN_OR_RETURN_UNWRAP(&fd, args.Holder());
  fd->Release();
}

int FileHandle::Release() {
  int fd = GetFD();
  // Just pretend that Close was called and we're all done.
  AfterClose();
  return fd;
}

void FileHandle::AfterClose() {
  closing_ = false;
  closed_ = true;
  fd_ = -1;
  if (reading_ && !persistent().IsEmpty())
    EmitRead(UV_EOF);
}

void FileHandleReadWrap::MemoryInfo(MemoryTracker* tracker) const {
  tracker->TrackField("buffer", buffer_);
  tracker->TrackField("file_handle", this->file_handle_);
}

FileHandleReadWrap::FileHandleReadWrap(FileHandle* handle, Local<Object> obj)
  : ReqWrap(handle->env(), obj, AsyncWrap::PROVIDER_FSREQCALLBACK),
    file_handle_(handle) {}

int FileHandle::ReadStart() {
  if (!IsAlive() || IsClosing())
    return UV_EOF;

  reading_ = true;

  if (current_read_)
    return 0;

  BaseObjectPtr<FileHandleReadWrap> read_wrap;

  if (read_length_ == 0) {
    EmitRead(UV_EOF);
    return 0;
  }

  {
    // Create a new FileHandleReadWrap or re-use one.
    // Either way, we need these two scopes for AsyncReset() or otherwise
    // for creating the new instance.
    HandleScope handle_scope(env()->isolate());
    AsyncHooks::DefaultTriggerAsyncIdScope trigger_scope(this);

    auto& freelist = binding_data_->file_handle_read_wrap_freelist;
    if (freelist.size() > 0) {
      read_wrap = std::move(freelist.back());
      freelist.pop_back();
      // Use a fresh async resource.
      // Lifetime is ensured via AsyncWrap::resource_.
      Local<Object> resource = Object::New(env()->isolate());
      USE(resource->Set(
          env()->context(), env()->handle_string(), read_wrap->object()));
      read_wrap->AsyncReset(resource);
      read_wrap->file_handle_ = this;
    } else {
      Local<Object> wrap_obj;
      if (!env()
               ->filehandlereadwrap_template()
               ->NewInstance(env()->context())
               .ToLocal(&wrap_obj)) {
        return UV_EBUSY;
      }
      read_wrap = MakeDetachedBaseObject<FileHandleReadWrap>(this, wrap_obj);
    }
  }
  int64_t recommended_read = 65536;
  if (read_length_ >= 0 && read_length_ <= recommended_read)
    recommended_read = read_length_;

  read_wrap->buffer_ = EmitAlloc(recommended_read);

  current_read_ = std::move(read_wrap);
  FS_ASYNC_TRACE_BEGIN0(UV_FS_READ, current_read_.get())
  current_read_->Dispatch(uv_fs_read,
                          fd_,
                          &current_read_->buffer_,
                          1,
                          read_offset_,
                          uv_fs_callback_t{[](uv_fs_t* req) {
    FileHandle* handle;
    {
      FileHandleReadWrap* req_wrap = FileHandleReadWrap::from_req(req);
      FS_ASYNC_TRACE_END1(
          req->fs_type, req_wrap, "result", static_cast<int>(req->result))
      handle = req_wrap->file_handle_;
      CHECK_EQ(handle->current_read_.get(), req_wrap);
    }

    // ReadStart() checks whether current_read_ is set to determine whether
    // a read is in progress. Moving it into a local variable makes sure that
    // the ReadStart() call below doesn't think we're still actively reading.
    BaseObjectPtr<FileHandleReadWrap> read_wrap =
        std::move(handle->current_read_);

    ssize_t result = req->result;
    uv_buf_t buffer = read_wrap->buffer_;

    uv_fs_req_cleanup(req);

    // Push the read wrap back to the freelist, or let it be destroyed
    // once we’re exiting the current scope.
    constexpr size_t kWantedFreelistFill = 100;
    auto& freelist = handle->binding_data_->file_handle_read_wrap_freelist;
    if (freelist.size() < kWantedFreelistFill) {
      read_wrap->Reset();
      freelist.emplace_back(std::move(read_wrap));
    }

    if (result >= 0) {
      // Read at most as many bytes as we originally planned to.
      if (handle->read_length_ >= 0 && handle->read_length_ < result)
        result = handle->read_length_;

      // If we read data and we have an expected length, decrease it by
      // how much we have read.
      if (handle->read_length_ >= 0)
        handle->read_length_ -= result;

      // If we have an offset, increase it by how much we have read.
      if (handle->read_offset_ >= 0)
        handle->read_offset_ += result;
    }

    // Reading 0 bytes from a file always means EOF, or that we reached
    // the end of the requested range.
    if (result == 0)
      result = UV_EOF;

    handle->EmitRead(result, buffer);

    // Start over, if EmitRead() didn’t tell us to stop.
    if (handle->reading_)
      handle->ReadStart();
  }});

  return 0;
}

int FileHandle::ReadStop() {
  reading_ = false;
  return 0;
}

typedef SimpleShutdownWrap<ReqWrap<uv_fs_t>> FileHandleCloseWrap;

ShutdownWrap* FileHandle::CreateShutdownWrap(Local<Object> object) {
  return new FileHandleCloseWrap(this, object);
}

int FileHandle::DoShutdown(ShutdownWrap* req_wrap) {
  if (closing_ || closed_) {
    req_wrap->Done(0);
    return 1;
  }
  FileHandleCloseWrap* wrap = static_cast<FileHandleCloseWrap*>(req_wrap);
  closing_ = true;
  CHECK_NE(fd_, -1);
  FS_ASYNC_TRACE_BEGIN0(UV_FS_CLOSE, wrap)
  wrap->Dispatch(uv_fs_close, fd_, uv_fs_callback_t{[](uv_fs_t* req) {
    FileHandleCloseWrap* wrap = static_cast<FileHandleCloseWrap*>(
        FileHandleCloseWrap::from_req(req));
    FS_ASYNC_TRACE_END1(
        req->fs_type, wrap, "result", static_cast<int>(req->result))
    FileHandle* handle = static_cast<FileHandle*>(wrap->stream());
    handle->AfterClose();

    int result = static_cast<int>(req->result);
    uv_fs_req_cleanup(req);
    wrap->Done(result);
  }});

  return 0;
}


void FSReqCallback::Reject(Local<Value> reject) {
  MakeCallback(env()->oncomplete_string(), 1, &reject);
}

void FSReqCallback::ResolveStat(const uv_stat_t* stat) {
  Resolve(FillGlobalStatsArray(binding_data(), use_bigint(), stat));
}

void FSReqCallback::ResolveStatFs(const uv_statfs_t* stat) {
  Resolve(FillGlobalStatFsArray(binding_data(), use_bigint(), stat));
}

void FSReqCallback::Resolve(Local<Value> value) {
  Local<Value> argv[2] {
    Null(env()->isolate()),
    value
  };
  MakeCallback(env()->oncomplete_string(),
               value->IsUndefined() ? 1 : arraysize(argv),
               argv);
}

void FSReqCallback::SetReturnValue(const FunctionCallbackInfo<Value>& args) {
  args.GetReturnValue().SetUndefined();
}

void NewFSReqCallback(const FunctionCallbackInfo<Value>& args) {
  CHECK(args.IsConstructCall());
  BindingData* binding_data = Realm::GetBindingData<BindingData>(args);
  new FSReqCallback(binding_data, args.This(), args[0]->IsTrue());
}

FSReqAfterScope::FSReqAfterScope(FSReqBase* wrap, uv_fs_t* req)
    : wrap_(wrap),
      req_(req),
      handle_scope_(wrap->env()->isolate()),
      context_scope_(wrap->env()->context()) {
  CHECK_EQ(wrap_->req(), req);
}

FSReqAfterScope::~FSReqAfterScope() {
  Clear();
}

void FSReqAfterScope::Clear() {
  if (!wrap_) return;

  uv_fs_req_cleanup(wrap_->req());
  wrap_->Detach();
  wrap_.reset();
}

// TODO(joyeecheung): create a normal context object, and
// construct the actual errors in the JS land using the context.
// The context should include fds for some fs APIs, currently they are
// missing in the error messages. The path, dest, syscall, fd, .etc
// can be put into the context before the binding is even invoked,
// the only information that has to come from the C++ layer is the
// error number (and possibly the syscall for abstraction),
// which is also why the errors should have been constructed
// in JS for more flexibility.
void FSReqAfterScope::Reject(uv_fs_t* req) {
  BaseObjectPtr<FSReqBase> wrap { wrap_ };
  Local<Value> exception = UVException(wrap_->env()->isolate(),
                                       static_cast<int>(req->result),
                                       wrap_->syscall(),
                                       nullptr,
                                       req->path,
                                       wrap_->data());
  Clear();
  wrap->Reject(exception);
}

bool FSReqAfterScope::Proceed() {
  if (!wrap_->env()->can_call_into_js()) {
    return false;
  }

  if (req_->result < 0) {
    Reject(req_);
    return false;
  }
  return true;
}

void AfterNoArgs(uv_fs_t* req) {
  FSReqBase* req_wrap = FSReqBase::from_req(req);
  FSReqAfterScope after(req_wrap, req);
  FS_ASYNC_TRACE_END1(
      req->fs_type, req_wrap, "result", static_cast<int>(req->result))
  if (after.Proceed())
    req_wrap->Resolve(Undefined(req_wrap->env()->isolate()));
}

void AfterStat(uv_fs_t* req) {
  FSReqBase* req_wrap = FSReqBase::from_req(req);
  FSReqAfterScope after(req_wrap, req);
  FS_ASYNC_TRACE_END1(
      req->fs_type, req_wrap, "result", static_cast<int>(req->result))
  if (after.Proceed()) {
    req_wrap->ResolveStat(&req->statbuf);
  }
}

void AfterStatFs(uv_fs_t* req) {
  FSReqBase* req_wrap = FSReqBase::from_req(req);
  FSReqAfterScope after(req_wrap, req);
  FS_ASYNC_TRACE_END1(
      req->fs_type, req_wrap, "result", static_cast<int>(req->result))
  if (after.Proceed()) {
    req_wrap->ResolveStatFs(static_cast<uv_statfs_t*>(req->ptr));
  }
}

void AfterInteger(uv_fs_t* req) {
  FSReqBase* req_wrap = FSReqBase::from_req(req);
  FSReqAfterScope after(req_wrap, req);
  FS_ASYNC_TRACE_END1(
      req->fs_type, req_wrap, "result", static_cast<int>(req->result))
  int result = static_cast<int>(req->result);
  if (result >= 0 && req_wrap->is_plain_open())
    req_wrap->env()->AddUnmanagedFd(result);

  if (after.Proceed())
    req_wrap->Resolve(Integer::New(req_wrap->env()->isolate(), result));
}

void AfterOpenFileHandle(uv_fs_t* req) {
  FSReqBase* req_wrap = FSReqBase::from_req(req);
  FSReqAfterScope after(req_wrap, req);
  FS_ASYNC_TRACE_END1(
      req->fs_type, req_wrap, "result", static_cast<int>(req->result))
  if (after.Proceed()) {
    FileHandle* fd = FileHandle::New(req_wrap->binding_data(),
                                     static_cast<int>(req->result));
    if (fd == nullptr) return;
    req_wrap->Resolve(fd->object());
  }
}

// Reverse the logic applied by path.toNamespacedPath() to create a
// namespace-prefixed path.
void FromNamespacedPath(std::string* path) {
#ifdef _WIN32
  if (path->compare(0, 8, "\\\\?\\UNC\\", 8) == 0) {
    *path = path->substr(8);
    path->insert(0, "\\\\");
  } else if (path->compare(0, 4, "\\\\?\\", 4) == 0) {
    *path = path->substr(4);
  }
#endif
}

void AfterMkdirp(uv_fs_t* req) {
  FSReqBase* req_wrap = FSReqBase::from_req(req);
  FSReqAfterScope after(req_wrap, req);
  FS_ASYNC_TRACE_END1(
      req->fs_type, req_wrap, "result", static_cast<int>(req->result))
  if (after.Proceed()) {
    std::string first_path(req_wrap->continuation_data()->first_path());
    if (first_path.empty())
      return req_wrap->Resolve(Undefined(req_wrap->env()->isolate()));
    FromNamespacedPath(&first_path);
    Local<Value> path;
    Local<Value> error;
    if (!StringBytes::Encode(req_wrap->env()->isolate(), first_path.c_str(),
                             req_wrap->encoding(),
                             &error).ToLocal(&path)) {
      return req_wrap->Reject(error);
    }
    return req_wrap->Resolve(path);
  }
}

void AfterStringPath(uv_fs_t* req) {
  FSReqBase* req_wrap = FSReqBase::from_req(req);
  FSReqAfterScope after(req_wrap, req);
  FS_ASYNC_TRACE_END1(
      req->fs_type, req_wrap, "result", static_cast<int>(req->result))
  MaybeLocal<Value> link;
  Local<Value> error;

  if (after.Proceed()) {
    link = StringBytes::Encode(req_wrap->env()->isolate(),
                               req->path,
                               req_wrap->encoding(),
                               &error);
    if (link.IsEmpty())
      req_wrap->Reject(error);
    else
      req_wrap->Resolve(link.ToLocalChecked());
  }
}

void AfterStringPtr(uv_fs_t* req) {
  FSReqBase* req_wrap = FSReqBase::from_req(req);
  FSReqAfterScope after(req_wrap, req);
  FS_ASYNC_TRACE_END1(
      req->fs_type, req_wrap, "result", static_cast<int>(req->result))
  MaybeLocal<Value> link;
  Local<Value> error;

  if (after.Proceed()) {
    link = StringBytes::Encode(req_wrap->env()->isolate(),
                               static_cast<const char*>(req->ptr),
                               req_wrap->encoding(),
                               &error);
    if (link.IsEmpty())
      req_wrap->Reject(error);
    else
      req_wrap->Resolve(link.ToLocalChecked());
  }
}

void AfterScanDir(uv_fs_t* req) {
  FSReqBase* req_wrap = FSReqBase::from_req(req);
  FSReqAfterScope after(req_wrap, req);
  FS_ASYNC_TRACE_END1(
      req->fs_type, req_wrap, "result", static_cast<int>(req->result))
  if (!after.Proceed()) {
    return;
  }

  Environment* env = req_wrap->env();
  Isolate* isolate = env->isolate();
  Local<Value> error;
  int r;

  std::vector<Local<Value>> name_v;
  std::vector<Local<Value>> type_v;

  const bool with_file_types = req_wrap->with_file_types();

  for (;;) {
    uv_dirent_t ent;

    r = uv_fs_scandir_next(req, &ent);
    if (r == UV_EOF)
      break;
    if (r != 0) {
      return req_wrap->Reject(
          UVException(isolate, r, nullptr, req_wrap->syscall(), req->path));
    }

    Local<Value> filename;
    if (!StringBytes::Encode(isolate, ent.name, req_wrap->encoding(), &error)
             .ToLocal(&filename)) {
      return req_wrap->Reject(error);
    }
    name_v.push_back(filename);

    if (with_file_types) type_v.emplace_back(Integer::New(isolate, ent.type));
  }

  if (with_file_types) {
    Local<Value> result[] = {Array::New(isolate, name_v.data(), name_v.size()),
                             Array::New(isolate, type_v.data(), type_v.size())};
    req_wrap->Resolve(Array::New(isolate, result, arraysize(result)));
  } else {
    req_wrap->Resolve(Array::New(isolate, name_v.data(), name_v.size()));
  }
}

void Access(const FunctionCallbackInfo<Value>& args) {
  Environment* env = Environment::GetCurrent(args);

  Isolate* isolate = env->isolate();
  HandleScope scope(isolate);

  const int argc = args.Length();
  CHECK_GE(argc, 2);

  CHECK(args[1]->IsInt32());
  int mode = args[1].As<Int32>()->Value();

  BufferValue path(isolate, args[0]);
  CHECK_NOT_NULL(*path);
  THROW_IF_INSUFFICIENT_PERMISSIONS(
      env, permission::PermissionScope::kFileSystemRead, path.ToStringView());

  FSReqBase* req_wrap_async = GetReqWrap(args, 2);
  if (req_wrap_async != nullptr) {  // access(path, mode, req)
    FS_ASYNC_TRACE_BEGIN1(
        UV_FS_ACCESS, req_wrap_async, "path", TRACE_STR_COPY(*path))
    AsyncCall(env, req_wrap_async, args, "access", UTF8, AfterNoArgs,
              uv_fs_access, *path, mode);
  } else {  // access(path, mode, undefined, ctx)
    CHECK_EQ(argc, 4);
    FSReqWrapSync req_wrap_sync;
    FS_SYNC_TRACE_BEGIN(access);
    SyncCall(env, args[3], &req_wrap_sync, "access", uv_fs_access, *path, mode);
    FS_SYNC_TRACE_END(access);
  }
}

static void AccessSync(const FunctionCallbackInfo<Value>& args) {
  Environment* env = Environment::GetCurrent(args);
  Isolate* isolate = env->isolate();

  const int argc = args.Length();
  CHECK_GE(argc, 2);

  CHECK(args[1]->IsInt32());
  int mode = args[1].As<Int32>()->Value();

  BufferValue path(isolate, args[0]);
  CHECK_NOT_NULL(*path);
  THROW_IF_INSUFFICIENT_PERMISSIONS(
      env, permission::PermissionScope::kFileSystemRead, path.ToStringView());

  uv_fs_t req;
  FS_SYNC_TRACE_BEGIN(access);
  int err = uv_fs_access(nullptr, &req, *path, mode, nullptr);
  uv_fs_req_cleanup(&req);
  FS_SYNC_TRACE_END(access);

  if (err) {
    return env->ThrowUVException(err, "access", nullptr, path.out());
  }
}

void Close(const FunctionCallbackInfo<Value>& args) {
  Environment* env = Environment::GetCurrent(args);

  const int argc = args.Length();
  CHECK_GE(argc, 2);

  CHECK(args[0]->IsInt32());
  int fd = args[0].As<Int32>()->Value();
  env->RemoveUnmanagedFd(fd);

  FSReqBase* req_wrap_async = GetReqWrap(args, 1);
  if (req_wrap_async != nullptr) {  // close(fd, req)
    FS_ASYNC_TRACE_BEGIN0(UV_FS_CLOSE, req_wrap_async)
    AsyncCall(env, req_wrap_async, args, "close", UTF8, AfterNoArgs,
              uv_fs_close, fd);
  } else {  // close(fd, undefined, ctx)
    CHECK_EQ(argc, 3);
    FSReqWrapSync req_wrap_sync;
    FS_SYNC_TRACE_BEGIN(close);
    SyncCall(env, args[2], &req_wrap_sync, "close", uv_fs_close, fd);
    FS_SYNC_TRACE_END(close);
  }
}

static void CloseSync(const FunctionCallbackInfo<Value>& args) {
  Environment* env = Environment::GetCurrent(args);
  CHECK_GE(args.Length(), 1);
  CHECK(args[0]->IsInt32());

  int fd = args[0].As<Int32>()->Value();
  env->RemoveUnmanagedFd(fd);

  uv_fs_t req;
  FS_SYNC_TRACE_BEGIN(close);
  int err = uv_fs_close(nullptr, &req, fd, nullptr);
  FS_SYNC_TRACE_END(close);
  uv_fs_req_cleanup(&req);

  if (err < 0) {
    return env->ThrowUVException(err, "close");
  }
}

static void ExistsSync(const FunctionCallbackInfo<Value>& args) {
  Environment* env = Environment::GetCurrent(args);
  Isolate* isolate = env->isolate();
  CHECK_GE(args.Length(), 1);

  BufferValue path(isolate, args[0]);
  CHECK_NOT_NULL(*path);
  THROW_IF_INSUFFICIENT_PERMISSIONS(
      env, permission::PermissionScope::kFileSystemRead, path.ToStringView());

  uv_fs_t req;
  auto make = OnScopeLeave([&req]() { uv_fs_req_cleanup(&req); });
  FS_SYNC_TRACE_BEGIN(access);
  int err = uv_fs_access(nullptr, &req, path.out(), 0, nullptr);
  FS_SYNC_TRACE_END(access);

#ifdef _WIN32
  // In case of an invalid symlink, `uv_fs_access` on win32
  // will **not** return an error and is therefore not enough.
  // Double check with `uv_fs_stat()`.
  if (err == 0) {
    FS_SYNC_TRACE_BEGIN(stat);
    err = uv_fs_stat(nullptr, &req, path.out(), nullptr);
    FS_SYNC_TRACE_END(stat);
  }
#endif  // _WIN32

  args.GetReturnValue().Set(err == 0);
}

bool FastExistsSync(v8::Local<v8::Object> recv,
                    const FastOneByteString& string,
                    // NOLINTNEXTLINE(runtime/references) This is V8 api.
                    FastApiCallbackOptions& options) {
  Environment* env = Environment::GetCurrent(recv->GetCreationContextChecked());

  MaybeStackBuffer<char> path;

  path.AllocateSufficientStorage(string.length + 1);
  memcpy(path.out(), string.data, string.length);
  path.SetLengthAndZeroTerminate(string.length);

  if (UNLIKELY(!env->permission()->is_granted(
          permission::PermissionScope::kFileSystemRead, path.ToStringView()))) {
    options.fallback = true;
    return false;
  }

  uv_fs_t req;
  auto make = OnScopeLeave([&req]() { uv_fs_req_cleanup(&req); });
  FS_SYNC_TRACE_BEGIN(access);
  int err = uv_fs_access(nullptr, &req, path.out(), 0, nullptr);
  FS_SYNC_TRACE_END(access);

#ifdef _WIN32
  // In case of an invalid symlink, `uv_fs_access` on win32
  // will **not** return an error and is therefore not enough.
  // Double check with `uv_fs_stat()`.
  if (err == 0) {
    FS_SYNC_TRACE_BEGIN(stat);
    err = uv_fs_stat(nullptr, &req, path.out(), nullptr);
    FS_SYNC_TRACE_END(stat);
  }
#endif  // _WIN32

  return err == 0;
}

CFunction fast_exists_sync_(CFunction::Make(FastExistsSync));

// Used to speed up module loading. Returns an array [string, boolean]
static void InternalModuleReadJSON(const FunctionCallbackInfo<Value>& args) {
  Environment* env = Environment::GetCurrent(args);
  Isolate* isolate = env->isolate();
  uv_loop_t* loop = env->event_loop();

  CHECK(args[0]->IsString());
  node::Utf8Value path(isolate, args[0]);
  THROW_IF_INSUFFICIENT_PERMISSIONS(
      env, permission::PermissionScope::kFileSystemRead, path.ToStringView());

  if (strlen(*path) != path.length()) {
    return;  // Contains a nul byte.
  }
  uv_fs_t open_req;
  const int fd = uv_fs_open(loop, &open_req, *path, O_RDONLY, 0, nullptr);
  uv_fs_req_cleanup(&open_req);

  if (fd < 0) {
    return;
  }

  auto defer_close = OnScopeLeave([fd, loop]() {
    uv_fs_t close_req;
    CHECK_EQ(0, uv_fs_close(loop, &close_req, fd, nullptr));
    uv_fs_req_cleanup(&close_req);
  });

  const size_t kBlockSize = 32 << 10;
  std::vector<char> chars;
  int64_t offset = 0;
  ssize_t numchars;
  do {
    const size_t start = chars.size();
    chars.resize(start + kBlockSize);

    uv_buf_t buf;
    buf.base = &chars[start];
    buf.len = kBlockSize;

    uv_fs_t read_req;
    numchars = uv_fs_read(loop, &read_req, fd, &buf, 1, offset, nullptr);
    uv_fs_req_cleanup(&read_req);

    if (numchars < 0) {
      return;
    }
    offset += numchars;
  } while (static_cast<size_t>(numchars) == kBlockSize);

  size_t start = 0;
  if (offset >= 3 && 0 == memcmp(chars.data(), "\xEF\xBB\xBF", 3)) {
    start = 3;  // Skip UTF-8 BOM.
  }
  const size_t size = offset - start;

  args.GetReturnValue().Set(
      String::NewFromUtf8(
          isolate, &chars[start], v8::NewStringType::kNormal, size)
          .ToLocalChecked());
}

// Used to speed up module loading.  Returns 0 if the path refers to
// a file, 1 when it's a directory or < 0 on error (usually -ENOENT.)
// The speedup comes from not creating thousands of Stat and Error objects.
static void InternalModuleStat(const FunctionCallbackInfo<Value>& args) {
  Environment* env = Environment::GetCurrent(args);

  CHECK(args[0]->IsString());
  node::Utf8Value path(env->isolate(), args[0]);
  THROW_IF_INSUFFICIENT_PERMISSIONS(
      env, permission::PermissionScope::kFileSystemRead, path.ToStringView());

  uv_fs_t req;
  int rc = uv_fs_stat(env->event_loop(), &req, *path, nullptr);
  if (rc == 0) {
    const uv_stat_t* const s = static_cast<const uv_stat_t*>(req.ptr);
    rc = !!(s->st_mode & S_IFDIR);
  }
  uv_fs_req_cleanup(&req);

  args.GetReturnValue().Set(rc);
}

static void Stat(const FunctionCallbackInfo<Value>& args) {
  Realm* realm = Realm::GetCurrent(args);
  BindingData* binding_data = realm->GetBindingData<BindingData>();
  Environment* env = realm->env();

  const int argc = args.Length();
  CHECK_GE(argc, 2);

  BufferValue path(realm->isolate(), args[0]);
  CHECK_NOT_NULL(*path);
  THROW_IF_INSUFFICIENT_PERMISSIONS(
      env, permission::PermissionScope::kFileSystemRead, path.ToStringView());

  bool use_bigint = args[1]->IsTrue();
  FSReqBase* req_wrap_async = GetReqWrap(args, 2, use_bigint);
  if (req_wrap_async != nullptr) {  // stat(path, use_bigint, req)
    FS_ASYNC_TRACE_BEGIN1(
        UV_FS_STAT, req_wrap_async, "path", TRACE_STR_COPY(*path))
    AsyncCall(env, req_wrap_async, args, "stat", UTF8, AfterStat,
              uv_fs_stat, *path);
  } else {  // stat(path, use_bigint, undefined, ctx)
    CHECK_EQ(argc, 4);
    FSReqWrapSync req_wrap_sync;
    FS_SYNC_TRACE_BEGIN(stat);
    int err = SyncCall(env, args[3], &req_wrap_sync, "stat", uv_fs_stat, *path);
    FS_SYNC_TRACE_END(stat);
    if (err != 0) {
      return;  // error info is in ctx
    }

    Local<Value> arr = FillGlobalStatsArray(binding_data, use_bigint,
        static_cast<const uv_stat_t*>(req_wrap_sync.req.ptr));
    args.GetReturnValue().Set(arr);
  }
}

static void StatSync(const FunctionCallbackInfo<Value>& args) {
  Realm* realm = Realm::GetCurrent(args);
  BindingData* binding_data = realm->GetBindingData<BindingData>();
  Environment* env = realm->env();

  CHECK_GE(args.Length(), 3);

  BufferValue path(realm->isolate(), args[0]);
  bool use_bigint = args[1]->IsTrue();
  bool do_not_throw_if_no_entry = args[2]->IsFalse();
  CHECK_NOT_NULL(*path);
  THROW_IF_INSUFFICIENT_PERMISSIONS(
      env, permission::PermissionScope::kFileSystemRead, path.ToStringView());

  env->PrintSyncTrace();

  uv_fs_t req;
  auto make = OnScopeLeave([&req]() { uv_fs_req_cleanup(&req); });

  FS_SYNC_TRACE_BEGIN(stat);
  int err = uv_fs_stat(nullptr, &req, *path, nullptr);
  FS_SYNC_TRACE_END(stat);

  if (err < 0) {
    if (err == UV_ENOENT && do_not_throw_if_no_entry) {
      return;
    }
    return env->ThrowUVException(err, "stat", nullptr, path.out());
  }

  Local<Value> arr = FillGlobalStatsArray(
      binding_data, use_bigint, static_cast<const uv_stat_t*>(req.ptr));
  args.GetReturnValue().Set(arr);
}

static void LStat(const FunctionCallbackInfo<Value>& args) {
  Realm* realm = Realm::GetCurrent(args);
  BindingData* binding_data = realm->GetBindingData<BindingData>();
  Environment* env = realm->env();

  const int argc = args.Length();
  CHECK_GE(argc, 3);

  BufferValue path(realm->isolate(), args[0]);
  CHECK_NOT_NULL(*path);

  bool use_bigint = args[1]->IsTrue();
  FSReqBase* req_wrap_async = GetReqWrap(args, 2, use_bigint);
  if (req_wrap_async != nullptr) {  // lstat(path, use_bigint, req)
    FS_ASYNC_TRACE_BEGIN1(
        UV_FS_LSTAT, req_wrap_async, "path", TRACE_STR_COPY(*path))
    AsyncCall(env, req_wrap_async, args, "lstat", UTF8, AfterStat,
              uv_fs_lstat, *path);
  } else {  // lstat(path, use_bigint, undefined, ctx)
    CHECK_EQ(argc, 4);
    FSReqWrapSync req_wrap_sync;
    FS_SYNC_TRACE_BEGIN(lstat);
    int err = SyncCall(env, args[3], &req_wrap_sync, "lstat", uv_fs_lstat,
                       *path);
    FS_SYNC_TRACE_END(lstat);
    if (err != 0) {
      return;  // error info is in ctx
    }

    Local<Value> arr = FillGlobalStatsArray(binding_data, use_bigint,
        static_cast<const uv_stat_t*>(req_wrap_sync.req.ptr));
    args.GetReturnValue().Set(arr);
  }
}

static void FStat(const FunctionCallbackInfo<Value>& args) {
  Realm* realm = Realm::GetCurrent(args);
  BindingData* binding_data = realm->GetBindingData<BindingData>();
  Environment* env = realm->env();

  const int argc = args.Length();
  CHECK_GE(argc, 2);

  CHECK(args[0]->IsInt32());
  int fd = args[0].As<Int32>()->Value();

  bool use_bigint = args[1]->IsTrue();
  FSReqBase* req_wrap_async = GetReqWrap(args, 2, use_bigint);
  if (req_wrap_async != nullptr) {  // fstat(fd, use_bigint, req)
    FS_ASYNC_TRACE_BEGIN0(UV_FS_FSTAT, req_wrap_async)
    AsyncCall(env, req_wrap_async, args, "fstat", UTF8, AfterStat,
              uv_fs_fstat, fd);
  } else {  // fstat(fd, use_bigint, undefined, ctx)
    CHECK_EQ(argc, 4);
    FSReqWrapSync req_wrap_sync;
    FS_SYNC_TRACE_BEGIN(fstat);
    int err = SyncCall(env, args[3], &req_wrap_sync, "fstat", uv_fs_fstat, fd);
    FS_SYNC_TRACE_END(fstat);
    if (err != 0) {
      return;  // error info is in ctx
    }

    Local<Value> arr = FillGlobalStatsArray(binding_data, use_bigint,
        static_cast<const uv_stat_t*>(req_wrap_sync.req.ptr));
    args.GetReturnValue().Set(arr);
  }
}

static void StatFs(const FunctionCallbackInfo<Value>& args) {
  Realm* realm = Realm::GetCurrent(args);
  BindingData* binding_data = realm->GetBindingData<BindingData>();
  Environment* env = realm->env();

  const int argc = args.Length();
  CHECK_GE(argc, 2);

  BufferValue path(realm->isolate(), args[0]);
  CHECK_NOT_NULL(*path);
  THROW_IF_INSUFFICIENT_PERMISSIONS(
      env, permission::PermissionScope::kFileSystemRead, path.ToStringView());

  bool use_bigint = args[1]->IsTrue();
  FSReqBase* req_wrap_async = GetReqWrap(args, 2, use_bigint);
  if (req_wrap_async != nullptr) {  // statfs(path, use_bigint, req)
    FS_ASYNC_TRACE_BEGIN1(
        UV_FS_STATFS, req_wrap_async, "path", TRACE_STR_COPY(*path))
    AsyncCall(env,
              req_wrap_async,
              args,
              "statfs",
              UTF8,
              AfterStatFs,
              uv_fs_statfs,
              *path);
  } else {  // statfs(path, use_bigint, undefined, ctx)
    CHECK_EQ(argc, 4);
    FSReqWrapSync req_wrap_sync;
    FS_SYNC_TRACE_BEGIN(statfs);
    int err =
        SyncCall(env, args[3], &req_wrap_sync, "statfs", uv_fs_statfs, *path);
    FS_SYNC_TRACE_END(statfs);
    if (err != 0) {
      return;  // error info is in ctx
    }

    Local<Value> arr = FillGlobalStatFsArray(
        binding_data,
        use_bigint,
        static_cast<const uv_statfs_t*>(req_wrap_sync.req.ptr));
    args.GetReturnValue().Set(arr);
  }
}

static void StatFsSync(const FunctionCallbackInfo<Value>& args) {
  Realm* realm = Realm::GetCurrent(args);
  BindingData* binding_data = realm->GetBindingData<BindingData>();
  Environment* env = realm->env();

  CHECK_GE(args.Length(), 2);

  BufferValue path(realm->isolate(), args[0]);
  bool use_bigint = args[1]->IsTrue();

  CHECK_NOT_NULL(*path);
  THROW_IF_INSUFFICIENT_PERMISSIONS(
      env, permission::PermissionScope::kFileSystemRead, path.ToStringView());

  uv_fs_t req;
  auto make = OnScopeLeave([&req]() { uv_fs_req_cleanup(&req); });
  FS_SYNC_TRACE_BEGIN(statfs);
  int err = uv_fs_statfs(nullptr, &req, *path, nullptr);
  FS_SYNC_TRACE_END(statfs);
  if (err < 0) {
    return env->ThrowUVException(err, "statfs", *path, nullptr);
  }

  Local<Value> arr = FillGlobalStatFsArray(
      binding_data, use_bigint, static_cast<const uv_statfs_t*>(req.ptr));
  args.GetReturnValue().Set(arr);
}

static void Symlink(const FunctionCallbackInfo<Value>& args) {
  Environment* env = Environment::GetCurrent(args);
  Isolate* isolate = env->isolate();

  const int argc = args.Length();
  CHECK_GE(argc, 4);

  BufferValue target(isolate, args[0]);
  CHECK_NOT_NULL(*target);
  auto target_view = target.ToStringView();
  // To avoid bypass the symlink target should be allowed to read and write
  THROW_IF_INSUFFICIENT_PERMISSIONS(
      env, permission::PermissionScope::kFileSystemRead, target_view);
  THROW_IF_INSUFFICIENT_PERMISSIONS(
      env, permission::PermissionScope::kFileSystemWrite, target_view);

  BufferValue path(isolate, args[1]);
  CHECK_NOT_NULL(*path);
  THROW_IF_INSUFFICIENT_PERMISSIONS(
      env, permission::PermissionScope::kFileSystemWrite, path.ToStringView());

  CHECK(args[2]->IsInt32());
  int flags = args[2].As<Int32>()->Value();

  FSReqBase* req_wrap_async = GetReqWrap(args, 3);
  if (req_wrap_async != nullptr) {  // symlink(target, path, flags, req)
    FS_ASYNC_TRACE_BEGIN2(UV_FS_SYMLINK,
                          req_wrap_async,
                          "target",
                          TRACE_STR_COPY(*target),
                          "path",
                          TRACE_STR_COPY(*path))
    AsyncDestCall(env, req_wrap_async, args, "symlink", *path, path.length(),
                  UTF8, AfterNoArgs, uv_fs_symlink, *target, *path, flags);
  } else {  // symlink(target, path, flags, undefined, ctx)
    CHECK_EQ(argc, 5);
    FSReqWrapSync req_wrap_sync;
    FS_SYNC_TRACE_BEGIN(symlink);
    SyncCall(env, args[4], &req_wrap_sync, "symlink",
             uv_fs_symlink, *target, *path, flags);
    FS_SYNC_TRACE_END(symlink);
  }
}

static void Link(const FunctionCallbackInfo<Value>& args) {
  Environment* env = Environment::GetCurrent(args);
  Isolate* isolate = env->isolate();

  const int argc = args.Length();
  CHECK_GE(argc, 3);

  BufferValue src(isolate, args[0]);
  CHECK_NOT_NULL(*src);

  const auto src_view = src.ToStringView();
  // To avoid bypass the link target should be allowed to read and write
  THROW_IF_INSUFFICIENT_PERMISSIONS(
      env, permission::PermissionScope::kFileSystemRead, src_view);
  THROW_IF_INSUFFICIENT_PERMISSIONS(
      env, permission::PermissionScope::kFileSystemWrite, src_view);

  BufferValue dest(isolate, args[1]);
  CHECK_NOT_NULL(*dest);
  const auto dest_view = dest.ToStringView();
  THROW_IF_INSUFFICIENT_PERMISSIONS(
      env, permission::PermissionScope::kFileSystemWrite, dest_view);

  FSReqBase* req_wrap_async = GetReqWrap(args, 2);
  if (req_wrap_async != nullptr) {  // link(src, dest, req)
    FS_ASYNC_TRACE_BEGIN2(UV_FS_LINK,
                          req_wrap_async,
                          "src",
                          TRACE_STR_COPY(*src),
                          "dest",
                          TRACE_STR_COPY(*dest))
    AsyncDestCall(env, req_wrap_async, args, "link", *dest, dest.length(), UTF8,
                  AfterNoArgs, uv_fs_link, *src, *dest);
  } else {  // link(src, dest)
    CHECK_EQ(argc, 4);
    FSReqWrapSync req_wrap_sync;
    FS_SYNC_TRACE_BEGIN(link);
    SyncCall(env, args[3], &req_wrap_sync, "link",
             uv_fs_link, *src, *dest);
    FS_SYNC_TRACE_END(link);
  }
}

static void ReadLink(const FunctionCallbackInfo<Value>& args) {
  Environment* env = Environment::GetCurrent(args);
  Isolate* isolate = env->isolate();

  const int argc = args.Length();
  CHECK_GE(argc, 3);

  BufferValue path(isolate, args[0]);
  CHECK_NOT_NULL(*path);
  THROW_IF_INSUFFICIENT_PERMISSIONS(
      env, permission::PermissionScope::kFileSystemRead, path.ToStringView());

  const enum encoding encoding = ParseEncoding(isolate, args[1], UTF8);

  FSReqBase* req_wrap_async = GetReqWrap(args, 2);
  if (req_wrap_async != nullptr) {  // readlink(path, encoding, req)
    FS_ASYNC_TRACE_BEGIN1(
        UV_FS_READLINK, req_wrap_async, "path", TRACE_STR_COPY(*path))
    AsyncCall(env, req_wrap_async, args, "readlink", encoding, AfterStringPtr,
              uv_fs_readlink, *path);
  } else {
    CHECK_EQ(argc, 4);
    FSReqWrapSync req_wrap_sync;
    FS_SYNC_TRACE_BEGIN(readlink);
    int err = SyncCall(env, args[3], &req_wrap_sync, "readlink",
                       uv_fs_readlink, *path);
    FS_SYNC_TRACE_END(readlink);
    if (err < 0) {
      return;  // syscall failed, no need to continue, error info is in ctx
    }
    const char* link_path = static_cast<const char*>(req_wrap_sync.req.ptr);

    Local<Value> error;
    MaybeLocal<Value> rc = StringBytes::Encode(isolate,
                                               link_path,
                                               encoding,
                                               &error);
    if (rc.IsEmpty()) {
      Local<Object> ctx = args[3].As<Object>();
      ctx->Set(env->context(), env->error_string(), error).Check();
      return;
    }

    args.GetReturnValue().Set(rc.ToLocalChecked());
  }
}

static void Rename(const FunctionCallbackInfo<Value>& args) {
  Environment* env = Environment::GetCurrent(args);
  Isolate* isolate = env->isolate();

  const int argc = args.Length();
  CHECK_GE(argc, 3);

  BufferValue old_path(isolate, args[0]);
  CHECK_NOT_NULL(*old_path);
  auto view_old_path = old_path.ToStringView();
  THROW_IF_INSUFFICIENT_PERMISSIONS(
      env, permission::PermissionScope::kFileSystemRead, view_old_path);
  THROW_IF_INSUFFICIENT_PERMISSIONS(
      env, permission::PermissionScope::kFileSystemWrite, view_old_path);

  BufferValue new_path(isolate, args[1]);
  CHECK_NOT_NULL(*new_path);
  THROW_IF_INSUFFICIENT_PERMISSIONS(
      env,
      permission::PermissionScope::kFileSystemWrite,
      new_path.ToStringView());

  FSReqBase* req_wrap_async = GetReqWrap(args, 2);
  if (req_wrap_async != nullptr) {
    FS_ASYNC_TRACE_BEGIN2(UV_FS_RENAME,
                          req_wrap_async,
                          "old_path",
                          TRACE_STR_COPY(*old_path),
                          "new_path",
                          TRACE_STR_COPY(*new_path))
    AsyncDestCall(env, req_wrap_async, args, "rename", *new_path,
                  new_path.length(), UTF8, AfterNoArgs, uv_fs_rename,
                  *old_path, *new_path);
  } else {
    CHECK_EQ(argc, 4);
    FSReqWrapSync req_wrap_sync;
    FS_SYNC_TRACE_BEGIN(rename);
    SyncCall(env, args[3], &req_wrap_sync, "rename", uv_fs_rename,
             *old_path, *new_path);
    FS_SYNC_TRACE_END(rename);
  }
}

static void FTruncate(const FunctionCallbackInfo<Value>& args) {
  Environment* env = Environment::GetCurrent(args);

  const int argc = args.Length();
  CHECK_GE(argc, 3);

  CHECK(args[0]->IsInt32());
  const int fd = args[0].As<Int32>()->Value();

  CHECK(IsSafeJsInt(args[1]));
  const int64_t len = args[1].As<Integer>()->Value();

  FSReqBase* req_wrap_async = GetReqWrap(args, 2);
  if (req_wrap_async != nullptr) {
    FS_ASYNC_TRACE_BEGIN0(UV_FS_FTRUNCATE, req_wrap_async)
    AsyncCall(env, req_wrap_async, args, "ftruncate", UTF8, AfterNoArgs,
              uv_fs_ftruncate, fd, len);
  } else {
    CHECK_EQ(argc, 4);
    FSReqWrapSync req_wrap_sync;
    FS_SYNC_TRACE_BEGIN(ftruncate);
    SyncCall(env, args[3], &req_wrap_sync, "ftruncate", uv_fs_ftruncate, fd,
             len);
    FS_SYNC_TRACE_END(ftruncate);
  }
}

static void Fdatasync(const FunctionCallbackInfo<Value>& args) {
  Environment* env = Environment::GetCurrent(args);

  const int argc = args.Length();
  CHECK_GE(argc, 2);

  CHECK(args[0]->IsInt32());
  const int fd = args[0].As<Int32>()->Value();

  FSReqBase* req_wrap_async = GetReqWrap(args, 1);
  if (req_wrap_async != nullptr) {
    FS_ASYNC_TRACE_BEGIN0(UV_FS_FDATASYNC, req_wrap_async)
    AsyncCall(env, req_wrap_async, args, "fdatasync", UTF8, AfterNoArgs,
              uv_fs_fdatasync, fd);
  } else {
    CHECK_EQ(argc, 3);
    FSReqWrapSync req_wrap_sync;
    FS_SYNC_TRACE_BEGIN(fdatasync);
    SyncCall(env, args[2], &req_wrap_sync, "fdatasync", uv_fs_fdatasync, fd);
    FS_SYNC_TRACE_END(fdatasync);
  }
}

static void Fsync(const FunctionCallbackInfo<Value>& args) {
  Environment* env = Environment::GetCurrent(args);

  const int argc = args.Length();
  CHECK_GE(argc, 2);

  CHECK(args[0]->IsInt32());
  const int fd = args[0].As<Int32>()->Value();

  FSReqBase* req_wrap_async = GetReqWrap(args, 1);
  if (req_wrap_async != nullptr) {
    FS_ASYNC_TRACE_BEGIN0(UV_FS_FSYNC, req_wrap_async)
    AsyncCall(env, req_wrap_async, args, "fsync", UTF8, AfterNoArgs,
              uv_fs_fsync, fd);
  } else {
    CHECK_EQ(argc, 3);
    FSReqWrapSync req_wrap_sync;
    FS_SYNC_TRACE_BEGIN(fsync);
    SyncCall(env, args[2], &req_wrap_sync, "fsync", uv_fs_fsync, fd);
    FS_SYNC_TRACE_END(fsync);
  }
}

static void Unlink(const FunctionCallbackInfo<Value>& args) {
  Environment* env = Environment::GetCurrent(args);

  const int argc = args.Length();
  CHECK_GE(argc, 2);

  BufferValue path(env->isolate(), args[0]);
  CHECK_NOT_NULL(*path);
  THROW_IF_INSUFFICIENT_PERMISSIONS(
      env, permission::PermissionScope::kFileSystemWrite, path.ToStringView());

  FSReqBase* req_wrap_async = GetReqWrap(args, 1);
  if (req_wrap_async != nullptr) {
    FS_ASYNC_TRACE_BEGIN1(
        UV_FS_UNLINK, req_wrap_async, "path", TRACE_STR_COPY(*path))
    AsyncCall(env, req_wrap_async, args, "unlink", UTF8, AfterNoArgs,
              uv_fs_unlink, *path);
  } else {
    CHECK_EQ(argc, 3);
    FSReqWrapSync req_wrap_sync;
    FS_SYNC_TRACE_BEGIN(unlink);
    SyncCall(env, args[2], &req_wrap_sync, "unlink", uv_fs_unlink, *path);
    FS_SYNC_TRACE_END(unlink);
  }
}

static void UnlinkSync(const FunctionCallbackInfo<Value>& args) {
  Environment* env = Environment::GetCurrent(args);

  const int argc = args.Length();
  CHECK_GE(argc, 1);

  BufferValue path(env->isolate(), args[0]);
  CHECK_NOT_NULL(*path);
  THROW_IF_INSUFFICIENT_PERMISSIONS(
      env, permission::PermissionScope::kFileSystemWrite, path.ToStringView());

  uv_fs_t req;
  auto make = OnScopeLeave([&req]() { uv_fs_req_cleanup(&req); });
  FS_SYNC_TRACE_BEGIN(unlink);
  int err = uv_fs_unlink(nullptr, &req, *path, nullptr);
  FS_SYNC_TRACE_END(unlink);
  if (err < 0) {
    return env->ThrowUVException(err, "unlink", nullptr, *path);
  }
}

static void RMDir(const FunctionCallbackInfo<Value>& args) {
  Environment* env = Environment::GetCurrent(args);

  const int argc = args.Length();
  CHECK_GE(argc, 2);

  BufferValue path(env->isolate(), args[0]);
  CHECK_NOT_NULL(*path);
  THROW_IF_INSUFFICIENT_PERMISSIONS(
      env, permission::PermissionScope::kFileSystemWrite, path.ToStringView());

  FSReqBase* req_wrap_async = GetReqWrap(args, 1);  // rmdir(path, req)
  if (req_wrap_async != nullptr) {
    FS_ASYNC_TRACE_BEGIN1(
        UV_FS_RMDIR, req_wrap_async, "path", TRACE_STR_COPY(*path))
    AsyncCall(env, req_wrap_async, args, "rmdir", UTF8, AfterNoArgs,
              uv_fs_rmdir, *path);
  } else {  // rmdir(path, undefined, ctx)
    CHECK_EQ(argc, 3);
    FSReqWrapSync req_wrap_sync;
    FS_SYNC_TRACE_BEGIN(rmdir);
    SyncCall(env, args[2], &req_wrap_sync, "rmdir",
             uv_fs_rmdir, *path);
    FS_SYNC_TRACE_END(rmdir);
  }
}

int MKDirpSync(uv_loop_t* loop,
               uv_fs_t* req,
               const std::string& path,
               int mode,
               uv_fs_cb cb) {
  FSReqWrapSync* req_wrap = ContainerOf(&FSReqWrapSync::req, req);

  // on the first iteration of algorithm, stash state information.
  if (req_wrap->continuation_data() == nullptr) {
    req_wrap->set_continuation_data(
        std::make_unique<FSContinuationData>(req, mode, cb));
    req_wrap->continuation_data()->PushPath(std::move(path));
  }

  while (req_wrap->continuation_data()->paths().size() > 0) {
    std::string next_path = req_wrap->continuation_data()->PopPath();
    int err = uv_fs_mkdir(loop, req, next_path.c_str(), mode, nullptr);
    while (true) {
      switch (err) {
        // Note: uv_fs_req_cleanup in terminal paths will be called by
        // ~FSReqWrapSync():
        case 0:
          req_wrap->continuation_data()->MaybeSetFirstPath(next_path);
          if (req_wrap->continuation_data()->paths().size() == 0) {
            return 0;
          }
          break;
        case UV_EACCES:
        case UV_ENOSPC:
        case UV_ENOTDIR:
        case UV_EPERM: {
          return err;
        }
        case UV_ENOENT: {
          std::string dirname = next_path.substr(0,
                                        next_path.find_last_of(kPathSeparator));
          if (dirname != next_path) {
            req_wrap->continuation_data()->PushPath(std::move(next_path));
            req_wrap->continuation_data()->PushPath(std::move(dirname));
          } else if (req_wrap->continuation_data()->paths().size() == 0) {
            err = UV_EEXIST;
            continue;
          }
          break;
        }
        default:
          uv_fs_req_cleanup(req);
          int orig_err = err;
          err = uv_fs_stat(loop, req, next_path.c_str(), nullptr);
          if (err == 0 && !S_ISDIR(req->statbuf.st_mode)) {
            uv_fs_req_cleanup(req);
            if (orig_err == UV_EEXIST &&
              req_wrap->continuation_data()->paths().size() > 0) {
              return UV_ENOTDIR;
            }
            return UV_EEXIST;
          }
          if (err < 0) return err;
          break;
      }
      break;
    }
    uv_fs_req_cleanup(req);
  }

  return 0;
}

int MKDirpAsync(uv_loop_t* loop,
                uv_fs_t* req,
                const char* path,
                int mode,
                uv_fs_cb cb) {
  FSReqBase* req_wrap = FSReqBase::from_req(req);
  // on the first iteration of algorithm, stash state information.
  if (req_wrap->continuation_data() == nullptr) {
    req_wrap->set_continuation_data(
        std::make_unique<FSContinuationData>(req, mode, cb));
    req_wrap->continuation_data()->PushPath(std::move(path));
  }

  // on each iteration of algorithm, mkdir directory on top of stack.
  std::string next_path = req_wrap->continuation_data()->PopPath();
  int err = uv_fs_mkdir(loop, req, next_path.c_str(), mode,
                        uv_fs_callback_t{[](uv_fs_t* req) {
    FSReqBase* req_wrap = FSReqBase::from_req(req);
    Environment* env = req_wrap->env();
    uv_loop_t* loop = env->event_loop();
    std::string path = req->path;
    int err = static_cast<int>(req->result);

    while (true) {
      switch (err) {
        // Note: uv_fs_req_cleanup in terminal paths will be called by
        // FSReqAfterScope::~FSReqAfterScope()
        case 0: {
          if (req_wrap->continuation_data()->paths().size() == 0) {
            req_wrap->continuation_data()->MaybeSetFirstPath(path);
            req_wrap->continuation_data()->Done(0);
          } else {
            req_wrap->continuation_data()->MaybeSetFirstPath(path);
            uv_fs_req_cleanup(req);
            MKDirpAsync(loop, req, path.c_str(),
                        req_wrap->continuation_data()->mode(), nullptr);
          }
          break;
        }
        case UV_EACCES:
        case UV_ENOTDIR:
        case UV_EPERM: {
          req_wrap->continuation_data()->Done(err);
          break;
        }
        case UV_ENOENT: {
          std::string dirname = path.substr(0,
                                            path.find_last_of(kPathSeparator));
          if (dirname != path) {
            req_wrap->continuation_data()->PushPath(path);
            req_wrap->continuation_data()->PushPath(std::move(dirname));
          } else if (req_wrap->continuation_data()->paths().size() == 0) {
            err = UV_EEXIST;
            continue;
          }
          uv_fs_req_cleanup(req);
          MKDirpAsync(loop, req, path.c_str(),
                      req_wrap->continuation_data()->mode(), nullptr);
          break;
        }
        default:
          uv_fs_req_cleanup(req);
          // Stash err for use in the callback.
          req->data = reinterpret_cast<void*>(static_cast<intptr_t>(err));
          int err = uv_fs_stat(loop, req, path.c_str(),
                               uv_fs_callback_t{[](uv_fs_t* req) {
            FSReqBase* req_wrap = FSReqBase::from_req(req);
            int err = static_cast<int>(req->result);
            if (reinterpret_cast<intptr_t>(req->data) == UV_EEXIST &&
                  req_wrap->continuation_data()->paths().size() > 0) {
              if (err == 0 && S_ISDIR(req->statbuf.st_mode)) {
                Environment* env = req_wrap->env();
                uv_loop_t* loop = env->event_loop();
                std::string path = req->path;
                uv_fs_req_cleanup(req);
                MKDirpAsync(loop, req, path.c_str(),
                            req_wrap->continuation_data()->mode(), nullptr);
                return;
              }
              err = UV_ENOTDIR;
            }
            // verify that the path pointed to is actually a directory.
            if (err == 0 && !S_ISDIR(req->statbuf.st_mode)) err = UV_EEXIST;
            req_wrap->continuation_data()->Done(err);
          }});
          if (err < 0) req_wrap->continuation_data()->Done(err);
          break;
      }
      break;
    }
  }});

  return err;
}

int CallMKDirpSync(Environment* env, const FunctionCallbackInfo<Value>& args,
                   FSReqWrapSync* req_wrap, const char* path, int mode) {
  env->PrintSyncTrace();
  int err = MKDirpSync(env->event_loop(), &req_wrap->req, path, mode,
                       nullptr);
  if (err < 0) {
    v8::Local<v8::Context> context = env->context();
    v8::Local<v8::Object> ctx_obj = args[4].As<v8::Object>();
    v8::Isolate* isolate = env->isolate();
    ctx_obj->Set(context,
                 env->errno_string(),
                 v8::Integer::New(isolate, err)).Check();
    ctx_obj->Set(context,
                 env->syscall_string(),
                 OneByteString(isolate, "mkdir")).Check();
  }
  return err;
}

static void MKDir(const FunctionCallbackInfo<Value>& args) {
  Environment* env = Environment::GetCurrent(args);

  const int argc = args.Length();
  CHECK_GE(argc, 4);

  BufferValue path(env->isolate(), args[0]);
  CHECK_NOT_NULL(*path);
  THROW_IF_INSUFFICIENT_PERMISSIONS(
      env, permission::PermissionScope::kFileSystemWrite, path.ToStringView());

  CHECK(args[1]->IsInt32());
  const int mode = args[1].As<Int32>()->Value();

  CHECK(args[2]->IsBoolean());
  bool mkdirp = args[2]->IsTrue();

  FSReqBase* req_wrap_async = GetReqWrap(args, 3);
  if (req_wrap_async != nullptr) {  // mkdir(path, mode, req)
    FS_ASYNC_TRACE_BEGIN1(
        UV_FS_UNLINK, req_wrap_async, "path", TRACE_STR_COPY(*path))
    AsyncCall(env, req_wrap_async, args, "mkdir", UTF8,
              mkdirp ? AfterMkdirp : AfterNoArgs,
              mkdirp ? MKDirpAsync : uv_fs_mkdir, *path, mode);
  } else {  // mkdir(path, mode, undefined, ctx)
    CHECK_EQ(argc, 5);
    FSReqWrapSync req_wrap_sync;
    FS_SYNC_TRACE_BEGIN(mkdir);
    if (mkdirp) {
      int err = CallMKDirpSync(env, args, &req_wrap_sync, *path, mode);
      if (err == 0 &&
          !req_wrap_sync.continuation_data()->first_path().empty()) {
        Local<Value> error;
        std::string first_path(req_wrap_sync.continuation_data()->first_path());
        FromNamespacedPath(&first_path);
        MaybeLocal<Value> path = StringBytes::Encode(env->isolate(),
                                                     first_path.c_str(),
                                                     UTF8, &error);
        if (path.IsEmpty()) {
          Local<Object> ctx = args[4].As<Object>();
          ctx->Set(env->context(), env->error_string(), error).Check();
          return;
        }
        args.GetReturnValue().Set(path.ToLocalChecked());
      }
    } else {
      SyncCall(env, args[4], &req_wrap_sync, "mkdir",
               uv_fs_mkdir, *path, mode);
    }
    FS_SYNC_TRACE_END(mkdir);
  }
}

static void RealPath(const FunctionCallbackInfo<Value>& args) {
  Environment* env = Environment::GetCurrent(args);
  Isolate* isolate = env->isolate();

  const int argc = args.Length();
  CHECK_GE(argc, 3);

  BufferValue path(isolate, args[0]);
  CHECK_NOT_NULL(*path);

  const enum encoding encoding = ParseEncoding(isolate, args[1], UTF8);

  FSReqBase* req_wrap_async = GetReqWrap(args, 2);
  if (req_wrap_async != nullptr) {  // realpath(path, encoding, req)
    FS_ASYNC_TRACE_BEGIN1(
        UV_FS_REALPATH, req_wrap_async, "path", TRACE_STR_COPY(*path))
    AsyncCall(env, req_wrap_async, args, "realpath", encoding, AfterStringPtr,
              uv_fs_realpath, *path);
  } else {  // realpath(path, encoding, undefined, ctx)
    CHECK_EQ(argc, 4);
    FSReqWrapSync req_wrap_sync;
    FS_SYNC_TRACE_BEGIN(realpath);
    int err = SyncCall(env, args[3], &req_wrap_sync, "realpath",
                       uv_fs_realpath, *path);
    FS_SYNC_TRACE_END(realpath);
    if (err < 0) {
      return;  // syscall failed, no need to continue, error info is in ctx
    }

    const char* link_path = static_cast<const char*>(req_wrap_sync.req.ptr);

    Local<Value> error;
    MaybeLocal<Value> rc = StringBytes::Encode(isolate,
                                               link_path,
                                               encoding,
                                               &error);
    if (rc.IsEmpty()) {
      Local<Object> ctx = args[3].As<Object>();
      ctx->Set(env->context(), env->error_string(), error).Check();
      return;
    }

    args.GetReturnValue().Set(rc.ToLocalChecked());
  }
}

static void ReadDir(const FunctionCallbackInfo<Value>& args) {
  Environment* env = Environment::GetCurrent(args);
  Isolate* isolate = env->isolate();

  const int argc = args.Length();
  CHECK_GE(argc, 3);

  BufferValue path(isolate, args[0]);
  CHECK_NOT_NULL(*path);
  THROW_IF_INSUFFICIENT_PERMISSIONS(
      env, permission::PermissionScope::kFileSystemRead, path.ToStringView());

  const enum encoding encoding = ParseEncoding(isolate, args[1], UTF8);

  bool with_types = args[2]->IsTrue();

  FSReqBase* req_wrap_async = GetReqWrap(args, 3);
  if (req_wrap_async != nullptr) {  // readdir(path, encoding, withTypes, req)
    req_wrap_async->set_with_file_types(with_types);
    FS_ASYNC_TRACE_BEGIN1(
        UV_FS_SCANDIR, req_wrap_async, "path", TRACE_STR_COPY(*path))
    AsyncCall(env,
              req_wrap_async,
              args,
              "scandir",
              encoding,
              AfterScanDir,
              uv_fs_scandir,
              *path,
              0 /*flags*/);
  } else {  // readdir(path, encoding, withTypes, undefined, ctx)
    CHECK_EQ(argc, 5);
    FSReqWrapSync req_wrap_sync;
    FS_SYNC_TRACE_BEGIN(readdir);
    int err = SyncCall(env, args[4], &req_wrap_sync, "scandir",
                       uv_fs_scandir, *path, 0 /*flags*/);
    FS_SYNC_TRACE_END(readdir);
    if (err < 0) {
      return;  // syscall failed, no need to continue, error info is in ctx
    }

    CHECK_GE(req_wrap_sync.req.result, 0);
    int r;
    std::vector<Local<Value>> name_v;
    std::vector<Local<Value>> type_v;

    for (;;) {
      uv_dirent_t ent;

      r = uv_fs_scandir_next(&(req_wrap_sync.req), &ent);
      if (r == UV_EOF)
        break;
      if (r != 0) {
        Local<Object> ctx = args[4].As<Object>();
        ctx->Set(env->context(), env->errno_string(),
                 Integer::New(isolate, r)).Check();
        ctx->Set(env->context(), env->syscall_string(),
                 OneByteString(isolate, "readdir")).Check();
        return;
      }

      Local<Value> error;
      MaybeLocal<Value> filename = StringBytes::Encode(isolate,
                                                       ent.name,
                                                       encoding,
                                                       &error);

      if (filename.IsEmpty()) {
        Local<Object> ctx = args[4].As<Object>();
        ctx->Set(env->context(), env->error_string(), error).Check();
        return;
      }

      name_v.push_back(filename.ToLocalChecked());

      if (with_types) {
        type_v.emplace_back(Integer::New(isolate, ent.type));
      }
    }


    Local<Array> names = Array::New(isolate, name_v.data(), name_v.size());
    if (with_types) {
      Local<Value> result[] = {
        names,
        Array::New(isolate, type_v.data(), type_v.size())
      };
      args.GetReturnValue().Set(Array::New(isolate, result, arraysize(result)));
    } else {
      args.GetReturnValue().Set(names);
    }
  }
}

static inline Maybe<void> CheckOpenPermissions(Environment* env,
                                               const BufferValue& path,
                                               int flags) {
  // These flags capture the intention of the open() call.
  const int rwflags = flags & (UV_FS_O_RDONLY | UV_FS_O_WRONLY | UV_FS_O_RDWR);

  // These flags have write-like side effects even with O_RDONLY, at least on
  // some operating systems. On Windows, for example, O_RDONLY | O_TEMPORARY
  // can be used to delete a file. Bizarre.
  const int write_as_side_effect = flags & (UV_FS_O_APPEND | UV_FS_O_CREAT |
                                            UV_FS_O_TRUNC | UV_FS_O_TEMPORARY);

  auto pathView = path.ToStringView();
  if (rwflags != UV_FS_O_WRONLY) {
    THROW_IF_INSUFFICIENT_PERMISSIONS(
        env,
        permission::PermissionScope::kFileSystemRead,
        pathView,
        Nothing<void>());
  }
  if (rwflags != UV_FS_O_RDONLY || write_as_side_effect) {
    THROW_IF_INSUFFICIENT_PERMISSIONS(
        env,
        permission::PermissionScope::kFileSystemWrite,
        pathView,
        Nothing<void>());
  }
  return JustVoid();
}

static void Open(const FunctionCallbackInfo<Value>& args) {
  Environment* env = Environment::GetCurrent(args);

  const int argc = args.Length();
  CHECK_GE(argc, 3);

  BufferValue path(env->isolate(), args[0]);
  CHECK_NOT_NULL(*path);

  CHECK(args[1]->IsInt32());
  const int flags = args[1].As<Int32>()->Value();

  CHECK(args[2]->IsInt32());
  const int mode = args[2].As<Int32>()->Value();

  if (CheckOpenPermissions(env, path, flags).IsNothing()) return;

  FSReqBase* req_wrap_async = GetReqWrap(args, 3);
  if (req_wrap_async != nullptr) {  // open(path, flags, mode, req)
    req_wrap_async->set_is_plain_open(true);
    FS_ASYNC_TRACE_BEGIN1(
        UV_FS_OPEN, req_wrap_async, "path", TRACE_STR_COPY(*path))
    AsyncCall(env, req_wrap_async, args, "open", UTF8, AfterInteger,
              uv_fs_open, *path, flags, mode);
  } else {  // open(path, flags, mode, undefined, ctx)
    CHECK_EQ(argc, 5);
    FSReqWrapSync req_wrap_sync;
    FS_SYNC_TRACE_BEGIN(open);
    int result = SyncCall(env, args[4], &req_wrap_sync, "open",
                          uv_fs_open, *path, flags, mode);
    FS_SYNC_TRACE_END(open);
    if (result >= 0) env->AddUnmanagedFd(result);
    args.GetReturnValue().Set(result);
  }
}

static void OpenSync(const FunctionCallbackInfo<Value>& args) {
  Environment* env = Environment::GetCurrent(args);

  const int argc = args.Length();
  CHECK_GE(argc, 3);

  BufferValue path(env->isolate(), args[0]);
  CHECK_NOT_NULL(*path);

  CHECK(args[1]->IsInt32());
  const int flags = args[1].As<Int32>()->Value();

  CHECK(args[2]->IsInt32());
  const int mode = args[2].As<Int32>()->Value();

  if (CheckOpenPermissions(env, path, flags).IsNothing()) return;

  uv_fs_t req;
  auto make = OnScopeLeave([&req]() { uv_fs_req_cleanup(&req); });
  FS_SYNC_TRACE_BEGIN(open);
  auto err = uv_fs_open(nullptr, &req, *path, flags, mode, nullptr);
  FS_SYNC_TRACE_END(open);
  if (err < 0) {
    return env->ThrowUVException(err, "open", nullptr, path.out());
  }
  env->AddUnmanagedFd(err);
  args.GetReturnValue().Set(err);
}

static void OpenFileHandle(const FunctionCallbackInfo<Value>& args) {
  Realm* realm = Realm::GetCurrent(args);
  BindingData* binding_data = realm->GetBindingData<BindingData>();
  Environment* env = realm->env();

  const int argc = args.Length();
  CHECK_GE(argc, 3);

  BufferValue path(realm->isolate(), args[0]);
  CHECK_NOT_NULL(*path);

  CHECK(args[1]->IsInt32());
  const int flags = args[1].As<Int32>()->Value();

  CHECK(args[2]->IsInt32());
  const int mode = args[2].As<Int32>()->Value();

  if (CheckOpenPermissions(env, path, flags).IsNothing()) return;

  FSReqBase* req_wrap_async = GetReqWrap(args, 3);
  if (req_wrap_async != nullptr) {  // openFileHandle(path, flags, mode, req)
    FS_ASYNC_TRACE_BEGIN1(
        UV_FS_OPEN, req_wrap_async, "path", TRACE_STR_COPY(*path))
    AsyncCall(env, req_wrap_async, args, "open", UTF8, AfterOpenFileHandle,
              uv_fs_open, *path, flags, mode);
  } else {  // openFileHandle(path, flags, mode, undefined, ctx)
    CHECK_EQ(argc, 5);
    FSReqWrapSync req_wrap_sync;
    FS_SYNC_TRACE_BEGIN(open);
    int result = SyncCall(env, args[4], &req_wrap_sync, "open",
                          uv_fs_open, *path, flags, mode);
    FS_SYNC_TRACE_END(open);
    if (result < 0) {
      return;  // syscall failed, no need to continue, error info is in ctx
    }
    FileHandle* fd = FileHandle::New(binding_data, result);
    if (fd == nullptr) return;
    args.GetReturnValue().Set(fd->object());
  }
}

static void CopyFile(const FunctionCallbackInfo<Value>& args) {
  Environment* env = Environment::GetCurrent(args);
  Isolate* isolate = env->isolate();

  const int argc = args.Length();
  CHECK_GE(argc, 3);

  BufferValue src(isolate, args[0]);
  CHECK_NOT_NULL(*src);
  THROW_IF_INSUFFICIENT_PERMISSIONS(
      env, permission::PermissionScope::kFileSystemRead, src.ToStringView());

  BufferValue dest(isolate, args[1]);
  CHECK_NOT_NULL(*dest);
  THROW_IF_INSUFFICIENT_PERMISSIONS(
      env, permission::PermissionScope::kFileSystemWrite, dest.ToStringView());

  CHECK(args[2]->IsInt32());
  const int flags = args[2].As<Int32>()->Value();

  FSReqBase* req_wrap_async = GetReqWrap(args, 3);
  if (req_wrap_async != nullptr) {  // copyFile(src, dest, flags, req)
    FS_ASYNC_TRACE_BEGIN2(UV_FS_COPYFILE,
                          req_wrap_async,
                          "src",
                          TRACE_STR_COPY(*src),
                          "dest",
                          TRACE_STR_COPY(*dest))
    AsyncDestCall(env, req_wrap_async, args, "copyfile",
                  *dest, dest.length(), UTF8, AfterNoArgs,
                  uv_fs_copyfile, *src, *dest, flags);
  } else {  // copyFile(src, dest, flags, undefined, ctx)
    CHECK_EQ(argc, 5);
    FSReqWrapSync req_wrap_sync;
    FS_SYNC_TRACE_BEGIN(copyfile);
    SyncCall(env, args[4], &req_wrap_sync, "copyfile",
             uv_fs_copyfile, *src, *dest, flags);
    FS_SYNC_TRACE_END(copyfile);
  }
}

static void CopyFileSync(const FunctionCallbackInfo<Value>& args) {
  Environment* env = Environment::GetCurrent(args);
  Isolate* isolate = env->isolate();

  const int argc = args.Length();
  CHECK_GE(argc, 3);

  BufferValue src(isolate, args[0]);
  CHECK_NOT_NULL(*src);
  THROW_IF_INSUFFICIENT_PERMISSIONS(
      env, permission::PermissionScope::kFileSystemRead, src.ToStringView());

  BufferValue dest(isolate, args[1]);
  CHECK_NOT_NULL(*dest);
  THROW_IF_INSUFFICIENT_PERMISSIONS(
      env, permission::PermissionScope::kFileSystemWrite, dest.ToStringView());

  CHECK(args[2]->IsInt32());
  const int flags = args[2].As<Int32>()->Value();

  uv_fs_t req;
  FS_SYNC_TRACE_BEGIN(copyfile);
  int err =
      uv_fs_copyfile(nullptr, &req, src.out(), dest.out(), flags, nullptr);
  uv_fs_req_cleanup(&req);
  FS_SYNC_TRACE_END(copyfile);

  if (err) {
    return env->ThrowUVException(
        err, "copyfile", nullptr, src.out(), dest.out());
  }
}

// Wrapper for write(2).
//
// bytesWritten = write(fd, buffer, offset, length, position, callback)
// 0 fd        integer. file descriptor
// 1 buffer    the data to write
// 2 offset    where in the buffer to start from
// 3 length    how much to write
// 4 position  if integer, position to write at in the file.
//             if null, write from the current position
static void WriteBuffer(const FunctionCallbackInfo<Value>& args) {
  Environment* env = Environment::GetCurrent(args);

  const int argc = args.Length();
  CHECK_GE(argc, 4);

  CHECK(args[0]->IsInt32());
  const int fd = args[0].As<Int32>()->Value();

  CHECK(Buffer::HasInstance(args[1]));
  Local<Object> buffer_obj = args[1].As<Object>();
  char* buffer_data = Buffer::Data(buffer_obj);
  size_t buffer_length = Buffer::Length(buffer_obj);

  CHECK(IsSafeJsInt(args[2]));
  const int64_t off_64 = args[2].As<Integer>()->Value();
  CHECK_GE(off_64, 0);
  CHECK_LE(static_cast<uint64_t>(off_64), buffer_length);
  const size_t off = static_cast<size_t>(off_64);

  CHECK(args[3]->IsInt32());
  const size_t len = static_cast<size_t>(args[3].As<Int32>()->Value());
  CHECK(Buffer::IsWithinBounds(off, len, buffer_length));
  CHECK_LE(len, buffer_length);
  CHECK_GE(off + len, off);

  const int64_t pos = GetOffset(args[4]);

  char* buf = buffer_data + off;
  uv_buf_t uvbuf = uv_buf_init(buf, len);

  FSReqBase* req_wrap_async = GetReqWrap(args, 5);
  if (req_wrap_async != nullptr) {  // write(fd, buffer, off, len, pos, req)
    FS_ASYNC_TRACE_BEGIN0(UV_FS_WRITE, req_wrap_async)
    AsyncCall(env, req_wrap_async, args, "write", UTF8, AfterInteger,
              uv_fs_write, fd, &uvbuf, 1, pos);
  } else {  // write(fd, buffer, off, len, pos, undefined, ctx)
    CHECK_EQ(argc, 7);
    FSReqWrapSync req_wrap_sync;
    FS_SYNC_TRACE_BEGIN(write);
    int bytesWritten = SyncCall(env, args[6], &req_wrap_sync, "write",
                                uv_fs_write, fd, &uvbuf, 1, pos);
    FS_SYNC_TRACE_END(write, "bytesWritten", bytesWritten);
    args.GetReturnValue().Set(bytesWritten);
  }
}


// Wrapper for writev(2).
//
// bytesWritten = writev(fd, chunks, position, callback)
// 0 fd        integer. file descriptor
// 1 chunks    array of buffers to write
// 2 position  if integer, position to write at in the file.
//             if null, write from the current position
static void WriteBuffers(const FunctionCallbackInfo<Value>& args) {
  Environment* env = Environment::GetCurrent(args);

  const int argc = args.Length();
  CHECK_GE(argc, 3);

  CHECK(args[0]->IsInt32());
  const int fd = args[0].As<Int32>()->Value();

  CHECK(args[1]->IsArray());
  Local<Array> chunks = args[1].As<Array>();

  int64_t pos = GetOffset(args[2]);

  MaybeStackBuffer<uv_buf_t> iovs(chunks->Length());

  for (uint32_t i = 0; i < iovs.length(); i++) {
    Local<Value> chunk = chunks->Get(env->context(), i).ToLocalChecked();
    CHECK(Buffer::HasInstance(chunk));
    iovs[i] = uv_buf_init(Buffer::Data(chunk), Buffer::Length(chunk));
  }

  FSReqBase* req_wrap_async = GetReqWrap(args, 3);
  if (req_wrap_async != nullptr) {  // writeBuffers(fd, chunks, pos, req)
    FS_ASYNC_TRACE_BEGIN0(UV_FS_WRITE, req_wrap_async)
    AsyncCall(env, req_wrap_async, args, "write", UTF8, AfterInteger,
              uv_fs_write, fd, *iovs, iovs.length(), pos);
  } else {  // writeBuffers(fd, chunks, pos, undefined, ctx)
    CHECK_EQ(argc, 5);
    FSReqWrapSync req_wrap_sync;
    FS_SYNC_TRACE_BEGIN(write);
    int bytesWritten = SyncCall(env, args[4], &req_wrap_sync, "write",
                                uv_fs_write, fd, *iovs, iovs.length(), pos);
    FS_SYNC_TRACE_END(write, "bytesWritten", bytesWritten);
    args.GetReturnValue().Set(bytesWritten);
  }
}


// Wrapper for write(2).
//
// bytesWritten = write(fd, string, position, enc, callback)
// 0 fd        integer. file descriptor
// 1 string    non-buffer values are converted to strings
// 2 position  if integer, position to write at in the file.
//             if null, write from the current position
// 3 enc       encoding of string
static void WriteString(const FunctionCallbackInfo<Value>& args) {
  Environment* env = Environment::GetCurrent(args);
  Isolate* isolate = env->isolate();

  const int argc = args.Length();
  CHECK_GE(argc, 4);
  CHECK(args[0]->IsInt32());
  const int fd = args[0].As<Int32>()->Value();

  const int64_t pos = GetOffset(args[2]);

  const auto enc = ParseEncoding(isolate, args[3], UTF8);

  Local<Value> value = args[1];
  char* buf = nullptr;
  size_t len;

  FSReqBase* req_wrap_async = GetReqWrap(args, 4);
  const bool is_async = req_wrap_async != nullptr;

  // Avoid copying the string when it is externalized but only when:
  // 1. The target encoding is compatible with the string's encoding, and
  // 2. The write is synchronous, otherwise the string might get neutered
  //    while the request is in flight, and
  // 3. For UCS2, when the host system is little-endian.  Big-endian systems
  //    need to call StringBytes::Write() to ensure proper byte swapping.
  // The const_casts are conceptually sound: memory is read but not written.
  if (!is_async && value->IsString()) {
    auto string = value.As<String>();
    if ((enc == ASCII || enc == LATIN1) && string->IsExternalOneByte()) {
      auto ext = string->GetExternalOneByteStringResource();
      buf = const_cast<char*>(ext->data());
      len = ext->length();
    } else if (enc == UCS2 && IsLittleEndian() && string->IsExternalTwoByte()) {
      auto ext = string->GetExternalStringResource();
      buf = reinterpret_cast<char*>(const_cast<uint16_t*>(ext->data()));
      len = ext->length() * sizeof(*ext->data());
    }
  }

  if (is_async) {  // write(fd, string, pos, enc, req)
    CHECK_NOT_NULL(req_wrap_async);
    if (!StringBytes::StorageSize(isolate, value, enc).To(&len)) return;
    FSReqBase::FSReqBuffer& stack_buffer =
        req_wrap_async->Init("write", len, enc);
    // StorageSize may return too large a char, so correct the actual length
    // by the write size
    len = StringBytes::Write(isolate, *stack_buffer, len, args[1], enc);
    stack_buffer.SetLengthAndZeroTerminate(len);
    uv_buf_t uvbuf = uv_buf_init(*stack_buffer, len);
    FS_ASYNC_TRACE_BEGIN0(UV_FS_WRITE, req_wrap_async)
    int err = req_wrap_async->Dispatch(uv_fs_write,
                                       fd,
                                       &uvbuf,
                                       1,
                                       pos,
                                       AfterInteger);
    if (err < 0) {
      uv_fs_t* uv_req = req_wrap_async->req();
      uv_req->result = err;
      uv_req->path = nullptr;
      AfterInteger(uv_req);  // after may delete req_wrap_async if there is
                             // an error
    } else {
      req_wrap_async->SetReturnValue(args);
    }
  } else {  // write(fd, string, pos, enc, undefined, ctx)
    CHECK_EQ(argc, 6);
    FSReqWrapSync req_wrap_sync;
    FSReqBase::FSReqBuffer stack_buffer;
    if (buf == nullptr) {
      if (!StringBytes::StorageSize(isolate, value, enc).To(&len))
        return;
      stack_buffer.AllocateSufficientStorage(len + 1);
      // StorageSize may return too large a char, so correct the actual length
      // by the write size
      len = StringBytes::Write(isolate, *stack_buffer,
                               len, args[1], enc);
      stack_buffer.SetLengthAndZeroTerminate(len);
      buf = *stack_buffer;
    }
    uv_buf_t uvbuf = uv_buf_init(buf, len);
    FS_SYNC_TRACE_BEGIN(write);
    int bytesWritten = SyncCall(env, args[5], &req_wrap_sync, "write",
                                uv_fs_write, fd, &uvbuf, 1, pos);
    FS_SYNC_TRACE_END(write, "bytesWritten", bytesWritten);
    args.GetReturnValue().Set(bytesWritten);
  }
}


/*
 * Wrapper for read(2).
 *
 * bytesRead = fs.read(fd, buffer, offset, length, position)
 *
 * 0 fd        int32. file descriptor
 * 1 buffer    instance of Buffer
 * 2 offset    int64. offset to start reading into inside buffer
 * 3 length    int32. length to read
 * 4 position  int64. file position - -1 for current position
 */
static void Read(const FunctionCallbackInfo<Value>& args) {
  Environment* env = Environment::GetCurrent(args);

  const int argc = args.Length();
  CHECK_GE(argc, 5);

  CHECK(args[0]->IsInt32());
  const int fd = args[0].As<Int32>()->Value();

  CHECK(Buffer::HasInstance(args[1]));
  Local<Object> buffer_obj = args[1].As<Object>();
  char* buffer_data = Buffer::Data(buffer_obj);
  size_t buffer_length = Buffer::Length(buffer_obj);

  CHECK(IsSafeJsInt(args[2]));
  const int64_t off_64 = args[2].As<Integer>()->Value();
  CHECK_GE(off_64, 0);
  CHECK_LT(static_cast<uint64_t>(off_64), buffer_length);
  const size_t off = static_cast<size_t>(off_64);

  CHECK(args[3]->IsInt32());
  const size_t len = static_cast<size_t>(args[3].As<Int32>()->Value());
  CHECK(Buffer::IsWithinBounds(off, len, buffer_length));

  CHECK(IsSafeJsInt(args[4]) || args[4]->IsBigInt());
  const int64_t pos = args[4]->IsNumber() ?
                      args[4].As<Integer>()->Value() :
                      args[4].As<BigInt>()->Int64Value();

  char* buf = buffer_data + off;
  uv_buf_t uvbuf = uv_buf_init(buf, len);

  FSReqBase* req_wrap_async = GetReqWrap(args, 5);
  if (req_wrap_async != nullptr) {  // read(fd, buffer, offset, len, pos, req)
    FS_ASYNC_TRACE_BEGIN0(UV_FS_READ, req_wrap_async)
    AsyncCall(env, req_wrap_async, args, "read", UTF8, AfterInteger,
              uv_fs_read, fd, &uvbuf, 1, pos);
  } else {  // read(fd, buffer, offset, len, pos, undefined, ctx)
    CHECK_EQ(argc, 7);
    FSReqWrapSync req_wrap_sync;
    FS_SYNC_TRACE_BEGIN(read);
    const int bytesRead = SyncCall(env, args[6], &req_wrap_sync, "read",
                                   uv_fs_read, fd, &uvbuf, 1, pos);
    FS_SYNC_TRACE_END(read, "bytesRead", bytesRead);
    args.GetReturnValue().Set(bytesRead);
  }
}

static void ReadFileUtf8(const FunctionCallbackInfo<Value>& args) {
  Environment* env = Environment::GetCurrent(args);
  auto isolate = env->isolate();

  CHECK_GE(args.Length(), 2);

  CHECK(args[1]->IsInt32());
  const int flags = args[1].As<Int32>()->Value();

  uv_file file;
  uv_fs_t req;

  bool is_fd = args[0]->IsInt32();

  // Check for file descriptor
  if (is_fd) {
    file = args[0].As<Int32>()->Value();
  } else {
    BufferValue path(env->isolate(), args[0]);
    CHECK_NOT_NULL(*path);
    if (CheckOpenPermissions(env, path, flags).IsNothing()) return;

    FS_SYNC_TRACE_BEGIN(open);
    file = uv_fs_open(nullptr, &req, *path, flags, O_RDONLY, nullptr);
    FS_SYNC_TRACE_END(open);
    if (req.result < 0) {
      uv_fs_req_cleanup(&req);
      // req will be cleaned up by scope leave.
      return env->ThrowUVException(req.result, "open", nullptr, path.out());
    }
  }

  auto defer_close = OnScopeLeave([file, is_fd, &req]() {
    if (!is_fd) {
      FS_SYNC_TRACE_BEGIN(close);
      CHECK_EQ(0, uv_fs_close(nullptr, &req, file, nullptr));
      FS_SYNC_TRACE_END(close);
    }
    uv_fs_req_cleanup(&req);
  });

  std::string result{};
  char buffer[8192];
  uv_buf_t buf = uv_buf_init(buffer, sizeof(buffer));

  FS_SYNC_TRACE_BEGIN(read);
  while (true) {
    auto r = uv_fs_read(nullptr, &req, file, &buf, 1, -1, nullptr);
    if (req.result < 0) {
      FS_SYNC_TRACE_END(read);
      // req will be cleaned up by scope leave.
      return env->ThrowUVException(req.result, "read", nullptr);
    }
    if (r <= 0) {
      break;
    }
    result.append(buf.base, r);
  }
  FS_SYNC_TRACE_END(read);

  args.GetReturnValue().Set(
      ToV8Value(env->context(), result, isolate).ToLocalChecked());
}

// Wrapper for readv(2).
//
// bytesRead = fs.readv(fd, buffers[, position], callback)
// 0 fd        integer. file descriptor
// 1 buffers   array of buffers to read
// 2 position  if integer, position to read at in the file.
//             if null, read from the current position
static void ReadBuffers(const FunctionCallbackInfo<Value>& args) {
  Environment* env = Environment::GetCurrent(args);

  const int argc = args.Length();
  CHECK_GE(argc, 3);

  CHECK(args[0]->IsInt32());
  const int fd = args[0].As<Int32>()->Value();

  CHECK(args[1]->IsArray());
  Local<Array> buffers = args[1].As<Array>();

  int64_t pos = GetOffset(args[2]);  // -1 if not a valid JS int

  MaybeStackBuffer<uv_buf_t> iovs(buffers->Length());

  // Init uv buffers from ArrayBufferViews
  for (uint32_t i = 0; i < iovs.length(); i++) {
    Local<Value> buffer = buffers->Get(env->context(), i).ToLocalChecked();
    CHECK(Buffer::HasInstance(buffer));
    iovs[i] = uv_buf_init(Buffer::Data(buffer), Buffer::Length(buffer));
  }

  FSReqBase* req_wrap_async = GetReqWrap(args, 3);
  if (req_wrap_async != nullptr) {  // readBuffers(fd, buffers, pos, req)
    FS_ASYNC_TRACE_BEGIN0(UV_FS_READ, req_wrap_async)
    AsyncCall(env, req_wrap_async, args, "read", UTF8, AfterInteger,
              uv_fs_read, fd, *iovs, iovs.length(), pos);
  } else {  // readBuffers(fd, buffers, undefined, ctx)
    CHECK_EQ(argc, 5);
    FSReqWrapSync req_wrap_sync;
    FS_SYNC_TRACE_BEGIN(read);
    int bytesRead = SyncCall(env, /* ctx */ args[4], &req_wrap_sync, "read",
                             uv_fs_read, fd, *iovs, iovs.length(), pos);
    FS_SYNC_TRACE_END(read, "bytesRead", bytesRead);
    args.GetReturnValue().Set(bytesRead);
  }
}


/* fs.chmod(path, mode);
 * Wrapper for chmod(1) / EIO_CHMOD
 */
static void Chmod(const FunctionCallbackInfo<Value>& args) {
  Environment* env = Environment::GetCurrent(args);

  const int argc = args.Length();
  CHECK_GE(argc, 2);

  BufferValue path(env->isolate(), args[0]);
  CHECK_NOT_NULL(*path);
  THROW_IF_INSUFFICIENT_PERMISSIONS(
      env, permission::PermissionScope::kFileSystemWrite, path.ToStringView());

  CHECK(args[1]->IsInt32());
  int mode = args[1].As<Int32>()->Value();

  FSReqBase* req_wrap_async = GetReqWrap(args, 2);
  if (req_wrap_async != nullptr) {  // chmod(path, mode, req)
    FS_ASYNC_TRACE_BEGIN1(
        UV_FS_CHMOD, req_wrap_async, "path", TRACE_STR_COPY(*path))
    AsyncCall(env, req_wrap_async, args, "chmod", UTF8, AfterNoArgs,
              uv_fs_chmod, *path, mode);
  } else {  // chmod(path, mode, undefined, ctx)
    CHECK_EQ(argc, 4);
    FSReqWrapSync req_wrap_sync;
    FS_SYNC_TRACE_BEGIN(chmod);
    SyncCall(env, args[3], &req_wrap_sync, "chmod",
             uv_fs_chmod, *path, mode);
    FS_SYNC_TRACE_END(chmod);
  }
}


/* fs.fchmod(fd, mode);
 * Wrapper for fchmod(1) / EIO_FCHMOD
 */
static void FChmod(const FunctionCallbackInfo<Value>& args) {
  Environment* env = Environment::GetCurrent(args);

  const int argc = args.Length();
  CHECK_GE(argc, 2);

  CHECK(args[0]->IsInt32());
  const int fd = args[0].As<Int32>()->Value();

  CHECK(args[1]->IsInt32());
  const int mode = args[1].As<Int32>()->Value();

  FSReqBase* req_wrap_async = GetReqWrap(args, 2);
  if (req_wrap_async != nullptr) {  // fchmod(fd, mode, req)
    FS_ASYNC_TRACE_BEGIN0(UV_FS_FCHMOD, req_wrap_async)
    AsyncCall(env, req_wrap_async, args, "fchmod", UTF8, AfterNoArgs,
              uv_fs_fchmod, fd, mode);
  } else {  // fchmod(fd, mode, undefined, ctx)
    CHECK_EQ(argc, 4);
    FSReqWrapSync req_wrap_sync;
    FS_SYNC_TRACE_BEGIN(fchmod);
    SyncCall(env, args[3], &req_wrap_sync, "fchmod",
             uv_fs_fchmod, fd, mode);
    FS_SYNC_TRACE_END(fchmod);
  }
}

/* fs.chown(path, uid, gid);
 * Wrapper for chown(1) / EIO_CHOWN
 */
static void Chown(const FunctionCallbackInfo<Value>& args) {
  Environment* env = Environment::GetCurrent(args);

  const int argc = args.Length();
  CHECK_GE(argc, 3);

  BufferValue path(env->isolate(), args[0]);
  CHECK_NOT_NULL(*path);
  THROW_IF_INSUFFICIENT_PERMISSIONS(
      env, permission::PermissionScope::kFileSystemWrite, path.ToStringView());

  CHECK(IsSafeJsInt(args[1]));
  const uv_uid_t uid = static_cast<uv_uid_t>(args[1].As<Integer>()->Value());

  CHECK(IsSafeJsInt(args[2]));
  const uv_gid_t gid = static_cast<uv_gid_t>(args[2].As<Integer>()->Value());

  FSReqBase* req_wrap_async = GetReqWrap(args, 3);
  if (req_wrap_async != nullptr) {  // chown(path, uid, gid, req)
    FS_ASYNC_TRACE_BEGIN1(
        UV_FS_CHOWN, req_wrap_async, "path", TRACE_STR_COPY(*path))
    AsyncCall(env, req_wrap_async, args, "chown", UTF8, AfterNoArgs,
              uv_fs_chown, *path, uid, gid);
  } else {  // chown(path, uid, gid, undefined, ctx)
    CHECK_EQ(argc, 5);
    FSReqWrapSync req_wrap_sync;
    FS_SYNC_TRACE_BEGIN(chown);
    SyncCall(env, args[4], &req_wrap_sync, "chown",
             uv_fs_chown, *path, uid, gid);
    FS_SYNC_TRACE_END(chown);
  }
}


/* fs.fchown(fd, uid, gid);
 * Wrapper for fchown(1) / EIO_FCHOWN
 */
static void FChown(const FunctionCallbackInfo<Value>& args) {
  Environment* env = Environment::GetCurrent(args);

  const int argc = args.Length();
  CHECK_GE(argc, 3);

  CHECK(args[0]->IsInt32());
  const int fd = args[0].As<Int32>()->Value();

  CHECK(IsSafeJsInt(args[1]));
  const uv_uid_t uid = static_cast<uv_uid_t>(args[1].As<Integer>()->Value());

  CHECK(IsSafeJsInt(args[2]));
  const uv_gid_t gid = static_cast<uv_gid_t>(args[2].As<Integer>()->Value());

  FSReqBase* req_wrap_async = GetReqWrap(args, 3);
  if (req_wrap_async != nullptr) {  // fchown(fd, uid, gid, req)
    FS_ASYNC_TRACE_BEGIN0(UV_FS_FCHOWN, req_wrap_async)
    AsyncCall(env, req_wrap_async, args, "fchown", UTF8, AfterNoArgs,
              uv_fs_fchown, fd, uid, gid);
  } else {  // fchown(fd, uid, gid, undefined, ctx)
    CHECK_EQ(argc, 5);
    FSReqWrapSync req_wrap_sync;
    FS_SYNC_TRACE_BEGIN(fchown);
    SyncCall(env, args[4], &req_wrap_sync, "fchown",
             uv_fs_fchown, fd, uid, gid);
    FS_SYNC_TRACE_END(fchown);
  }
}


static void LChown(const FunctionCallbackInfo<Value>& args) {
  Environment* env = Environment::GetCurrent(args);

  const int argc = args.Length();
  CHECK_GE(argc, 3);

  BufferValue path(env->isolate(), args[0]);
  CHECK_NOT_NULL(*path);
  THROW_IF_INSUFFICIENT_PERMISSIONS(
      env, permission::PermissionScope::kFileSystemWrite, path.ToStringView());

  CHECK(IsSafeJsInt(args[1]));
  const uv_uid_t uid = static_cast<uv_uid_t>(args[1].As<Integer>()->Value());

  CHECK(IsSafeJsInt(args[2]));
  const uv_gid_t gid = static_cast<uv_gid_t>(args[2].As<Integer>()->Value());

  FSReqBase* req_wrap_async = GetReqWrap(args, 3);
  if (req_wrap_async != nullptr) {  // lchown(path, uid, gid, req)
    FS_ASYNC_TRACE_BEGIN1(
        UV_FS_LCHOWN, req_wrap_async, "path", TRACE_STR_COPY(*path))
    AsyncCall(env, req_wrap_async, args, "lchown", UTF8, AfterNoArgs,
              uv_fs_lchown, *path, uid, gid);
  } else {  // lchown(path, uid, gid, undefined, ctx)
    CHECK_EQ(argc, 5);
    FSReqWrapSync req_wrap_sync;
    FS_SYNC_TRACE_BEGIN(lchown);
    SyncCall(env, args[4], &req_wrap_sync, "lchown",
             uv_fs_lchown, *path, uid, gid);
    FS_SYNC_TRACE_END(lchown);
  }
}


static void UTimes(const FunctionCallbackInfo<Value>& args) {
  Environment* env = Environment::GetCurrent(args);

  const int argc = args.Length();
  CHECK_GE(argc, 3);

  BufferValue path(env->isolate(), args[0]);
  CHECK_NOT_NULL(*path);
  THROW_IF_INSUFFICIENT_PERMISSIONS(
      env, permission::PermissionScope::kFileSystemWrite, path.ToStringView());

  CHECK(args[1]->IsNumber());
  const double atime = args[1].As<Number>()->Value();

  CHECK(args[2]->IsNumber());
  const double mtime = args[2].As<Number>()->Value();

  FSReqBase* req_wrap_async = GetReqWrap(args, 3);
  if (req_wrap_async != nullptr) {  // utimes(path, atime, mtime, req)
    FS_ASYNC_TRACE_BEGIN1(
        UV_FS_UTIME, req_wrap_async, "path", TRACE_STR_COPY(*path))
    AsyncCall(env, req_wrap_async, args, "utime", UTF8, AfterNoArgs,
              uv_fs_utime, *path, atime, mtime);
  } else {  // utimes(path, atime, mtime, undefined, ctx)
    CHECK_EQ(argc, 5);
    FSReqWrapSync req_wrap_sync;
    FS_SYNC_TRACE_BEGIN(utimes);
    SyncCall(env, args[4], &req_wrap_sync, "utime",
             uv_fs_utime, *path, atime, mtime);
    FS_SYNC_TRACE_END(utimes);
  }
}

static void FUTimes(const FunctionCallbackInfo<Value>& args) {
  Environment* env = Environment::GetCurrent(args);

  const int argc = args.Length();
  CHECK_GE(argc, 3);

  CHECK(args[0]->IsInt32());
  const int fd = args[0].As<Int32>()->Value();

  CHECK(args[1]->IsNumber());
  const double atime = args[1].As<Number>()->Value();

  CHECK(args[2]->IsNumber());
  const double mtime = args[2].As<Number>()->Value();

  FSReqBase* req_wrap_async = GetReqWrap(args, 3);
  if (req_wrap_async != nullptr) {  // futimes(fd, atime, mtime, req)
    FS_ASYNC_TRACE_BEGIN0(UV_FS_FUTIME, req_wrap_async)
    AsyncCall(env, req_wrap_async, args, "futime", UTF8, AfterNoArgs,
              uv_fs_futime, fd, atime, mtime);
  } else {  // futimes(fd, atime, mtime, undefined, ctx)
    CHECK_EQ(argc, 5);
    FSReqWrapSync req_wrap_sync;
    FS_SYNC_TRACE_BEGIN(futimes);
    SyncCall(env, args[4], &req_wrap_sync, "futime",
             uv_fs_futime, fd, atime, mtime);
    FS_SYNC_TRACE_END(futimes);
  }
}

static void LUTimes(const FunctionCallbackInfo<Value>& args) {
  Environment* env = Environment::GetCurrent(args);

  const int argc = args.Length();
  CHECK_GE(argc, 3);

  BufferValue path(env->isolate(), args[0]);
  CHECK_NOT_NULL(*path);
  THROW_IF_INSUFFICIENT_PERMISSIONS(
      env, permission::PermissionScope::kFileSystemWrite, path.ToStringView());

  CHECK(args[1]->IsNumber());
  const double atime = args[1].As<Number>()->Value();

  CHECK(args[2]->IsNumber());
  const double mtime = args[2].As<Number>()->Value();

  FSReqBase* req_wrap_async = GetReqWrap(args, 3);
  if (req_wrap_async != nullptr) {  // lutimes(path, atime, mtime, req)
    FS_ASYNC_TRACE_BEGIN1(
        UV_FS_LUTIME, req_wrap_async, "path", TRACE_STR_COPY(*path))
    AsyncCall(env, req_wrap_async, args, "lutime", UTF8, AfterNoArgs,
              uv_fs_lutime, *path, atime, mtime);
  } else {  // lutimes(path, atime, mtime, undefined, ctx)
    CHECK_EQ(argc, 5);
    FSReqWrapSync req_wrap_sync;
    FS_SYNC_TRACE_BEGIN(lutimes);
    SyncCall(env, args[4], &req_wrap_sync, "lutime",
             uv_fs_lutime, *path, atime, mtime);
    FS_SYNC_TRACE_END(lutimes);
  }
}

static void Mkdtemp(const FunctionCallbackInfo<Value>& args) {
  Environment* env = Environment::GetCurrent(args);
  Isolate* isolate = env->isolate();

  const int argc = args.Length();
  CHECK_GE(argc, 2);

  BufferValue tmpl(isolate, args[0]);
  CHECK_NOT_NULL(*tmpl);
  THROW_IF_INSUFFICIENT_PERMISSIONS(
      env, permission::PermissionScope::kFileSystemWrite, tmpl.ToStringView());

  const enum encoding encoding = ParseEncoding(isolate, args[1], UTF8);

  FSReqBase* req_wrap_async = GetReqWrap(args, 2);
  if (req_wrap_async != nullptr) {  // mkdtemp(tmpl, encoding, req)
    FS_ASYNC_TRACE_BEGIN1(
        UV_FS_MKDTEMP, req_wrap_async, "path", TRACE_STR_COPY(*tmpl))
    AsyncCall(env, req_wrap_async, args, "mkdtemp", encoding, AfterStringPath,
              uv_fs_mkdtemp, *tmpl);
  } else {  // mkdtemp(tmpl, encoding, undefined, ctx)
    CHECK_EQ(argc, 4);
    FSReqWrapSync req_wrap_sync;
    FS_SYNC_TRACE_BEGIN(mkdtemp);
    SyncCall(env, args[3], &req_wrap_sync, "mkdtemp",
             uv_fs_mkdtemp, *tmpl);
    FS_SYNC_TRACE_END(mkdtemp);
    const char* path = req_wrap_sync.req.path;

    Local<Value> error;
    MaybeLocal<Value> rc =
        StringBytes::Encode(isolate, path, encoding, &error);
    if (rc.IsEmpty()) {
      Local<Object> ctx = args[3].As<Object>();
      ctx->Set(env->context(), env->error_string(), error).Check();
      return;
    }
    args.GetReturnValue().Set(rc.ToLocalChecked());
  }
}

static bool FileURLToPath(
    Environment* env,
    const ada::url_aggregator& file_url,
    /* The linter can't detect the assign for result_file_path
       So we need to ignore since it suggest to put const */
    // NOLINTNEXTLINE(runtime/references)
    std::string& result_file_path) {
  if (file_url.type != ada::scheme::FILE) {
    env->isolate()->ThrowException(ERR_INVALID_URL_SCHEME(env->isolate()));

    return false;
  }

  std::string_view pathname = file_url.get_pathname();
#ifdef _WIN32
  size_t first_percent = std::string::npos;
  size_t pathname_size = pathname.size();
  std::string pathname_escaped_slash;

  for (size_t i = 0; i < pathname_size; i++) {
    if (pathname[i] == '/') {
      pathname_escaped_slash += '\\';
    } else {
      pathname_escaped_slash += pathname[i];
    }

    if (pathname[i] != '%') continue;

    if (first_percent == std::string::npos) {
      first_percent = i;
    }

    // just safe-guard against access the pathname
    // outside the bounds
    if ((i + 2) >= pathname_size) continue;

    char third = pathname[i + 2] | 0x20;

    bool is_slash = pathname[i + 1] == '2' && third == 102;
    bool is_forward_slash = pathname[i + 1] == '5' && third == 99;

    if (!is_slash && !is_forward_slash) continue;

    env->isolate()->ThrowException(ERR_INVALID_FILE_URL_PATH(
        env->isolate(),
        "File URL path must not include encoded \\ or / characters"));

    return false;
  }

  std::string_view hostname = file_url.get_hostname();
  std::string decoded_pathname = ada::unicode::percent_decode(
      std::string_view(pathname_escaped_slash), first_percent);

  if (hostname.size() > 0) {
    // If hostname is set, then we have a UNC path
    // Pass the hostname through domainToUnicode just in case
    // it is an IDN using punycode encoding. We do not need to worry
    // about percent encoding because the URL parser will have
    // already taken care of that for us. Note that this only
    // causes IDNs with an appropriate `xn--` prefix to be decoded.
    result_file_path =
        "\\\\" + ada::unicode::to_unicode(hostname) + decoded_pathname;

    return true;
  }

  char letter = decoded_pathname[1] | 0x20;
  char sep = decoded_pathname[2];

  // a..z A..Z
  if (letter < 'a' || letter > 'z' || sep != ':') {
    env->isolate()->ThrowException(ERR_INVALID_FILE_URL_PATH(
        env->isolate(), "File URL path must be absolute"));

    return false;
  }

  result_file_path = decoded_pathname.substr(1);

  return true;
#else   // _WIN32
  std::string_view hostname = file_url.get_hostname();

  if (hostname.size() > 0) {
    std::string error_message =
        std::string("File URL host must be \"localhost\" or empty on ") +
        std::string(per_process::metadata.platform);
    env->isolate()->ThrowException(
        ERR_INVALID_FILE_URL_HOST(env->isolate(), error_message.c_str()));

    return false;
  }

  size_t first_percent = std::string::npos;
  for (size_t i = 0; (i + 2) < pathname.size(); i++) {
    if (pathname[i] != '%') continue;

    if (first_percent == std::string::npos) {
      first_percent = i;
    }

    if (pathname[i + 1] == '2' && (pathname[i + 2] | 0x20) == 102) {
      env->isolate()->ThrowException(ERR_INVALID_FILE_URL_PATH(
          env->isolate(),
          "File URL path must not include encoded / characters"));

      return false;
    }
  }

  result_file_path = ada::unicode::percent_decode(pathname, first_percent);

  return true;
#endif  // _WIN32
}

BindingData::FilePathIsFileReturnType BindingData::FilePathIsFile(
    Environment* env, const std::string& file_path) {
  THROW_IF_INSUFFICIENT_PERMISSIONS(
      env,
      permission::PermissionScope::kFileSystemRead,
      file_path,
      BindingData::FilePathIsFileReturnType::kThrowInsufficientPermissions);

  uv_fs_t req;

  int rc = uv_fs_stat(env->event_loop(), &req, file_path.c_str(), nullptr);

  if (rc == 0) {
    const uv_stat_t* const s = static_cast<const uv_stat_t*>(req.ptr);
    rc = !!(s->st_mode & S_IFDIR);
  }

  uv_fs_req_cleanup(&req);

  // rc is 0 if the path refers to a file
  if (rc == 0) return BindingData::FilePathIsFileReturnType::kIsFile;

  return BindingData::FilePathIsFileReturnType::kIsNotFile;
}

// the possible file extensions that should be tested
// 0-6: when packageConfig.main is defined
// 7-9: when packageConfig.main is NOT defined,
//      or when the previous case didn't found the file
const std::array<std::string, 10> BindingData::legacy_main_extensions = {
    "",
    ".js",
    ".json",
    ".node",
    "/index.js",
    "/index.json",
    "/index.node",
    ".js",
    ".json",
    ".node"};

void BindingData::LegacyMainResolve(const FunctionCallbackInfo<Value>& args) {
  CHECK_GE(args.Length(), 1);
  CHECK(args[0]->IsString());

  Environment* env = Environment::GetCurrent(args);

  Utf8Value utf8_package_json_url(env->isolate(), args[0].As<String>());
  auto package_json_url =
      ada::parse<ada::url_aggregator>(utf8_package_json_url.ToStringView());

  if (!package_json_url) {
    env->isolate()->ThrowException(
        ERR_INVALID_URL(env->isolate(), "Invalid URL"));

    return;
  }

  ada::result<ada::url_aggregator> file_path_url;
  std::string initial_file_path;
  std::string file_path;

  if (args.Length() >= 2 && !args[1]->IsNullOrUndefined() &&
      args[1]->IsString()) {
    std::string package_config_main =
        Utf8Value(env->isolate(), args[1].As<String>()).ToString();

    file_path_url = ada::parse<ada::url_aggregator>(
        std::string("./") + package_config_main, &package_json_url.value());

    if (!file_path_url) {
      env->isolate()->ThrowException(
          ERR_INVALID_URL(env->isolate(), "Invalid URL"));

      return;
    }

    if (!FileURLToPath(env, file_path_url.value(), initial_file_path)) return;

    FromNamespacedPath(&initial_file_path);

    for (int i = 0; i < BindingData::legacy_main_extensions_with_main_end;
         i++) {
      file_path = initial_file_path + BindingData::legacy_main_extensions[i];

      switch (FilePathIsFile(env, file_path)) {
        case BindingData::FilePathIsFileReturnType::kIsFile:
          return args.GetReturnValue().Set(i);
        case BindingData::FilePathIsFileReturnType::kIsNotFile:
          continue;
        case BindingData::FilePathIsFileReturnType::
            kThrowInsufficientPermissions:
          // the default behavior when do not have permission is to return
          // and exit the execution of the method as soon as possible
          // the internal function will throw the exception
          return;
        default:
          UNREACHABLE();
      }
    }
  }

  file_path_url =
      ada::parse<ada::url_aggregator>("./index", &package_json_url.value());

  if (!file_path_url) {
    env->isolate()->ThrowException(
        ERR_INVALID_URL(env->isolate(), "Invalid URL"));

    return;
  }

  if (!FileURLToPath(env, file_path_url.value(), initial_file_path)) return;

  FromNamespacedPath(&initial_file_path);

  for (int i = BindingData::legacy_main_extensions_with_main_end;
       i < BindingData::legacy_main_extensions_package_fallback_end;
       i++) {
    file_path = initial_file_path + BindingData::legacy_main_extensions[i];

    switch (FilePathIsFile(env, file_path)) {
      case BindingData::FilePathIsFileReturnType::kIsFile:
        return args.GetReturnValue().Set(i);
      case BindingData::FilePathIsFileReturnType::kIsNotFile:
        continue;
      case BindingData::FilePathIsFileReturnType::kThrowInsufficientPermissions:
        // the default behavior when do not have permission is to return
        // and exit the execution of the method as soon as possible
        // the internal function will throw the exception
        return;
      default:
        UNREACHABLE();
    }
  }

  std::string module_path;
  std::string module_base;

  if (!FileURLToPath(env, package_json_url.value(), module_path)) return;

  if (args.Length() >= 3 && !args[2]->IsNullOrUndefined() &&
      args[2]->IsString()) {
    Utf8Value utf8_base_path(env->isolate(), args[2].As<String>());
    auto base_url =
        ada::parse<ada::url_aggregator>(utf8_base_path.ToStringView());

    if (!base_url) {
      env->isolate()->ThrowException(
          ERR_INVALID_URL(env->isolate(), "Invalid URL"));

      return;
    }

    if (!FileURLToPath(env, base_url.value(), module_base)) return;
  } else {
    std::string err_arg_message =
        "The \"base\" argument must be of type string or an instance of URL.";
    env->isolate()->ThrowException(
        ERR_INVALID_ARG_TYPE(env->isolate(), err_arg_message.c_str()));
    return;
  }

  env->isolate()->ThrowException(
      ERR_MODULE_NOT_FOUND(env->isolate(),
                           "Cannot find package '%s' imported from %s",
                           module_path,
                           module_base));
}

void BindingData::MemoryInfo(MemoryTracker* tracker) const {
  tracker->TrackField("stats_field_array", stats_field_array);
  tracker->TrackField("stats_field_bigint_array", stats_field_bigint_array);
  tracker->TrackField("statfs_field_array", statfs_field_array);
  tracker->TrackField("statfs_field_bigint_array", statfs_field_bigint_array);
  tracker->TrackField("file_handle_read_wrap_freelist",
                      file_handle_read_wrap_freelist);
}

BindingData::BindingData(Realm* realm,
                         v8::Local<v8::Object> wrap,
                         InternalFieldInfo* info)
    : SnapshotableObject(realm, wrap, type_int),
      stats_field_array(realm->isolate(),
                        kFsStatsBufferLength,
                        MAYBE_FIELD_PTR(info, stats_field_array)),
      stats_field_bigint_array(realm->isolate(),
                               kFsStatsBufferLength,
                               MAYBE_FIELD_PTR(info, stats_field_bigint_array)),
      statfs_field_array(realm->isolate(),
                         kFsStatFsBufferLength,
                         MAYBE_FIELD_PTR(info, statfs_field_array)),
      statfs_field_bigint_array(
          realm->isolate(),
          kFsStatFsBufferLength,
          MAYBE_FIELD_PTR(info, statfs_field_bigint_array)) {
  Isolate* isolate = realm->isolate();
  Local<Context> context = realm->context();

  if (info == nullptr) {
    wrap->Set(context,
              FIXED_ONE_BYTE_STRING(isolate, "statValues"),
              stats_field_array.GetJSArray())
        .Check();

    wrap->Set(context,
              FIXED_ONE_BYTE_STRING(isolate, "bigintStatValues"),
              stats_field_bigint_array.GetJSArray())
        .Check();

    wrap->Set(context,
              FIXED_ONE_BYTE_STRING(isolate, "statFsValues"),
              statfs_field_array.GetJSArray())
        .Check();

    wrap->Set(context,
              FIXED_ONE_BYTE_STRING(isolate, "bigintStatFsValues"),
              statfs_field_bigint_array.GetJSArray())
        .Check();
  } else {
    stats_field_array.Deserialize(realm->context());
    stats_field_bigint_array.Deserialize(realm->context());
    statfs_field_array.Deserialize(realm->context());
    statfs_field_bigint_array.Deserialize(realm->context());
  }
  stats_field_array.MakeWeak();
  stats_field_bigint_array.MakeWeak();
  statfs_field_array.MakeWeak();
  statfs_field_bigint_array.MakeWeak();
}

void BindingData::Deserialize(Local<Context> context,
                              Local<Object> holder,
                              int index,
                              InternalFieldInfoBase* info) {
  DCHECK_IS_SNAPSHOT_SLOT(index);
  HandleScope scope(context->GetIsolate());
  Realm* realm = Realm::GetCurrent(context);
  InternalFieldInfo* casted_info = static_cast<InternalFieldInfo*>(info);
  BindingData* binding =
      realm->AddBindingData<BindingData>(holder, casted_info);
  CHECK_NOT_NULL(binding);
}

bool BindingData::PrepareForSerialization(Local<Context> context,
                                          v8::SnapshotCreator* creator) {
  CHECK(file_handle_read_wrap_freelist.empty());
  DCHECK_NULL(internal_field_info_);
  internal_field_info_ = InternalFieldInfoBase::New<InternalFieldInfo>(type());
  internal_field_info_->stats_field_array =
      stats_field_array.Serialize(context, creator);
  internal_field_info_->stats_field_bigint_array =
      stats_field_bigint_array.Serialize(context, creator);
  internal_field_info_->statfs_field_array =
      statfs_field_array.Serialize(context, creator);
  internal_field_info_->statfs_field_bigint_array =
      statfs_field_bigint_array.Serialize(context, creator);
  // Return true because we need to maintain the reference to the binding from
  // JS land.
  return true;
}

InternalFieldInfoBase* BindingData::Serialize(int index) {
  DCHECK_IS_SNAPSHOT_SLOT(index);
  InternalFieldInfo* info = internal_field_info_;
  internal_field_info_ = nullptr;
  return info;
}

void BindingData::CreatePerIsolateProperties(IsolateData* isolate_data,
                                             Local<ObjectTemplate> target) {
  Isolate* isolate = isolate_data->isolate();

  SetMethod(
      isolate, target, "legacyMainResolve", BindingData::LegacyMainResolve);
}

void BindingData::RegisterExternalReferences(
    ExternalReferenceRegistry* registry) {
  registry->Register(BindingData::LegacyMainResolve);
}

static void CreatePerIsolateProperties(IsolateData* isolate_data,
                                       Local<ObjectTemplate> target) {
  Isolate* isolate = isolate_data->isolate();

  SetMethod(isolate, target, "access", Access);
  SetMethod(isolate, target, "accessSync", AccessSync);
  SetMethod(isolate, target, "close", Close);
  SetMethod(isolate, target, "closeSync", CloseSync);
<<<<<<< HEAD
  SetFastMethodNoSideEffect(
      isolate, target, "existsSync", ExistsSync, &fast_exists_sync_);
=======
  SetMethod(isolate, target, "existsSync", ExistsSync);
>>>>>>> 783f64bd
  SetMethod(isolate, target, "open", Open);
  SetMethod(isolate, target, "openSync", OpenSync);
  SetMethod(isolate, target, "openFileHandle", OpenFileHandle);
  SetMethod(isolate, target, "read", Read);
  SetMethod(isolate, target, "readFileUtf8", ReadFileUtf8);
  SetMethod(isolate, target, "readBuffers", ReadBuffers);
  SetMethod(isolate, target, "fdatasync", Fdatasync);
  SetMethod(isolate, target, "fsync", Fsync);
  SetMethod(isolate, target, "rename", Rename);
  SetMethod(isolate, target, "ftruncate", FTruncate);
  SetMethod(isolate, target, "rmdir", RMDir);
  SetMethod(isolate, target, "mkdir", MKDir);
  SetMethod(isolate, target, "readdir", ReadDir);
  SetMethod(isolate, target, "internalModuleReadJSON", InternalModuleReadJSON);
  SetMethod(isolate, target, "internalModuleStat", InternalModuleStat);
  SetMethod(isolate, target, "stat", Stat);
  SetMethod(isolate, target, "statSync", StatSync);
  SetMethod(isolate, target, "lstat", LStat);
  SetMethod(isolate, target, "fstat", FStat);
  SetMethod(isolate, target, "statfs", StatFs);
  SetMethod(isolate, target, "statfsSync", StatFsSync);
  SetMethod(isolate, target, "link", Link);
  SetMethod(isolate, target, "symlink", Symlink);
  SetMethod(isolate, target, "readlink", ReadLink);
  SetMethod(isolate, target, "unlink", Unlink);
  SetMethod(isolate, target, "unlinkSync", UnlinkSync);
  SetMethod(isolate, target, "writeBuffer", WriteBuffer);
  SetMethod(isolate, target, "writeBuffers", WriteBuffers);
  SetMethod(isolate, target, "writeString", WriteString);
  SetMethod(isolate, target, "realpath", RealPath);
  SetMethod(isolate, target, "copyFile", CopyFile);
  SetMethod(isolate, target, "copyFileSync", CopyFileSync);

  SetMethod(isolate, target, "chmod", Chmod);
  SetMethod(isolate, target, "fchmod", FChmod);

  SetMethod(isolate, target, "chown", Chown);
  SetMethod(isolate, target, "fchown", FChown);
  SetMethod(isolate, target, "lchown", LChown);

  SetMethod(isolate, target, "utimes", UTimes);
  SetMethod(isolate, target, "futimes", FUTimes);
  SetMethod(isolate, target, "lutimes", LUTimes);

  SetMethod(isolate, target, "mkdtemp", Mkdtemp);

  StatWatcher::CreatePerIsolateProperties(isolate_data, target);
  BindingData::CreatePerIsolateProperties(isolate_data, target);

  target->Set(
      FIXED_ONE_BYTE_STRING(isolate, "kFsStatsFieldsNumber"),
      Integer::New(isolate,
                   static_cast<int32_t>(FsStatsOffset::kFsStatsFieldsNumber)));

  // Create FunctionTemplate for FSReqCallback
  Local<FunctionTemplate> fst = NewFunctionTemplate(isolate, NewFSReqCallback);
  fst->InstanceTemplate()->SetInternalFieldCount(
      FSReqBase::kInternalFieldCount);
  fst->Inherit(AsyncWrap::GetConstructorTemplate(isolate_data));
  SetConstructorFunction(isolate, target, "FSReqCallback", fst);

  // Create FunctionTemplate for FileHandleReadWrap. There’s no need
  // to do anything in the constructor, so we only store the instance template.
  Local<FunctionTemplate> fh_rw = FunctionTemplate::New(isolate);
  fh_rw->InstanceTemplate()->SetInternalFieldCount(
      FSReqBase::kInternalFieldCount);
  fh_rw->Inherit(AsyncWrap::GetConstructorTemplate(isolate_data));
  Local<String> fhWrapString =
      FIXED_ONE_BYTE_STRING(isolate, "FileHandleReqWrap");
  fh_rw->SetClassName(fhWrapString);
  isolate_data->set_filehandlereadwrap_template(fst->InstanceTemplate());

  // Create Function Template for FSReqPromise
  Local<FunctionTemplate> fpt = FunctionTemplate::New(isolate);
  fpt->Inherit(AsyncWrap::GetConstructorTemplate(isolate_data));
  Local<String> promiseString =
      FIXED_ONE_BYTE_STRING(isolate, "FSReqPromise");
  fpt->SetClassName(promiseString);
  Local<ObjectTemplate> fpo = fpt->InstanceTemplate();
  fpo->SetInternalFieldCount(FSReqBase::kInternalFieldCount);
  isolate_data->set_fsreqpromise_constructor_template(fpo);

  // Create FunctionTemplate for FileHandle
  Local<FunctionTemplate> fd = NewFunctionTemplate(isolate, FileHandle::New);
  fd->Inherit(AsyncWrap::GetConstructorTemplate(isolate_data));
  SetProtoMethod(isolate, fd, "close", FileHandle::Close);
  SetProtoMethod(isolate, fd, "releaseFD", FileHandle::ReleaseFD);
  Local<ObjectTemplate> fdt = fd->InstanceTemplate();
  fdt->SetInternalFieldCount(FileHandle::kInternalFieldCount);
  StreamBase::AddMethods(isolate_data, fd);
  SetConstructorFunction(isolate, target, "FileHandle", fd);
  isolate_data->set_fd_constructor_template(fdt);

  // Create FunctionTemplate for FileHandle::CloseReq
  Local<FunctionTemplate> fdclose = FunctionTemplate::New(isolate);
  fdclose->SetClassName(FIXED_ONE_BYTE_STRING(isolate,
                        "FileHandleCloseReq"));
  fdclose->Inherit(AsyncWrap::GetConstructorTemplate(isolate_data));
  Local<ObjectTemplate> fdcloset = fdclose->InstanceTemplate();
  fdcloset->SetInternalFieldCount(FSReqBase::kInternalFieldCount);
  isolate_data->set_fdclose_constructor_template(fdcloset);

  target->Set(isolate, "kUsePromises", isolate_data->fs_use_promises_symbol());
}

static void CreatePerContextProperties(Local<Object> target,
                                       Local<Value> unused,
                                       Local<Context> context,
                                       void* priv) {
  Realm* realm = Realm::GetCurrent(context);
  realm->AddBindingData<BindingData>(target);
}

BindingData* FSReqBase::binding_data() {
  return binding_data_.get();
}

void RegisterExternalReferences(ExternalReferenceRegistry* registry) {
  registry->Register(Access);
  registry->Register(AccessSync);
  StatWatcher::RegisterExternalReferences(registry);
  BindingData::RegisterExternalReferences(registry);

  registry->Register(Close);
  registry->Register(CloseSync);
  registry->Register(ExistsSync);
  registry->Register(FastExistsSync);
  registry->Register(fast_exists_sync_.GetTypeInfo());
  registry->Register(Open);
  registry->Register(OpenSync);
  registry->Register(OpenFileHandle);
  registry->Register(Read);
  registry->Register(ReadFileUtf8);
  registry->Register(ReadBuffers);
  registry->Register(Fdatasync);
  registry->Register(Fsync);
  registry->Register(Rename);
  registry->Register(FTruncate);
  registry->Register(RMDir);
  registry->Register(MKDir);
  registry->Register(ReadDir);
  registry->Register(InternalModuleReadJSON);
  registry->Register(InternalModuleStat);
  registry->Register(Stat);
  registry->Register(StatSync);
  registry->Register(LStat);
  registry->Register(FStat);
  registry->Register(StatFs);
  registry->Register(StatFsSync);
  registry->Register(Link);
  registry->Register(Symlink);
  registry->Register(ReadLink);
  registry->Register(Unlink);
  registry->Register(UnlinkSync);
  registry->Register(WriteBuffer);
  registry->Register(WriteBuffers);
  registry->Register(WriteString);
  registry->Register(RealPath);
  registry->Register(CopyFile);
  registry->Register(CopyFileSync);

  registry->Register(Chmod);
  registry->Register(FChmod);

  registry->Register(Chown);
  registry->Register(FChown);
  registry->Register(LChown);

  registry->Register(UTimes);
  registry->Register(FUTimes);
  registry->Register(LUTimes);

  registry->Register(Mkdtemp);
  registry->Register(NewFSReqCallback);

  registry->Register(FileHandle::New);
  registry->Register(FileHandle::Close);
  registry->Register(FileHandle::ReleaseFD);
  StreamBase::RegisterExternalReferences(registry);
}

}  // namespace fs

}  // end namespace node

NODE_BINDING_CONTEXT_AWARE_INTERNAL(fs, node::fs::CreatePerContextProperties)
NODE_BINDING_PER_ISOLATE_INIT(fs, node::fs::CreatePerIsolateProperties)
NODE_BINDING_EXTERNAL_REFERENCE(fs, node::fs::RegisterExternalReferences)<|MERGE_RESOLUTION|>--- conflicted
+++ resolved
@@ -3429,12 +3429,8 @@
   SetMethod(isolate, target, "accessSync", AccessSync);
   SetMethod(isolate, target, "close", Close);
   SetMethod(isolate, target, "closeSync", CloseSync);
-<<<<<<< HEAD
   SetFastMethodNoSideEffect(
       isolate, target, "existsSync", ExistsSync, &fast_exists_sync_);
-=======
-  SetMethod(isolate, target, "existsSync", ExistsSync);
->>>>>>> 783f64bd
   SetMethod(isolate, target, "open", Open);
   SetMethod(isolate, target, "openSync", OpenSync);
   SetMethod(isolate, target, "openFileHandle", OpenFileHandle);
