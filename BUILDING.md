# Building Node.js

Depending on what platform or features you need, the build process may
differ. After you've built a binary, running the
test suite to confirm that the binary works as intended is a good next step.

If you can reproduce a test failure, search for it in the
[Node.js issue tracker](https://github.com/nodejs/node/issues) or
file a new issue.

## Table of contents

* [Supported platforms](#supported-platforms)
  * [Input](#input)
  * [Strategy](#strategy)
  * [Platform list](#platform-list)
  * [Supported toolchains](#supported-toolchains)
  * [Official binary platforms and toolchains](#official-binary-platforms-and-toolchains)
    * [OpenSSL asm support](#openssl-asm-support)
  * [Previous versions of this document](#previous-versions-of-this-document)
* [Building Node.js on supported platforms](#building-nodejs-on-supported-platforms)
  * [Note about Python](#note-about-python)
  * [Unix and macOS](#unix-and-macos)
    * [Unix prerequisites](#unix-prerequisites)
    * [macOS prerequisites](#macos-prerequisites)
    * [Building Node.js](#building-nodejs-1)
    * [Installing Node.js](#installing-nodejs)
    * [Running Tests](#running-tests)
    * [Running Coverage](#running-coverage)
    * [Building the documentation](#building-the-documentation)
    * [Building a debug build](#building-a-debug-build)
    * [Building an ASAN build](#building-an-asan-build)
    * [Speeding up frequent rebuilds when developing](#speeding-up-frequent-rebuilds-when-developing)
    * [Troubleshooting Unix and macOS builds](#troubleshooting-unix-and-macos-builds)
  * [Windows](#windows)
    * [Prerequisites](#prerequisites)
      * [Option 1: Manual install](#option-1-manual-install)
      * [Option 2: Automated install with Boxstarter](#option-2-automated-install-with-boxstarter)
    * [Building Node.js](#building-nodejs-2)
  * [Android/Android-based devices (e.g. Firefox OS)](#androidandroid-based-devices-eg-firefox-os)
* [`Intl` (ECMA-402) support](#intl-ecma-402-support)
  * [Build with full ICU support (all locales supported by ICU)](#build-with-full-icu-support-all-locales-supported-by-icu)
    * [Unix/macOS](#unixmacos)
    * [Windows](#windows-1)
  * [Trimmed: `small-icu` (English only) support](#trimmed-small-icu-english-only-support)
    * [Unix/macOS](#unixmacos-1)
    * [Windows](#windows-2)
  * [Building without Intl support](#building-without-intl-support)
    * [Unix/macOS](#unixmacos-2)
    * [Windows](#windows-3)
  * [Use existing installed ICU (Unix/macOS only)](#use-existing-installed-icu-unixmacos-only)
  * [Build with a specific ICU](#build-with-a-specific-icu)
    * [Unix/macOS](#unixmacos-3)
    * [Windows](#windows-4)
* [Building Node.js with FIPS-compliant OpenSSL](#building-nodejs-with-fips-compliant-openssl)
* [Building Node.js with external core modules](#building-nodejs-with-external-core-modules)
  * [Unix/macOS](#unixmacos-4)
  * [Windows](#windows-5)
* [Note for downstream distributors of Node.js](#note-for-downstream-distributors-of-nodejs)

## Supported platforms

This list of supported platforms is current as of the branch/release to
which it belongs.

### Input

Node.js relies on V8 and libuv. We adopt a subset of their supported platforms.

### Strategy

There are three support tiers:

* **Tier 1**: These platforms represent the majority of Node.js users. The
  Node.js Build Working Group maintains infrastructure for full test coverage.
  Test failures on tier 1 platforms will block releases.
* **Tier 2**: These platforms represent smaller segments of the Node.js user
  base. The Node.js Build Working Group maintains infrastructure for full test
  coverage. Test failures on tier 2 platforms will block releases.
  Infrastructure issues may delay the release of binaries for these platforms.
* **Experimental**: May not compile or test suite may not pass. The core team
  does not create releases for these platforms. Test failures on experimental
  platforms do not block releases. Contributions to improve support for these
  platforms are welcome.

Platforms may move between tiers between major release lines. The table below
will reflect those changes.

### Platform list

Node.js compilation/execution support depends on operating system, architecture,
and libc version. The table below lists the support tier for each supported
combination. A list of [supported compile toolchains](#supported-toolchains) is
also supplied for tier 1 platforms.

**For production applications, run Node.js on supported platforms only.**

Node.js does not support a platform version if a vendor has expired support
for it. In other words, Node.js does not support running on End-of-Life (EoL)
platforms. This is true regardless of entries in the table below.

| Operating System | Architectures    | Versions                        | Support Type | Notes                             |
| ---------------- | ---------------- | ------------------------------- | ------------ | --------------------------------- |
| GNU/Linux        | x64              | kernel >= 3.10, glibc >= 2.17   | Tier 1       | e.g. Ubuntu 16.04 <sup>[1](#fn1)</sup>, Debian 9, EL 7 <sup>[2](#fn2)</sup> |
| GNU/Linux        | x64              | kernel >= 3.10, musl >= 1.1.19  | Experimental | e.g. Alpine 3.8                   |
| GNU/Linux        | x86              | kernel >= 3.10, glibc >= 2.17   | Experimental | Downgraded as of Node.js 10       |
| GNU/Linux        | arm64            | kernel >= 4.5, glibc >= 2.17    | Tier 1       | e.g. Ubuntu 16.04, Debian 9, EL 7 <sup>[3](#fn3)</sup> |
| GNU/Linux        | armv7            | kernel >= 4.14, glibc >= 2.24   | Tier 1       | e.g. Ubuntu 18.04, Debian 9       |
| GNU/Linux        | armv6            | kernel >= 4.14, glibc >= 2.24   | Experimental | Downgraded as of Node.js 12       |
| GNU/Linux        | ppc64le >=power8 | kernel >= 3.10.0, glibc >= 2.17 | Tier 2       | e.g. Ubuntu 16.04 <sup>[1](#fn1)</sup>, EL 7  <sup>[2](#fn2)</sup> |
| GNU/Linux        | s390x            | kernel >= 3.10.0, glibc >= 2.17 | Tier 2       | e.g. EL 7 <sup>[2](#fn2)</sup>    |
| Windows          | x64, x86 (WoW64) | >= Windows 8.1/2012 R2          | Tier 1       | <sup>[4](#fn4),[5](#fn5)</sup>    |
| Windows          | x86 (native)     | >= Windows 8.1/2012 R2          | Tier 1 (running) / Experimental (compiling) <sup>[6](#fn6)</sup> | |
| Windows          | x64, x86         | Windows Server 2012 (not R2)    | Experimental |                                   |
| Windows          | arm64            | >= Windows 10                   | Tier 2 (compiling) / Experimental (running) |    |
| macOS            | x64              | >= 10.13                        | Tier 1       |                                   |
| macOS            | arm64            | >= 11                           | Experimental |                                   |
| SmartOS          | x64              | >= 18                           | Tier 2       |                                   |
| AIX              | ppc64be >=power7 | >= 7.2 TL04                     | Tier 2       |                                   |
| FreeBSD          | x64              | >= 11                           | Experimental | Downgraded as of Node.js 12  <sup>[7](#fn7)</sup>     |

<em id="fn1">1</em>: GCC 8 is not provided on the base platform. Users will
  need the
  [Toolchain test builds PPA](https://launchpad.net/~ubuntu-toolchain-r/+archive/ubuntu/test?field.series_filter=xenial)
  or similar to source a newer compiler.

<em id="fn2">2</em>: GCC 8 is not provided on the base platform. Users will
  need the
  [devtoolset-8](https://www.softwarecollections.org/en/scls/rhscl/devtoolset-8/)
  or later to source a newer compiler.

<em id="fn3">3</em>: Older kernel versions may work for ARM64. However the
  Node.js test infrastructure only tests >= 4.5.

<em id="fn4">4</em>: On Windows, running Node.js in Windows terminal emulators
  like `mintty` requires the usage of [winpty](https://github.com/rprichard/winpty)
  for the tty channels to work (e.g. `winpty node.exe script.js`).
  In "Git bash" if you call the node shell alias (`node` without the `.exe`
  extension), `winpty` is used automatically.

<em id="fn5">5</em>: The Windows Subsystem for Linux (WSL) is not
  supported, but the GNU/Linux build process and binaries should work. The
  community will only address issues that reproduce on native GNU/Linux
  systems. Issues that only reproduce on WSL should be reported in the
  [WSL issue tracker](https://github.com/Microsoft/WSL/issues). Running the
  Windows binary (`node.exe`) in WSL is not recommended. It will not work
  without workarounds such as stdio redirection.

<em id="fn6">6</em>: Running Node.js on x86 Windows should work and binaries
are provided. However, tests in our infrastructure only run on WoW64.
Furthermore, compiling on x86 Windows is Experimental and
may not be possible.

<em id="fn7">7</em>: The default FreeBSD 12.0 compiler is Clang 6.0.1, but
FreeBSD 12.1 upgrades to 8.0.1. Other Clang/LLVM versions are available
via the system's package manager, including Clang 9.0.

### Supported toolchains

Depending on the host platform, the selection of toolchains may vary.

| Operating System | Compiler Versions                                              |
| ---------------- | -------------------------------------------------------------- |
| Linux            | GCC >= 8.3                                                     |
| Windows          | Visual Studio >= 2019 with the Windows 10 SDK on a 64-bit host |
| macOS            | Xcode >= 11 (Apple LLVM >= 11)                                 |

### Official binary platforms and toolchains

Binaries at <https://nodejs.org/download/release/> are produced on:

| Binary package          | Platform and Toolchain                                                                                        |
| ---------------------   | ------------------------------------------------------------------------------------------------------------- |
| aix-ppc64               | AIX 7.2 TL04 on PPC64BE with GCC 8                                                                            |
| darwin-x64              | macOS 10.15, Xcode Command Line Tools 11 with -mmacosx-version-min=10.13                                      |
| darwin-arm64 (and .pkg) | macOS 11 (arm64), Xcode Command Line Tools 12 with -mmacosx-version-min=10.13                                 |
| linux-arm64             | CentOS 7 with devtoolset-8 / GCC 8 <sup>[8](#fn8)</sup>                                                       |
| linux-armv7l            | Cross-compiled on Ubuntu 18.04 x64 with [custom GCC toolchain](https://github.com/rvagg/rpi-newer-crosstools) |
| linux-ppc64le           | CentOS 7 with devtoolset-8 / GCC 8 <sup>[8](#fn8)</sup>                                                       |
| linux-s390x             | RHEL 7 with devtoolset-8 / GCC 8 <sup>[8](#fn8)</sup>                                                         |
| linux-x64               | CentOS 7 with devtoolset-8 / GCC 8 <sup>[8](#fn8)</sup>                                                       |
| win-x64 and win-x86     | Windows 2012 R2 (x64) with Visual Studio 2019                                                                 |

<em id="fn8">8</em>: The Enterprise Linux devtoolset-8 allows us to compile
binaries with GCC 8 but linked to the glibc and libstdc++ versions of the host
platforms (CentOS 7 / RHEL 7). Therefore, binaries produced on these systems
are compatible with glibc >= 2.17 and libstdc++ >= 6.0.20 (`GLIBCXX_3.4.20`).
These are available on distributions natively supporting GCC 4.9, such as
Ubuntu 14.04 and Debian 8.

#### OpenSSL asm support

OpenSSL-1.1.1 requires the following assembler version for use of asm
support on x86_64 and ia32.

For use of AVX-512,

* gas (GNU assembler) version 2.26 or higher
* nasm version 2.11.8 or higher in Windows

AVX-512 is disabled for Skylake-X by OpenSSL-1.1.1.

For use of AVX2,

* gas (GNU assembler) version 2.23 or higher
* Xcode version 5.0 or higher
* llvm version 3.3 or higher
* nasm version 2.10 or higher in Windows

Please refer to
 <https://www.openssl.org/docs/man1.1.1/man3/OPENSSL_ia32cap.html> for details.

 If compiling without one of the above, use `configure` with the
`--openssl-no-asm` flag. Otherwise, `configure` will fail.

### Previous versions of this document

Supported platforms and toolchains change with each major version of Node.js.
This document is only valid for the current major version of Node.js.
Consult previous versions of this document for older versions of Node.js:

* [Node.js 14](https://github.com/nodejs/node/blob/v14.x/BUILDING.md)
* [Node.js 12](https://github.com/nodejs/node/blob/v12.x/BUILDING.md)
* [Node.js 10](https://github.com/nodejs/node/blob/v10.x/BUILDING.md)

## Building Node.js on supported platforms

### Note about Python

The Node.js project supports Python >= 3 for building and testing.
### Unix and macOS

#### Unix prerequisites

* `gcc` and `g++` >= 8.3 or newer, or
* GNU Make 3.81 or newer
* Python 3.6, 3.7, 3.8, or 3.9 (see note above)

Installation via Linux package manager can be achieved with:

* Ubuntu, Debian: `sudo apt-get install python3 g++ make`
* Fedora: `sudo dnf install python3 gcc-c++ make`
* CentOS and RHEL: `sudo yum install python3 gcc-c++ make`
* OpenSUSE: `sudo zypper install python3 gcc-c++ make`
* Arch Linux, Manjaro: `sudo pacman -S python gcc make`

FreeBSD and OpenBSD users may also need to install `libexecinfo`.

#### macOS prerequisites

* Xcode Command Line Tools >= 11 for macOS
* Python 3.6, 3.7, 3.8, or 3.9 (see note above)

macOS users can install the `Xcode Command Line Tools` by running
`xcode-select --install`. Alternatively, if you already have the full Xcode
installed, you can find them under the menu `Xcode -> Open Developer Tool ->
More Developer Tools...`. This step will install `clang`, `clang++`, and
`make`.

#### Building Node.js

If the path to your build directory contains a space, the build will likely
fail.

To build Node.js:

```console
$ ./configure
$ make -j4
```

The `-j4` option will cause `make` to run 4 simultaneous compilation jobs which
may reduce build time. For more information, see the
[GNU Make Documentation](https://www.gnu.org/software/make/manual/html_node/Parallel.html).

The above requires that `python` resolves to a supported version of
Python. See [Prerequisites](#prerequisites).

After building, setting up [firewall rules](tools/macos-firewall.sh) can avoid
popups asking to accept incoming network connections when running tests.

Running the following script on macOS will add the firewall rules for the
executable `node` in the `out` directory and the symbolic `node` link in the
project's root directory.

```console
$ sudo ./tools/macos-firewall.sh
```

#### Installing Node.js

To install this version of Node.js into a system directory:

```bash
[sudo] make install
```

#### Running tests

To verify the build:

```console
$ make test-only
```

At this point, you are ready to make code changes and re-run the tests.

If you are running tests before submitting a Pull Request, the recommended
command is:

```console
$ make -j4 test
```

`make -j4 test` does a full check on the codebase, including running linters and
documentation tests.

Make sure the linter does not report any issues and that all tests pass. Please
do not submit patches that fail either check.

If you want to run the linter without running tests, use
`make lint`/`vcbuild lint`. It will lint JavaScript, C++, and Markdown files.

If you are updating tests and want to run tests in a single test file
(e.g. `test/parallel/test-stream2-transform.js`):

```text
$ python tools/test.py test/parallel/test-stream2-transform.js
```

You can execute the entire suite of tests for a given subsystem
by providing the name of a subsystem:

```text
$ python tools/test.py -J --mode=release child-process
```

If you want to check the other options, please refer to the help by using
the `--help` option:

```text
$ python tools/test.py --help
```

You can usually run tests directly with node:

```text
$ ./node ./test/parallel/test-stream2-transform.js
```

Remember to recompile with `make -j4` in between test runs if you change code in
the `lib` or `src` directories.

The tests attempt to detect support for IPv6 and exclude IPv6 tests if
appropriate. If your main interface has IPv6 addresses, then your
loopback interface must also have '::1' enabled. For some default installations
on Ubuntu that does not seem to be the case. To enable '::1' on the
loopback interface on Ubuntu:

```bash
sudo sysctl -w net.ipv6.conf.lo.disable_ipv6=0
```

You can use
[node-code-ide-configs](https://github.com/nodejs/node-code-ide-configs)
to run/debug tests, if your IDE configs are present.

#### Running coverage

It's good practice to ensure any code you add or change is covered by tests.
You can do so by running the test suite with coverage enabled:

```console
$ ./configure --coverage
$ make coverage
```

A detailed coverage report will be written to `coverage/index.html` for
JavaScript coverage and to `coverage/cxxcoverage.html` for C++ coverage.

If you only want to run the JavaScript tests then you do not need to run
the first command (`./configure --coverage`). Run `make coverage-run-js`,
to execute JavaScript tests independently of the C++ test suite:

```text
$ make coverage-run-js
```

If you are updating tests and want to collect coverage for a single test file
(e.g. `test/parallel/test-stream2-transform.js`):

```text
$ make coverage-clean
$ NODE_V8_COVERAGE=coverage/tmp python tools/test.py test/parallel/test-stream2-transform.js
$ make coverage-report-js
```

You can collect coverage for the entire suite of tests for a given subsystem
by providing the name of a subsystem:

```text
$ make coverage-clean
$ NODE_V8_COVERAGE=coverage/tmp python tools/test.py -J --mode=release child-process
$ make coverage-report-js
```

The `make coverage` command downloads some tools to the project root directory.
To clean up after generating the coverage reports:

```console
$ make coverage-clean
```

#### Building the documentation

To build the documentation:

This will build Node.js first (if necessary) and then use it to build the docs:

```bash
make doc
```

If you have an existing Node.js build, you can build just the docs with:

```bash
NODE=/path/to/node make doc-only
```

To read the man page:

```bash
man doc/node.1
```

If you prefer to read the full documentation in a browser, run the following.

```bash
make docserve
```

This will spin up a static file server and provide a URL to where you may browse
the documentation locally.

If you're comfortable viewing the documentation using the program your operating
system has associated with the default web browser, run the following.

```bash
make docopen
```

This will open a file URL to a one-page version of all the browsable HTML
documents using the default browser.

To test if Node.js was built correctly:

```bash
./node -e "console.log('Hello from Node.js ' + process.version)"
```

#### Building a debug build

If you run into an issue where the information provided by the JS stack trace
is not enough, or if you suspect the error happens outside of the JS VM, you
can try to build a debug enabled binary:

```console
$ ./configure --debug
$ make -j4
```

`make` with `./configure --debug` generates two binaries, the regular release
one in `out/Release/node` and a debug binary in `out/Debug/node`, only the
release version is actually installed when you run `make install`.

To use the debug build with all the normal dependencies overwrite the release
version in the install directory:

``` console
$ make install PREFIX=/opt/node-debug/
$ cp -a -f out/Debug/node /opt/node-debug/node
```

When using the debug binary, core dumps will be generated in case of crashes.
These core dumps are useful for debugging when provided with the
corresponding original debug binary and system information.

Reading the core dump requires `gdb` built on the same platform the core dump
was captured on (i.e. 64-bit `gdb` for `node` built on a 64-bit system, Linux
`gdb` for `node` built on Linux) otherwise you will get errors like
`not in executable format: File format not recognized`.

Example of generating a backtrace from the core dump:

``` console
$ gdb /opt/node-debug/node core.node.8.1535359906
$ backtrace
```

#### Building an ASAN build

[ASAN](https://github.com/google/sanitizers) can help detect various memory
related bugs. ASAN builds are currently only supported on linux.
If you want to check it on Windows or macOS or you want a consistent toolchain
on Linux, you can try [Docker](https://www.docker.com/products/docker-desktop)
 (using an image like `gengjiawen/node-build:2020-02-14`).

The `--debug` is not necessary and will slow down build and testing, but it can
show clear stacktrace if ASAN hits an issue.

``` console
$  ./configure --debug --enable-asan && make -j4
$ make test-only
```

#### Speeding up frequent rebuilds when developing

If you plan to frequently rebuild Node.js, especially if using several branches,
installing `ccache` can help to greatly reduce build times. Set up with:
```console
$ sudo apt install ccache   # for Debian/Ubuntu, included in most Linux distros
$ ccache -o cache_dir=<tmp_dir>
$ ccache -o max_size=5.0G
$ export CC="ccache gcc"    # add to your .profile
$ export CXX="ccache g++"   # add to your .profile
```
This will allow for near-instantaneous rebuilds even when switching branches.

When modifying only the JS layer in `lib`, it is possible to externally load it
without modifying the executable:
```console
$ ./configure --node-builtin-modules-path $(pwd)
```
The resulting binary won't include any JS files and will try to load them from
the specified directory. The JS debugger of Visual Studio Code supports this
configuration since the November 2020 version and allows for setting
breakpoints.

#### Troubleshooting Unix and macOS builds

Stale builds can sometimes result in `file not found` errors while building.
This and some other problems can be resolved with `make distclean`. The
`distclean` recipe aggressively removes build artifacts. You will need to
build again (`make -j4`). Since all build artifacts have been removed, this
rebuild may take a lot more time than previous builds. Additionally,
`distclean` removes the file that stores the results of `./configure`. If you
ran `./configure` with non-default options (such as `--debug`), you will need
to run it again before invoking `make -j4`.

### Windows

#### Prerequisites

##### Option 1: Manual install

* [Python 3.9](https://www.microsoft.com/en-us/p/python-39/9p7qfqmjrfp7)
* The "Desktop development with C++" workload from
  [Visual Studio 2019](https://visualstudio.microsoft.com/downloads/) or
  the "C++ build tools" workload from the
  [Build Tools](https://visualstudio.microsoft.com/downloads/#build-tools-for-visual-studio-2019),
  with the default optional components
* Basic Unix tools required for some tests,
  [Git for Windows](https://git-scm.com/download/win) includes Git Bash
  and tools which can be included in the global `PATH`.
* The [NetWide Assembler](https://www.nasm.us/), for OpenSSL assembler modules.
  If not installed in the default location, it needs to be manually added
  to `PATH`. A build with the `openssl-no-asm` option does not need this, nor
  does a build targeting ARM64 Windows.

Optional requirements to build the MSI installer package:

* The [WiX Toolset v3.11](https://wixtoolset.org/releases/) and the
  [Wix Toolset Visual Studio 2019 Extension](https://marketplace.visualstudio.com/items?itemName=WixToolset.WixToolsetVisualStudio2019Extension)
* The [WiX Toolset v3.14](https://wixtoolset.org/releases/) if
  building for Windows 10 on ARM (ARM64)

Optional requirements for compiling for Windows 10 on ARM (ARM64):

* Visual Studio 15.9.0 or newer
* Visual Studio optional components
  * Visual C++ compilers and libraries for ARM64
  * Visual C++ ATL for ARM64
* Windows 10 SDK 10.0.17763.0 or newer

##### Option 2: Automated install with Boxstarter

A [Boxstarter](https://boxstarter.org/) script can be used for easy setup of
Windows systems with all the required prerequisites for Node.js development.
This script will install the following [Chocolatey](https://chocolatey.org/)
packages:

* [Git for Windows](https://chocolatey.org/packages/git) with the `git` and
  Unix tools added to the `PATH`
* [Python 3.x](https://chocolatey.org/packages/python)
* [Visual Studio 2019 Build Tools](https://chocolatey.org/packages/visualstudio2019buildtools)
  with [Visual C++ workload](https://chocolatey.org/packages/visualstudio2019-workload-vctools)
* [NetWide Assembler](https://chocolatey.org/packages/nasm)

To install Node.js prerequisites using
[Boxstarter WebLauncher](https://boxstarter.org/WebLauncher), open
<https://boxstarter.org/package/nr/url?https://raw.githubusercontent.com/nodejs/node/HEAD/tools/bootstrap/windows_boxstarter>
with Internet Explorer or Edge browser on the target machine.

Alternatively, you can use PowerShell. Run those commands from an elevated
PowerShell terminal:

```powershell
Set-ExecutionPolicy Unrestricted -Force
iex ((New-Object System.Net.WebClient).DownloadString('https://boxstarter.org/bootstrapper.ps1'))
get-boxstarter -Force
Install-BoxstarterPackage https://raw.githubusercontent.com/nodejs/node/HEAD/tools/bootstrap/windows_boxstarter -DisableReboots
```

The entire installation using Boxstarter will take up approximately 10 GB of
disk space.

#### Building Node.js

If the path to your build directory contains a space or a non-ASCII character,
the build will likely fail.

```console
> .\vcbuild
```

To run the tests:

```console
> .\vcbuild test
```

To test if Node.js was built correctly:

```console
> Release\node -e "console.log('Hello from Node.js', process.version)"
```

### Android/Android-based devices (e.g. Firefox OS)

Android is not a supported platform. Patches to improve the Android build are
welcome. There is no testing on Android in the current continuous integration
environment. The participation of people dedicated and determined to improve
Android building, testing, and support is encouraged.

Be sure you have downloaded and extracted
[Android NDK](https://developer.android.com/tools/sdk/ndk/index.html) before in
a folder. Then run:

```console
$ ./android-configure /path/to/your/android-ndk
$ make
```

## `Intl` (ECMA-402) support

[Intl](https://github.com/nodejs/node/blob/HEAD/doc/api/intl.md) support is
enabled by default.

### Build with full ICU support (all locales supported by ICU)

This is the default option.

#### Unix/macOS

```console
$ ./configure --with-intl=full-icu
```

#### Windows

```console
> .\vcbuild full-icu
```

### Trimmed: `small-icu` (English only) support

 In this configuration, only English data is included, but
the full `Intl` (ECMA-402) APIs.  It does not need to download
any dependencies to function. You can add full data at runtime.

#### Unix/macOS

```console
$ ./configure --with-intl=small-icu
```

#### Windows

```console
> .\vcbuild small-icu
```

### Building without Intl support

The `Intl` object will not be available, nor some other APIs such as
`String.normalize`.

#### Unix/macOS

```console
$ ./configure --without-intl
```

#### Windows

```console
> .\vcbuild without-intl
```

### Use existing installed ICU (Unix/macOS only)

```console
$ pkg-config --modversion icu-i18n && ./configure --with-intl=system-icu
```

If you are cross-compiling, your `pkg-config` must be able to supply a path
that works for both your host and target environments.

### Build with a specific ICU

You can find other ICU releases at
[the ICU homepage](http://site.icu-project.org/download).
Download the file named something like `icu4c-**##.#**-src.tgz` (or
`.zip`).

To check the minimum recommended ICU, run `./configure --help` and see
the help for the `--with-icu-source` option. A warning will be printed
during configuration if the ICU version is too old.

#### Unix/macOS

From an already-unpacked ICU:

```console
$ ./configure --with-intl=[small-icu,full-icu] --with-icu-source=/path/to/icu
```

From a local ICU tarball:

```console
$ ./configure --with-intl=[small-icu,full-icu] --with-icu-source=/path/to/icu.tgz
```

From a tarball URL:

```console
$ ./configure --with-intl=full-icu --with-icu-source=http://url/to/icu.tgz
```

#### Windows

First unpack latest ICU to `deps/icu`
[icu4c-**##.#**-src.tgz](http://site.icu-project.org/download) (or `.zip`)
as `deps/icu` (You'll have: `deps/icu/source/...`)

```console
> .\vcbuild full-icu
```

## Building Node.js with FIPS-compliant OpenSSL

The current version of Node.js does not support FIPS when statically linking
(the default) with OpenSSL 1.1.1 but for dynamically linking it is possible
to enable FIPS using the configuration flag `--openssl-is-fips`.

### Configuring and building quictls/openssl for FIPS

For quictls/openssl 3.0 it is possible to enable FIPS when dynamically linking.
If you want to build Node.js using openssl-3.0.0+quic, you can follow these
steps:

**clone OpenSSL source and prepare build**
```console
git clone git@github.com:quictls/openssl.git

cd openssl

./config \
  --prefix=/path/to/install/dir/ \
  shared \
  enable-fips \
  linux-x86_64
```

The `/path/to/install/dir` is the path in which the `make install` instructions
will publish the OpenSSL libraries and such. We will also use this path
(and sub-paths) later when compiling Node.js.

**compile and install OpenSSL**
```console
make -j8
make install
make install_ssldirs
make install_fips
```

After the OpenSSL (including FIPS) modules have been compiled and installed
(into the `/path/to/install/dir`) by the above instructions we also need to
<<<<<<< HEAD
update the OpenSSL configuration file located under
`/path/to/install/dir/ssl/openssl.cnf`. Right next to this file, you should
find the `fipsmodule.cnf` file - let's add the following to the end of the
=======
update the OpenSSL configuration file located under 
`/path/to/install/dir/ssl/openssl.cnf`. Right next to this file, you should
find the `fipsmodule.cnf` file - let's add the following to the end of the 
>>>>>>> fe0a767d
`openssl.cnf` file.

**alter openssl.cnf**
```text
.include fipsmodule.cnf

# List of providers to load
[provider_sect]
default = default_sect
# The fips section name should match the section name inside the
# included /path/to/install/dir/ssl/fipsmodule.cnf.
fips = fips_sect

[default_sect]
activate = 1
```

You can e.g. accomplish this by running the following command - be sure to
replace `/path/to/install/dir/` with the path you have selected. Please make
sure that you specify an absolute path for the `.include fipsmodule.cnf` line -
using relative paths did not work on my system!

**alter openssl.cnf using a script**
```console
cat <<EOT >> /path/to/install/dir/ssl/openssl.cnf
.include /path/to/install/dir/ssl/fipsmodule.cnf

# List of providers to load
[provider_sect]
default = default_sect
# The fips section name should match the section name inside the
# included /path/to/install/dir/ssl/fipsmodule.cnf.
fips = fips_sect

[default_sect]
activate = 1
EOT
```

As you might have picked a non-custom path for your OpenSSL install dir, we
<<<<<<< HEAD
have to export the following two environment variables in order for Node.js to
=======
have to export the following two environment variables in order for Node.JS to
>>>>>>> fe0a767d
find our OpenSSL modules we built beforehand:
```console
export OPENSSL_CONF=/path/to/install/dir/ssl/openssl.cnf
export OPENSSL_MODULES=/path/to/install/dir/lib/ossl-modules
```

**build Node.js**
```console
./configure \
  --shared-openssl \
  --shared-openssl-libpath=/path/to/install/dir/lib \
  --shared-openssl-includes=/path/to/install/dir/include \
  --shared-openssl-libname=crypto,ssl \
  --openssl-is-fips

export LD_LIBRARY_PATH=/path/to/install/dir/lib

make -j8
```

**verify the produced executable**
```console
ldd ./node
    linux-vdso.so.1 (0x00007ffd7917b000)
    libcrypto.so.81.3 => /path/to/install/dir/lib/libcrypto.so.81.3 (0x00007fd911321000)
    libssl.so.81.3 => /path/to/install/dir/lib/libssl.so.81.3 (0x00007fd91125e000)
    libdl.so.2 => /usr/lib64/libdl.so.2 (0x00007fd911232000)
    libstdc++.so.6 => /usr/lib64/libstdc++.so.6 (0x00007fd911039000)
    libm.so.6 => /usr/lib64/libm.so.6 (0x00007fd910ef3000)
    libgcc_s.so.1 => /usr/lib64/libgcc_s.so.1 (0x00007fd910ed9000)
    libpthread.so.0 => /usr/lib64/libpthread.so.0 (0x00007fd910eb5000)
    libc.so.6 => /usr/lib64/libc.so.6 (0x00007fd910cec000)
    /lib64/ld-linux-x86-64.so.2 (0x00007fd9117f2000)
```

If the `ldd` command says that `libcrypto` cannot be found one needs to set
`LD_LIBRARY_PATH` to point to the directory used above for
`--shared-openssl-libpath` (see previous step).

**verify the OpenSSL version**
```console
./node -p process.versions.openssl
3.0.0-alpha16+quic
```

**verify that FIPS is available**
```console
./node -p 'process.config.variables.openssl_is_fips'
true

./node --enable-fips -p 'crypto.getFips()'
1
```

FIPS support can then be enable via the OpenSSL configuration file or
using `--enable-fips` or `--force-fips` command line options to the Node.js
executable. See sections
[Enabling FIPS using Node.js options](#enabling-fips-using-node.js-options) and
[Enabling FIPS using OpenSSL config](#enabling-fips-using-openssl-config) below.

### Enabling FIPS using Node.js options
This is done using one of the Node.js options `--enable-fips` or
`--force-fips`, for example:
```console
$ node --enable-fips -p 'crypto.getFips()'
```

### Enabling FIPS using OpenSSL config
This example show that using OpenSSL's configuration file, FIPS can be enabled
without specifying the `--enable-fips` or `--force-fips` options by setting
`default_properties = fips=yes` in the FIPS configuration file. See
[link](https://github.com/openssl/openssl/blob/master/README-FIPS.md#loading-the-fips-module-at-the-same-time-as-other-providers)
for details.

For this to work the OpenSSL configuration file (default openssl.cnf) needs to
be updated. The following shows an example:
```console
openssl_conf = openssl_init

.include /path/to/install/dir/ssl/fipsmodule.cnf

[openssl_init]
providers = prov
alg_section = algorithm_sect

[prov]
fips = fips_sect
default = default_sect

[default_sect]
activate = 1

[algorithm_sect]
default_properties = fips=yes
```
After this change Node.js can be run without the `--enable-fips` or `--force-fips`
options.

## Building Node.js with external core modules

It is possible to specify one or more JavaScript text files to be bundled in
the binary as built-in modules when building Node.js.

### Unix/macOS

This command will make `/root/myModule.js` available via
`require('/root/myModule')` and `./myModule2.js` available via
`require('myModule2')`.

```console
$ ./configure --link-module '/root/myModule.js' --link-module './myModule2.js'
```

### Windows

To make `./myModule.js` available via `require('myModule')` and
`./myModule2.js` available via `require('myModule2')`:

```console
> .\vcbuild link-module './myModule.js' link-module './myModule2.js'
```

## Note for downstream distributors of Node.js

The Node.js ecosystem is reliant on ABI compatibility within a major release.
To maintain ABI compatibility it is required that distributed builds of Node.js
be built against the same version of dependencies, or similar versions that do
not break their ABI compatibility, as those released by Node.js for any given
`NODE_MODULE_VERSION` (located in `src/node_version.h`).

When Node.js is built (with an intention to distribute) with an ABI
incompatible with the official Node.js builds (e.g. using a ABI incompatible
version of a dependency), please reserve and use a custom `NODE_MODULE_VERSION`
by opening a pull request against the registry available at
<https://github.com/nodejs/node/blob/HEAD/doc/abi_version_registry.json>.<|MERGE_RESOLUTION|>--- conflicted
+++ resolved
@@ -770,7 +770,7 @@
 steps:
 
 **clone OpenSSL source and prepare build**
-```console
+```bash
 git clone git@github.com:quictls/openssl.git
 
 cd openssl
@@ -787,7 +787,7 @@
 (and sub-paths) later when compiling Node.js.
 
 **compile and install OpenSSL**
-```console
+```bash
 make -j8
 make install
 make install_ssldirs
@@ -796,15 +796,9 @@
 
 After the OpenSSL (including FIPS) modules have been compiled and installed
 (into the `/path/to/install/dir`) by the above instructions we also need to
-<<<<<<< HEAD
 update the OpenSSL configuration file located under
 `/path/to/install/dir/ssl/openssl.cnf`. Right next to this file, you should
 find the `fipsmodule.cnf` file - let's add the following to the end of the
-=======
-update the OpenSSL configuration file located under 
-`/path/to/install/dir/ssl/openssl.cnf`. Right next to this file, you should
-find the `fipsmodule.cnf` file - let's add the following to the end of the 
->>>>>>> fe0a767d
 `openssl.cnf` file.
 
 **alter openssl.cnf**
@@ -828,7 +822,7 @@
 using relative paths did not work on my system!
 
 **alter openssl.cnf using a script**
-```console
+```bash
 cat <<EOT >> /path/to/install/dir/ssl/openssl.cnf
 .include /path/to/install/dir/ssl/fipsmodule.cnf
 
@@ -845,19 +839,15 @@
 ```
 
 As you might have picked a non-custom path for your OpenSSL install dir, we
-<<<<<<< HEAD
 have to export the following two environment variables in order for Node.js to
-=======
-have to export the following two environment variables in order for Node.JS to
->>>>>>> fe0a767d
 find our OpenSSL modules we built beforehand:
-```console
+```bash
 export OPENSSL_CONF=/path/to/install/dir/ssl/openssl.cnf
 export OPENSSL_MODULES=/path/to/install/dir/lib/ossl-modules
 ```
 
 **build Node.js**
-```console
+```bash
 ./configure \
   --shared-openssl \
   --shared-openssl-libpath=/path/to/install/dir/lib \
@@ -872,7 +862,7 @@
 
 **verify the produced executable**
 ```console
-ldd ./node
+$ ldd ./node
     linux-vdso.so.1 (0x00007ffd7917b000)
     libcrypto.so.81.3 => /path/to/install/dir/lib/libcrypto.so.81.3 (0x00007fd911321000)
     libssl.so.81.3 => /path/to/install/dir/lib/libssl.so.81.3 (0x00007fd91125e000)
@@ -891,16 +881,16 @@
 
 **verify the OpenSSL version**
 ```console
-./node -p process.versions.openssl
+$ ./node -p process.versions.openssl
 3.0.0-alpha16+quic
 ```
 
 **verify that FIPS is available**
 ```console
-./node -p 'process.config.variables.openssl_is_fips'
+$ ./node -p 'process.config.variables.openssl_is_fips'
 true
 
-./node --enable-fips -p 'crypto.getFips()'
+$ ./node --enable-fips -p 'crypto.getFips()'
 1
 ```
 
