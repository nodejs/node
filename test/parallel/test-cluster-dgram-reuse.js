--- conflicted
+++ resolved
@@ -22,14 +22,6 @@
     cluster.worker.disconnect();
 }
 
-<<<<<<< HEAD
-const socket = dgram.createSocket({type: 'udp4', reuseAddr: true})
-  .bind(0, common.mustCall(() => {
-    const socket2 = dgram.createSocket({type: 'udp4', reuseAddr: true})
-    socket.bind(this.address().port, next);
-    socket2.bind(this.address().port, next);
-  }));
-=======
 const options = { type: 'udp4', reuseAddr: true };
 const socket1 = dgram.createSocket(options);
 const socket2 = dgram.createSocket(options);
@@ -42,5 +34,4 @@
       socket2.close(close);
     });
   });
-});
->>>>>>> 8250bfd1
+});