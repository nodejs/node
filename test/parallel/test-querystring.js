--- conflicted
+++ resolved
@@ -338,11 +338,7 @@
 
 // Test removing limit
 {
-<<<<<<< HEAD
-  const testUnlimitedKeys = function() {
-=======
   function testUnlimitedKeys() {
->>>>>>> 01c680b9
     const query = {};
 
     for (let i = 0; i < 2000; i++) query[i] = i;
@@ -350,15 +346,9 @@
     const url = qs.stringify(query);
 
     assert.strictEqual(
-<<<<<<< HEAD
-      Object.keys(qs.parse(url, null, null, {maxKeys: 0})).length,
-      2000);
-  };
-=======
       Object.keys(qs.parse(url, null, null, { maxKeys: 0 })).length,
       2000);
   }
->>>>>>> 01c680b9
 
   testUnlimitedKeys();
 }
@@ -366,11 +356,7 @@
 {
   const b = qs.unescapeBuffer('%d3%f2Ug%1f6v%24%5e%98%cb' +
     '%0d%ac%a2%2f%9d%eb%d8%a2%e6');
-<<<<<<< HEAD
-// <Buffer d3 f2 55 67 1f 36 76 24 5e 98 cb 0d ac a2 2f 9d eb d8 a2 e6>
-=======
   // <Buffer d3 f2 55 67 1f 36 76 24 5e 98 cb 0d ac a2 2f 9d eb d8 a2 e6>
->>>>>>> 01c680b9
   assert.strictEqual(0xd3, b[0]);
   assert.strictEqual(0xf2, b[1]);
   assert.strictEqual(0x55, b[2]);
@@ -406,16 +392,6 @@
 
 // Test custom decode
 {
-<<<<<<< HEAD
-  const demoDecode = function(str) {
-    return str + str;
-  };
-
-  check(qs.parse('a=a&b=b&c=c', null, null, {decodeURIComponent: demoDecode}),
-    {aa: 'aa', bb: 'bb', cc: 'cc'});
-  check(qs.parse('a=a&b=b&c=c', null, '==', {decodeURIComponent: (str) => str}),
-    {'a=a': '', 'b=b': '', 'c=c': ''});
-=======
   function demoDecode(str) {
     return str + str;
   }
@@ -426,39 +402,20 @@
   check(
     qs.parse('a=a&b=b&c=c', null, '==', { decodeURIComponent: (str) => str }),
     { 'a=a': '', 'b=b': '', 'c=c': '' });
->>>>>>> 01c680b9
 }
 
 // Test QueryString.unescape
 {
-<<<<<<< HEAD
-  const errDecode = function(str) {
-    throw new Error('To jump to the catch scope');
-  };
-
-  check(qs.parse('a=a', null, null, {decodeURIComponent: errDecode}),
-    {a: 'a'});
-=======
   function errDecode(str) {
     throw new Error('To jump to the catch scope');
   }
 
   check(qs.parse('a=a', null, null, { decodeURIComponent: errDecode }),
         { a: 'a' });
->>>>>>> 01c680b9
 }
 
 // Test custom encode
 {
-<<<<<<< HEAD
-  const demoEncode = function(str) {
-    return str[0];
-  };
-
-  const obj = {aa: 'aa', bb: 'bb', cc: 'cc'};
-  assert.strictEqual(
-    qs.stringify(obj, null, null, {encodeURIComponent: demoEncode}),
-=======
   function demoEncode(str) {
     return str[0];
   }
@@ -466,7 +423,6 @@
   const obj = { aa: 'aa', bb: 'bb', cc: 'cc' };
   assert.strictEqual(
     qs.stringify(obj, null, null, { encodeURIComponent: demoEncode }),
->>>>>>> 01c680b9
     'a=a&b=b&c=c');
 }
 
@@ -484,11 +440,7 @@
   };
   check(
     qs.parse('foo=bor'),
-<<<<<<< HEAD
-    createWithNoPrototype([{key: 'f__', value: 'b_r'}]));
-=======
     createWithNoPrototype([{ key: 'f__', value: 'b_r' }]));
->>>>>>> 01c680b9
   qs.unescape = prevUnescape;
 }
 // test separator and "equals" parsing order
