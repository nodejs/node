'use strict';
const common = require('../common');
const fs = require('fs');
const assert = require('assert');
const path = require('path');
const file = path.join(common.tmpDir, '/read_stream_fd_test.txt');
const input = 'hello world';
<<<<<<< HEAD
var output = '';
var fd, stream;
=======
>>>>>>> 2685464e

let output = '';
common.refreshTmpDir();
fs.writeFileSync(file, input);

const fd = fs.openSync(file, 'r');
const stream = fs.createReadStream(null, { fd: fd, encoding: 'utf8' });

stream.on('data', (data) => {
  output += data;
});

<<<<<<< HEAD
process.on('exit', function() {
  fs.unlinkSync(file);
=======
process.on('exit', () => {
>>>>>>> 2685464e
  assert.strictEqual(output, input);
});<|MERGE_RESOLUTION|>--- conflicted
+++ resolved
@@ -5,11 +5,6 @@
 const path = require('path');
 const file = path.join(common.tmpDir, '/read_stream_fd_test.txt');
 const input = 'hello world';
-<<<<<<< HEAD
-var output = '';
-var fd, stream;
-=======
->>>>>>> 2685464e
 
 let output = '';
 common.refreshTmpDir();
@@ -22,11 +17,6 @@
   output += data;
 });
 
-<<<<<<< HEAD
 process.on('exit', function() {
-  fs.unlinkSync(file);
-=======
-process.on('exit', () => {
->>>>>>> 2685464e
   assert.strictEqual(output, input);
 });