'use strict';
const common = require('../common');
const assert = require('assert');
const path = require('path');
const fs = require('fs');
const expected = Buffer.from('hello');

common.refreshTmpDir();

// fs.write with all parameters provided:
{
  const filename = path.join(common.tmpDir, 'write1.txt');
  fs.open(filename, 'w', 0o644, common.mustCall((err, fd) => {
    assert.ifError(err);

    const cb = common.mustCall((err, written) => {
      assert.ifError(err);

      assert.strictEqual(expected.length, written);
      fs.closeSync(fd);

<<<<<<< HEAD
      const found = fs.readFileSync(filename, 'utf8');
      assert.deepStrictEqual(expected.toString(), found);
=======
      var found = fs.readFileSync(filename, 'utf8');
      assert.strictEqual(expected.toString(), found);
>>>>>>> 2685464e
    });

    fs.write(fd, expected, 0, expected.length, null, cb);
  }));
}

// fs.write with a buffer, without the length parameter:
{
  const filename = path.join(common.tmpDir, 'write2.txt');
  fs.open(filename, 'w', 0o644, common.mustCall((err, fd) => {
    assert.ifError(err);

    const cb = common.mustCall((err, written) => {
      assert.ifError(err);

      assert.strictEqual(2, written);
      fs.closeSync(fd);

      const found = fs.readFileSync(filename, 'utf8');
      assert.strictEqual('lo', found);
    });

    fs.write(fd, Buffer.from('hello'), 3, cb);
  }));
}

// fs.write with a buffer, without the offset and length parameters:
{
  const filename = path.join(common.tmpDir, 'write3.txt');
  fs.open(filename, 'w', 0o644, common.mustCall(function(err, fd) {
    assert.ifError(err);

    const cb = common.mustCall(function(err, written) {
      assert.ifError(err);

      assert.strictEqual(expected.length, written);
      fs.closeSync(fd);

      const found = fs.readFileSync(filename, 'utf8');
      assert.deepStrictEqual(expected.toString(), found);
    });

    fs.write(fd, expected, cb);
  }));
}

// fs.write with the offset passed as undefined followed by the callback:
{
  const filename = path.join(common.tmpDir, 'write4.txt');
  fs.open(filename, 'w', 0o644, common.mustCall(function(err, fd) {
    assert.ifError(err);

    const cb = common.mustCall(function(err, written) {
      assert.ifError(err);

      assert.strictEqual(expected.length, written);
      fs.closeSync(fd);

      const found = fs.readFileSync(filename, 'utf8');
      assert.deepStrictEqual(expected.toString(), found);
    });

    fs.write(fd, expected, undefined, cb);
  }));
}

// fs.write with offset and length passed as undefined followed by the callback:
{
  const filename = path.join(common.tmpDir, 'write5.txt');
  fs.open(filename, 'w', 0o644, common.mustCall((err, fd) => {
    assert.ifError(err);

    const cb = common.mustCall((err, written) => {
      assert.ifError(err);

      assert.strictEqual(expected.length, written);
      fs.closeSync(fd);

      const found = fs.readFileSync(filename, 'utf8');
      assert.strictEqual(expected.toString(), found);
    });

    fs.write(fd, expected, undefined, undefined, cb);
  }));
}

// fs.write with a Uint8Array, without the offset and length parameters:
{
  const filename = path.join(common.tmpDir, 'write6.txt');
  fs.open(filename, 'w', 0o644, common.mustCall((err, fd) => {
    assert.ifError(err);

    const cb = common.mustCall((err, written) => {
      assert.ifError(err);

      assert.strictEqual(expected.length, written);
      fs.closeSync(fd);

      const found = fs.readFileSync(filename, 'utf8');
      assert.strictEqual(expected.toString(), found);
    });

    fs.write(fd, Uint8Array.from(expected), cb);
  }));
}<|MERGE_RESOLUTION|>--- conflicted
+++ resolved
@@ -19,13 +19,8 @@
       assert.strictEqual(expected.length, written);
       fs.closeSync(fd);
 
-<<<<<<< HEAD
       const found = fs.readFileSync(filename, 'utf8');
-      assert.deepStrictEqual(expected.toString(), found);
-=======
-      var found = fs.readFileSync(filename, 'utf8');
       assert.strictEqual(expected.toString(), found);
->>>>>>> 2685464e
     });
 
     fs.write(fd, expected, 0, expected.length, null, cb);
