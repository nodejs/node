--- conflicted
+++ resolved
@@ -80,12 +80,11 @@
 
 {
   const ee = new events.EventEmitter();
-<<<<<<< HEAD
-  const listener = () => {};
+  assert.deepStrictEqual(ee, ee.removeAllListeners());
+}
+
+{
+  const ee = new events.EventEmitter();
   ee._events = undefined;
-  const e = ee.removeAllListeners('foo', listener);
-  assert.strictEqual(e, ee);
-=======
-  assert.deepStrictEqual(ee, ee.removeAllListeners());
->>>>>>> 4e259b21
+  assert.strictEqual(ee, ee.removeAllListeners());
 }