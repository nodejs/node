--- conflicted
+++ resolved
@@ -108,11 +108,7 @@
 }
 
 var handshakeLines = [
-<<<<<<< HEAD
-  /listening on \d+\.\d+\.\d+\.\d+:\d+/,
-=======
   /listening on /,
->>>>>>> 1fca11e1
   /connecting.* ok/
 ];
 
