--- conflicted
+++ resolved
@@ -109,16 +109,10 @@
     }
   }
 
-<<<<<<< HEAD
   const short = optionsGetOwn(config.options, token.name, 'short');
   const shortAndLong = `${short ? `-${short}, ` : ''}--${token.name}`;
   const type = optionsGetOwn(config.options, token.name, 'type');
   const placeholder = optionsGetOwn(config.options, token.name, 'placeholder');
-=======
-  const short = optionsGetOwn(config.options, tokenName, 'short');
-  const shortAndLong = `${short ? `-${short}, ` : ''}--${tokenName}`;
-  const type = optionsGetOwn(config.options, tokenName, 'type');
->>>>>>> 05495909
   if (type === 'string' && typeof token.value !== 'string') {
     if (placeholder !== undefined) {
       token.value = placeholder;
