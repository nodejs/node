--- conflicted
+++ resolved
@@ -14,11 +14,8 @@
   Float32Array,
   FunctionPrototypeCall,
   FunctionPrototypeToString,
-<<<<<<< HEAD
+  Int16Array,
   Int8Array,
-=======
-  Int16Array,
->>>>>>> c08920b0
   JSONStringify,
   Map,
   MapPrototype,
