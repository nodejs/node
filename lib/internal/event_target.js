'use strict';

const {
  ArrayFrom,
  Error,
  Map,
  Object,
  Set,
  Symbol,
  NumberIsNaN,
  SymbolToStringTag,
} = primordials;

const {
  codes: {
    ERR_INVALID_ARG_TYPE,
    ERR_EVENT_RECURSION,
    ERR_OUT_OF_RANGE,
    ERR_MISSING_ARGS
  }
} = require('internal/errors');

const { customInspectSymbol } = require('internal/util');
const { inspect } = require('util');

const kEvents = Symbol('kEvents');
const kStop = Symbol('kStop');
const kTarget = Symbol('kTarget');

const kNewListener = Symbol('kNewListener');
const kRemoveListener = Symbol('kRemoveListener');

// Lazy load perf_hooks to avoid the additional overhead on startup
let perf_hooks;
function lazyNow() {
  if (perf_hooks === undefined)
    perf_hooks = require('perf_hooks');
  return perf_hooks.performance.now();
}

class Event {
  #type = undefined;
  #defaultPrevented = false;
  #cancelable = false;
  #timestamp = lazyNow();

  // None of these are currently used in the Node.js implementation
  // of EventTarget because there is no concept of bubbling or
  // composition. We preserve their values in Event but they are
  // non-ops and do not carry any semantics in Node.js
  #bubbles = false;
  #composed = false;
  #propagationStopped = false;


  constructor(type, options) {
    if (arguments.length === 0) {
      throw new ERR_MISSING_ARGS('type');
    }
    if (options != null && typeof options !== 'object')
      throw new ERR_INVALID_ARG_TYPE('options', 'object', options);
    const { cancelable, bubbles, composed } = { ...options };
    this.#cancelable = !!cancelable;
    this.#bubbles = !!bubbles;
    this.#composed = !!composed;
    this.#type = `${type}`;
    this.#propagationStopped = false;
    // isTrusted is special (LegacyUnforgeable)
    Object.defineProperty(this, 'isTrusted', {
      get() { return false; },
      enumerable: true,
      configurable: false
    });
    this[kTarget] = null;
  }

  [customInspectSymbol](depth, options) {
    const name = this.constructor.name;
    if (depth < 0)
      return name;

    const opts = Object.assign({}, options, {
      dept: options.depth === null ? null : options.depth - 1
    });

    return `${name} ${inspect({
      type: this.#type,
      defaultPrevented: this.#defaultPrevented,
      cancelable: this.#cancelable,
      timeStamp: this.#timestamp,
    }, opts)}`;
  }

  stopImmediatePropagation() {
    this[kStop] = true;
  }

  preventDefault() {
    this.#defaultPrevented = true;
  }

  get target() { return this[kTarget]; }
  get currentTarget() { return this[kTarget]; }
  get srcElement() { return this[kTarget]; }

  get type() { return this.#type; }

  get cancelable() { return this.#cancelable; }

  get defaultPrevented() { return this.#cancelable && this.#defaultPrevented; }

  get timeStamp() { return this.#timestamp; }


  // The following are non-op and unused properties/methods from Web API Event.
  // These are not supported in Node.js and are provided purely for
  // API completeness.

  composedPath() { return this[kTarget] ? [this[kTarget]] : []; }
  get returnValue() { return !this.defaultPrevented; }
  get bubbles() { return this.#bubbles; }
  get composed() { return this.#composed; }
  get eventPhase() {
    return this[kTarget] ? Event.AT_TARGET : Event.NONE;
  }
  get cancelBubble() { return this.#propagationStopped; }
  set cancelBubble(value) {
    if (value) {
      this.stopPropagation();
    }
  }
  stopPropagation() {
    this.#propagationStopped = true;
  }
<<<<<<< HEAD

  get [Symbol.toStringTag]() { return 'Event'; }
  static NONE = 0;
  static CAPTURING_PHASE = 1;
  static AT_TARGET = 2;
  static BUBBLING_PHASE = 3;
=======
>>>>>>> fdf10ade
}

Object.defineProperty(Event.prototype, SymbolToStringTag, {
  writable: false,
  enumerable: false,
  configurable: true,
  value: 'Event',
});

// The listeners for an EventTarget are maintained as a linked list.
// Unfortunately, the way EventTarget is defined, listeners are accounted
// using the tuple [handler,capture], and even if we don't actually make
// use of capture or bubbling, in order to be spec compliant we have to
// take on the additional complexity of supporting it. Fortunately, using
// the linked list makes dispatching faster, even if adding/removing is
// slower.
class Listener {
  next;
  previous;
  listener;
  callback;
  once;
  capture;
  passive;

  constructor(previous, listener, once, capture, passive) {
    if (previous !== undefined)
      previous.next = this;
    this.previous = previous;
    this.listener = listener;
    this.once = once;
    this.capture = capture;
    this.passive = passive;

    this.callback =
      typeof listener === 'function' ?
        listener :
        listener.handleEvent.bind(listener);
  }

  same(listener, capture) {
    return this.listener === listener && this.capture === capture;
  }

  remove() {
    if (this.previous !== undefined)
      this.previous.next = this.next;
    if (this.next !== undefined)
      this.next.previous = this.previous;
  }
}

class EventTarget {
  [kEvents] = new Map();
  #emitting = new Set();

  [kNewListener](size, type, listener, once, capture, passive) {}
  [kRemoveListener](size, type, listener, capture) {}

  addEventListener(type, listener, options = {}) {
    validateListener(listener);
    type = String(type);

    const {
      once,
      capture,
      passive
    } = validateEventListenerOptions(options);

    let root = this[kEvents].get(type);

    if (root === undefined) {
      root = { size: 1, next: undefined };
      // This is the first handler in our linked list.
      new Listener(root, listener, once, capture, passive);
      this[kNewListener](root.size, type, listener, once, capture, passive);
      this[kEvents].set(type, root);
      return;
    }

    let handler = root.next;
    let previous;

    // We have to walk the linked list to see if we have a match
    while (handler !== undefined && !handler.same(listener, capture)) {
      previous = handler;
      handler = handler.next;
    }

    if (handler !== undefined) { // Duplicate! Ignore
      return;
    }

    new Listener(previous, listener, once, capture, passive);
    root.size++;
    this[kNewListener](root.size, type, listener, once, capture, passive);
  }

  removeEventListener(type, listener, options = {}) {
    validateListener(listener);
    type = String(type);
    const { capture } = validateEventListenerOptions(options);
    const root = this[kEvents].get(type);
    if (root === undefined || root.next === undefined)
      return;

    let handler = root.next;
    while (handler !== undefined) {
      if (handler.same(listener, capture)) {
        handler.remove();
        root.size--;
        if (root.size === 0)
          this[kEvents].delete(type);
        this[kRemoveListener](root.size, type, listener, capture);
        break;
      }
      handler = handler.next;
    }
  }

  dispatchEvent(event) {
    if (!(event instanceof Event)) {
      throw new ERR_INVALID_ARG_TYPE('event', 'Event', event);
    }

    if (this.#emitting.has(event.type) ||
        event[kTarget] !== null) {
      throw new ERR_EVENT_RECURSION(event.type);
    }

    const root = this[kEvents].get(event.type);
    if (root === undefined || root.next === undefined)
      return true;

    event[kTarget] = this;
    this.#emitting.add(event.type);

    let handler = root.next;
    let next;

    while (handler !== undefined &&
           (handler.passive || event[kStop] !== true)) {
      // Cache the next item in case this iteration removes the current one
      next = handler.next;

      if (handler.once) {
        handler.remove();
        root.size--;
      }

      try {
        const result = handler.callback.call(this, event);
        if (result !== undefined && result !== null)
          addCatch(this, result, event);
      } catch (err) {
        emitUnhandledRejectionOrErr(this, err, event);
      }

      handler = next;
    }

    this.#emitting.delete(event.type);
    event[kTarget] = undefined;

    return event.defaultPrevented === true ? false : true;
  }

  [customInspectSymbol](depth, options) {
    const name = this.constructor.name;
    if (depth < 0)
      return name;

    const opts = Object.assign({}, options, {
      dept: options.depth === null ? null : options.depth - 1
    });

    return `${name} ${inspect({}, opts)}`;
  }
}

Object.defineProperties(EventTarget.prototype, {
  addEventListener: { enumerable: true },
  removeEventListener: { enumerable: true },
  dispatchEvent: { enumerable: true }
});
Object.defineProperty(EventTarget.prototype, SymbolToStringTag, {
  writable: false,
  enumerable: false,
  configurable: true,
  value: 'EventTarget',
});

class NodeEventTarget extends EventTarget {
  static defaultMaxListeners = 10;

  #maxListeners = NodeEventTarget.defaultMaxListeners;
  #maxListenersWarned = false;

  [kNewListener](size, type, listener, once, capture, passive) {
    if (this.#maxListeners > 0 &&
        size > this.#maxListeners &&
        !this.#maxListenersWarned) {
      this.#maxListenersWarned = true;
      // No error code for this since it is a Warning
      // eslint-disable-next-line no-restricted-syntax
      const w = new Error('Possible EventTarget memory leak detected. ' +
                          `${size} ${type} listeners ` +
                          `added to ${inspect(this, { depth: -1 })}. Use ` +
                          'setMaxListeners() to increase limit');
      w.name = 'MaxListenersExceededWarning';
      w.target = this;
      w.type = type;
      w.count = size;
      process.emitWarning(w);
    }
  }

  setMaxListeners(n) {
    if (typeof n !== 'number' || n < 0 || NumberIsNaN(n)) {
      throw new ERR_OUT_OF_RANGE('n', 'a non-negative number', n);
    }
    this.#maxListeners = n;
    return this;
  }

  getMaxListeners() {
    return this.#maxListeners;
  }

  eventNames() {
    return ArrayFrom(this[kEvents].keys());
  }

  listenerCount(type) {
    const root = this[kEvents].get(String(type));
    return root !== undefined ? root.size : 0;
  }

  off(type, listener, options) {
    this.removeEventListener(type, listener, options);
    return this;
  }

  removeListener(type, listener, options) {
    this.removeEventListener(type, listener, options);
    return this;
  }

  on(type, listener) {
    this.addEventListener(type, listener);
    return this;
  }

  addListener(type, listener) {
    this.addEventListener(type, listener);
    return this;
  }

  once(type, listener) {
    this.addEventListener(type, listener, { once: true });
    return this;
  }

  removeAllListeners(type) {
    if (type !== undefined) {
      this[kEvents].delete(String(type));
    } else {
      this[kEvents].clear();
    }
  }
}

Object.defineProperties(NodeEventTarget.prototype, {
  setMaxListeners: { enumerable: true },
  getMaxListeners: { enumerable: true },
  eventNames: { enumerable: true },
  listenerCount: { enumerable: true },
  off: { enumerable: true },
  removeListener: { enumerable: true },
  on: { enumerable: true },
  addListener: { enumerable: true },
  once: { enumerable: true },
  removeAllListeners: { enumerable: true },
});

// EventTarget API

function validateListener(listener) {
  if (typeof listener === 'function' ||
      (listener != null &&
       typeof listener === 'object' &&
       typeof listener.handleEvent === 'function')) {
    return;
  }
  throw new ERR_INVALID_ARG_TYPE('listener', 'EventListener', listener);
}

function validateEventListenerOptions(options) {
  if (typeof options === 'boolean') {
    options = { capture: options };
  }
  if (options == null || typeof options !== 'object')
    throw new ERR_INVALID_ARG_TYPE('options', 'object', options);
  const {
    once = false,
    capture = false,
    passive = false,
  } = options;
  return {
    once: !!once,
    capture: !!capture,
    passive: !!passive,
  };
}

function addCatch(that, promise, event) {
  const then = promise.then;
  if (typeof then === 'function') {
    then.call(promise, undefined, function(err) {
      // The callback is called with nextTick to avoid a follow-up
      // rejection from this promise.
      process.nextTick(emitUnhandledRejectionOrErr, that, err, event);
    });
  }
}

function emitUnhandledRejectionOrErr(that, err, event) {
  process.emit('error', err, event);
}

// EventEmitter-ish API:

module.exports = {
  Event,
  EventTarget,
  NodeEventTarget,
};<|MERGE_RESOLUTION|>--- conflicted
+++ resolved
@@ -132,15 +132,11 @@
   stopPropagation() {
     this.#propagationStopped = true;
   }
-<<<<<<< HEAD
-
-  get [Symbol.toStringTag]() { return 'Event'; }
+
   static NONE = 0;
   static CAPTURING_PHASE = 1;
   static AT_TARGET = 2;
   static BUBBLING_PHASE = 3;
-=======
->>>>>>> fdf10ade
 }
 
 Object.defineProperty(Event.prototype, SymbolToStringTag, {
