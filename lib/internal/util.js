--- conflicted
+++ resolved
@@ -449,10 +449,6 @@
   return new DOMException(message, name);
 });
 
-<<<<<<< HEAD
-const kEnumerableProperty = ObjectCreate(null);
-kEnumerableProperty.enumerable = true;
-=======
 function structuredClone(value) {
   const {
     DefaultSerializer,
@@ -467,7 +463,9 @@
   const des = new DefaultDeserializer(serialized);
   return des.readValue();
 }
->>>>>>> c1354ffe
+
+const kEnumerableProperty = ObjectCreate(null);
+kEnumerableProperty.enumerable = true;
 
 module.exports = {
   assertCrypto,
