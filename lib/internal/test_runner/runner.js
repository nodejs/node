'use strict';
const {
  ArrayFrom,
  ArrayPrototypeFilter,
  ArrayPrototypeForEach,
  ArrayPrototypeIncludes,
  ArrayPrototypeIndexOf,
  ArrayPrototypePush,
  ArrayPrototypeSlice,
  ArrayPrototypeSome,
  ArrayPrototypeSort,
  ArrayPrototypeSplice,
  FunctionPrototypeCall,
  Number,
  ObjectAssign,
  ObjectKeys,
  PromisePrototypeThen,
  SafePromiseAll,
  SafePromiseAllReturnVoid,
  SafePromiseAllSettledReturnVoid,
  PromiseResolve,
  SafeMap,
  SafeSet,
  StringPrototypeIndexOf,
  StringPrototypeSlice,
  StringPrototypeStartsWith,
} = primordials;

const { spawn } = require('child_process');
const { readdirSync, statSync } = require('fs');
const { finished } = require('internal/streams/end-of-stream');
// TODO(aduh95): switch to internal/readline/interface when backporting to Node.js 16.x is no longer a concern.
const { createInterface } = require('readline');
const { FilesWatcher } = require('internal/watch_mode/files_watcher');
const console = require('internal/console/global');
const {
  codes: {
    ERR_TEST_FAILURE,
  },
} = require('internal/errors');
const { validateArray, validateBoolean, validateFunction } = require('internal/validators');
const { getInspectPort, isUsingInspector, isInspectorMessage } = require('internal/util/inspector');
const { kEmptyObject } = require('internal/util');
const { createTestTree } = require('internal/test_runner/harness');
const {
  kAborted,
  kCancelledByParent,
  kSubtestsFailed,
  kTestCodeFailure,
  kTestTimeoutFailure,
  Test,
} = require('internal/test_runner/test');
const { TapParser } = require('internal/test_runner/tap_parser');
const { YAMLToJs } = require('internal/test_runner/yaml_to_js');
const { TokenKind } = require('internal/test_runner/tap_lexer');

const {
  isSupportedFileType,
  doesPathMatchFilter,
} = require('internal/test_runner/utils');
const { basename, join, resolve } = require('path');
const { once } = require('events');
const {
  triggerUncaughtException,
  exitCodes: { kGenericUserError },
} = internalBinding('errors');

const kFilterArgs = ['--test', '--experimental-test-coverage', '--watch'];
const kFilterArgValues = ['--test-reporter', '--test-reporter-destination'];
const kDiagnosticsFilterArgs = ['tests', 'pass', 'fail', 'cancelled', 'skipped', 'todo', 'duration_ms'];

const kCanceledTests = new SafeSet()
  .add(kCancelledByParent).add(kAborted).add(kTestTimeoutFailure);

// TODO(cjihrig): Replace this with recursive readdir once it lands.
function processPath(path, testFiles, options) {
  const stats = statSync(path);

  if (stats.isFile()) {
    if (options.userSupplied ||
        (options.underTestDir && isSupportedFileType(path)) ||
        doesPathMatchFilter(path)) {
      testFiles.add(path);
    }
  } else if (stats.isDirectory()) {
    const name = basename(path);

    if (!options.userSupplied && name === 'node_modules') {
      return;
    }

    // 'test' directories get special treatment. Recursively add all .js,
    // .cjs, and .mjs files in the 'test' directory.
    const isTestDir = name === 'test';
    const { underTestDir } = options;
    const entries = readdirSync(path);

    if (isTestDir) {
      options.underTestDir = true;
    }

    options.userSupplied = false;

    for (let i = 0; i < entries.length; i++) {
      processPath(join(path, entries[i]), testFiles, options);
    }

    options.underTestDir = underTestDir;
  }
}

function createTestFileList() {
  const cwd = process.cwd();
  const hasUserSuppliedPaths = process.argv.length > 1;
  const testPaths = hasUserSuppliedPaths ?
    ArrayPrototypeSlice(process.argv, 1) : [cwd];
  const testFiles = new SafeSet();

  try {
    for (let i = 0; i < testPaths.length; i++) {
      const absolutePath = resolve(testPaths[i]);

      processPath(absolutePath, testFiles, { userSupplied: true });
    }
  } catch (err) {
    if (err?.code === 'ENOENT') {
      console.error(`Could not find '${err.path}'`);
      process.exit(kGenericUserError);
    }

    throw err;
  }

  return ArrayPrototypeSort(ArrayFrom(testFiles));
}

function filterExecArgv(arg, i, arr) {
  return !ArrayPrototypeIncludes(kFilterArgs, arg) &&
  !ArrayPrototypeSome(kFilterArgValues, (p) => arg === p || (i > 0 && arr[i - 1] === p) || StringPrototypeStartsWith(arg, `${p}=`));
}

function getRunArgs({ path, inspectPort }) {
  const argv = ArrayPrototypeFilter(process.execArgv, filterExecArgv);
  if (isUsingInspector()) {
    ArrayPrototypePush(argv, `--inspect-port=${getInspectPort(inspectPort)}`);
  }
  ArrayPrototypePush(argv, path);
  return argv;
}

class FileTest extends Test {
  #buffer = [];
  #counters = { __proto__: null, all: 0, failed: 0, passed: 0, cancelled: 0, skipped: 0, todo: 0, totalFailed: 0 };
  failedSubtests = false;
  #skipReporting() {
    return this.#counters.all > 0 && (!this.error || this.error.failureType === kSubtestsFailed);
  }
  #checkNestedComment({ comment }) {
    const firstSpaceIndex = StringPrototypeIndexOf(comment, ' ');
    if (firstSpaceIndex === -1) return false;
    const secondSpaceIndex = StringPrototypeIndexOf(comment, ' ', firstSpaceIndex + 1);
    return secondSpaceIndex === -1 &&
          ArrayPrototypeIncludes(kDiagnosticsFilterArgs, StringPrototypeSlice(comment, 0, firstSpaceIndex));
  }
  #handleReportItem({ kind, node, comments, nesting = 0 }) {
    if (comments) {
      ArrayPrototypeForEach(comments, (comment) => this.reporter.diagnostic(nesting, this.name, comment));
    }
    switch (kind) {
      case TokenKind.TAP_VERSION:
        // TODO(manekinekko): handle TAP version coming from the parser.
        // this.reporter.version(node.version);
        break;

      case TokenKind.TAP_PLAN:
        if (nesting === 0 && this.#skipReporting()) {
          break;
        }
        this.reporter.plan(nesting, this.name, node.end - node.start + 1);
        break;

      case TokenKind.TAP_SUBTEST_POINT:
        this.reporter.start(nesting, this.name, node.name);
        break;

      case TokenKind.TAP_TEST_POINT: {

        const { todo, skip, pass } = node.status;

        let directive;

        if (skip) {
          directive = this.reporter.getSkip(node.reason);
        } else if (todo) {
          directive = this.reporter.getTodo(node.reason);
        } else {
          directive = kEmptyObject;
        }

        const diagnostics = YAMLToJs(node.diagnostics);
        const cancelled = kCanceledTests.has(diagnostics.error?.failureType);
        const testNumber = nesting === 0 ? (Number(node.id) + this.testNumber - 1) : node.id;
        const method = pass ? 'ok' : 'fail';
        this.reporter[method](nesting, this.name, testNumber, node.description, diagnostics, directive);
        if (nesting === 0) {
          FunctionPrototypeCall(super.countSubtest,
                                { finished: true, skipped: skip, isTodo: todo, passed: pass, cancelled },
                                this.#counters);
          this.failedSubtests ||= !pass;
        }
        break;

      }
      case TokenKind.COMMENT:
        if (nesting === 0 && this.#checkNestedComment(node)) {
          // Ignore file top level diagnostics
          break;
        }
        this.reporter.diagnostic(nesting, this.name, node.comment);
        break;

      case TokenKind.UNKNOWN:
        this.reporter.diagnostic(nesting, this.name, node.value);
        break;
    }
  }
  addToReport(ast) {
    if (!this.isClearToSend()) {
      ArrayPrototypePush(this.#buffer, ast);
      return;
    }
    this.reportStarted();
    this.#handleReportItem(ast);
  }
  countSubtest(counters) {
    if (this.#counters.all === 0) {
      return super.countSubtest(counters);
    }
    ArrayPrototypeForEach(ObjectKeys(counters), (key) => {
      counters[key] += this.#counters[key];
    });
  }
  reportStarted() {}
  report() {
    const skipReporting = this.#skipReporting();
    if (!skipReporting) {
      super.reportStarted();
    }
    ArrayPrototypeForEach(this.#buffer, (ast) => this.#handleReportItem(ast));
    if (!skipReporting) {
      super.report();
    }
  }
}

const runningProcesses = new SafeMap();
const runningSubtests = new SafeMap();

function runTestFile(options) {
  const { path, root, inspectPort, filesWatcher, testNamePatterns } = options;
  const subtest = root.createSubtest(FileTest, path, { testNamePatterns }, async (t) => {
    const args = getRunArgs({ path, inspectPort });
    const stdio = ['pipe', 'pipe', 'pipe'];
    const env = { ...process.env };
    if (filesWatcher) {
      stdio.push('ipc');
      env.WATCH_REPORT_DEPENDENCIES = '1';
    }

    const child = spawn(process.execPath, args, { signal: t.signal, encoding: 'utf8', env, stdio });
    runningProcesses.set(path, child);

    let err;

    filesWatcher?.watchChildProcessModules(child, path);

    child.on('error', (error) => {
      err = error;
    });

    const rl = createInterface({ input: child.stderr });
    rl.on('line', (line) => {
      if (isInspectorMessage(line)) {
        process.stderr.write(line + '\n');
        return;
      }

      // stderr cannot be treated as TAP, per the spec. However, we want to
      // surface stderr lines as TAP diagnostics to improve the DX. Inject
      // each line into the test output as an unknown token as if it came
      // from the TAP parser.
      const node = {
        kind: TokenKind.UNKNOWN,
        node: {
          value: line,
        },
      };

      subtest.addToReport(node);
    });

    const parser = new TapParser();

    child.stdout.pipe(parser).on('data', (ast) => {
      subtest.addToReport(ast);
    });

    const { 0: { 0: code, 1: signal } } = await SafePromiseAll([
      once(child, 'exit', { signal: t.signal }),
      finished(parser, { signal: t.signal }),
    ]);

    runningProcesses.delete(path);
    runningSubtests.delete(path);
    if (code !== 0 || signal !== null) {
      if (!err) {
        const failureType = subtest.failedSubtests ? kSubtestsFailed : kTestCodeFailure;
        err = ObjectAssign(new ERR_TEST_FAILURE('test failed', failureType), {
          __proto__: null,
          exitCode: code,
          signal: signal,
          // The stack will not be useful since the failures came from tests
          // in a child process.
          stack: undefined,
        });
      }

      throw err;
    }
  });
  const promise = subtest.start();
  if (filesWatcher) {
    return PromisePrototypeThen(promise, () => {
      const index = ArrayPrototypeIndexOf(root.subtests, subtest);
      if (index !== -1) {
        ArrayPrototypeSplice(root.subtests, index, 1);
        root.waitingOn--;
      }
    });
  }
  return promise;
}

function watchFiles(testFiles, root, inspectPort, testNamePatterns) {
  const filesWatcher = new FilesWatcher({ throttle: 500, mode: 'filter' });
  filesWatcher.on('changed', ({ owners }) => {
    filesWatcher.unfilterFilesOwnedBy(owners);
    PromisePrototypeThen(SafePromiseAllReturnVoid(testFiles, async (file) => {
      if (!owners.has(file)) {
        return;
      }
      const runningProcess = runningProcesses.get(file);
      if (runningProcess) {
        runningProcess.kill();
        await once(runningProcess, 'exit');
      }
      await runningSubtests.get(file);
      runningSubtests.set(file, runTestFile({ file, root, inspectPort, filesWatcher, testNamePatterns }));
    }, undefined, (error) => {
      triggerUncaughtException(error, true /* fromPromise */);
    }));
  });
  return filesWatcher;
}

function run(options) {
  if (options === null || typeof options !== 'object') {
    options = kEmptyObject;
  }
  const { concurrency, timeout, signal, files, inspectPort, watch, setup, testNamePatterns } = options;

  if (files != null) {
    validateArray(files, 'options.files');
  }
  if (watch != null) {
    validateBoolean(watch, 'options.watch');
  }
  if (setup != null) {
    validateFunction(setup, 'options.setup');
  }

  const root = createTestTree({ concurrency, timeout, signal });
  const testFiles = files ?? createTestFileList();

  let postRun = () => root.postRun();
  let filesWatcher;
  if (watch) {
    filesWatcher = watchFiles(testFiles, root, inspectPort, testNamePatterns);
    postRun = undefined;
  }
<<<<<<< HEAD
  const runFiles = () => SafePromiseAllSettledReturnVoid(testFiles, (path) => {
    const subtest = runTestFile({ path, root, inspectPort, filesWatcher, testNamePatterns });
    runningSubtests.set(path, subtest);
    return subtest;
  });
=======
  const runFiles = () => {
    root.harness.bootstrapComplete = true;
    return SafePromiseAllSettledReturnVoid(testFiles, (path) => {
      const subtest = runTestFile(path, root, inspectPort, filesWatcher);
      runningSubtests.set(path, subtest);
      return subtest;
    });
  };
>>>>>>> 10c1ab00

  PromisePrototypeThen(PromisePrototypeThen(PromiseResolve(setup?.(root)), runFiles), postRun);

  return root.reporter;
}

module.exports = { run };<|MERGE_RESOLUTION|>--- conflicted
+++ resolved
@@ -388,22 +388,15 @@
     filesWatcher = watchFiles(testFiles, root, inspectPort, testNamePatterns);
     postRun = undefined;
   }
-<<<<<<< HEAD
-  const runFiles = () => SafePromiseAllSettledReturnVoid(testFiles, (path) => {
-    const subtest = runTestFile({ path, root, inspectPort, filesWatcher, testNamePatterns });
-    runningSubtests.set(path, subtest);
-    return subtest;
-  });
-=======
+
   const runFiles = () => {
     root.harness.bootstrapComplete = true;
     return SafePromiseAllSettledReturnVoid(testFiles, (path) => {
-      const subtest = runTestFile(path, root, inspectPort, filesWatcher);
+      const subtest = runTestFile({ path, root, inspectPort, filesWatcher, testNamePatterns });
       runningSubtests.set(path, subtest);
       return subtest;
     });
   };
->>>>>>> 10c1ab00
 
   PromisePrototypeThen(PromisePrototypeThen(PromiseResolve(setup?.(root)), runFiles), postRun);
 
