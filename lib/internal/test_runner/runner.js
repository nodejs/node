'use strict';
const {
  ArrayIsArray,
  ArrayPrototypeEvery,
  ArrayPrototypeFilter,
  ArrayPrototypeForEach,
  ArrayPrototypeIncludes,
  ArrayPrototypeMap,
  ArrayPrototypeJoin,
  ArrayPrototypePush,
  ArrayPrototypeShift,
  ArrayPrototypeSlice,
  ArrayPrototypeSome,
  ObjectAssign,
  PromisePrototypeThen,
  SafePromiseAll,
  SafePromiseAllReturnVoid,
  SafePromiseAllSettledReturnVoid,
  PromiseResolve,
  SafeMap,
  SafeSet,
  StringPrototypeIndexOf,
  StringPrototypeSlice,
  StringPrototypeStartsWith,
  TypedArrayPrototypeGetLength,
  TypedArrayPrototypeSubarray,
} = primordials;

const { spawn } = require('child_process');
const { Readable } = require('stream');
const { finished } = require('internal/streams/end-of-stream');
const { isNodeStream } = require('internal/streams/utils');
const { DefaultDeserializer, DefaultSerializer } = require('v8');
// TODO(aduh95): switch to internal/readline/interface when backporting to Node.js 16.x is no longer a concern.
const { createInterface } = require('readline');
const { deserializeError } = require('internal/error_serdes');
const { Buffer } = require('buffer');
const { FilesWatcher } = require('internal/watch_mode/files_watcher');
const console = require('internal/console/global');
const {
  codes: {
    ERR_INVALID_ARG_TYPE,
    ERR_TEST_FAILURE,
  },
} = require('internal/errors');
const { validateArray, validateBoolean, validateFunction } = require('internal/validators');
const { getInspectPort, isUsingInspector, isInspectorMessage } = require('internal/util/inspector');
const { isRegExp } = require('internal/util/types');
const { kEmptyObject } = require('internal/util');
const { kEmitMessage } = require('internal/test_runner/tests_stream');
const { createTestTree } = require('internal/test_runner/harness');
const {
  kAborted,
  kCancelledByParent,
  kSubtestsFailed,
  kTestCodeFailure,
  kTestTimeoutFailure,
  Test,
} = require('internal/test_runner/test');

const {
  convertStringToRegExp,
  countCompletedTest,
  kDefaultPattern,
} = require('internal/test_runner/utils');
const { Glob } = require('internal/fs/glob');
const { once } = require('events');
const {
  triggerUncaughtException,
  exitCodes: { kGenericUserError },
} = internalBinding('errors');

const kFilterArgs = ['--test', '--experimental-test-coverage', '--watch'];
const kFilterArgValues = ['--test-reporter', '--test-reporter-destination'];
const kDiagnosticsFilterArgs = ['tests', 'suites', 'pass', 'fail', 'cancelled', 'skipped', 'todo', 'duration_ms'];

const kCanceledTests = new SafeSet()
  .add(kCancelledByParent).add(kAborted).add(kTestTimeoutFailure);

let kResistStopPropagation;

function createTestFileList() {
  const cwd = process.cwd();
  const hasUserSuppliedPattern = process.argv.length > 1;
  const patterns = hasUserSuppliedPattern ? ArrayPrototypeSlice(process.argv, 1) : [kDefaultPattern];
  const glob = new Glob(patterns, {
    __proto__: null,
    cwd,
    exclude: (name) => name === 'node_modules',
  });

  if (hasUserSuppliedPattern && ArrayPrototypeEvery(glob.matchers, (m) => !m.hasMagic())) {
    return Readable.from((async * () => {
      let hasFile = false;
      for await (const file of glob) {
        hasFile = true;
        yield file;
      }

      if (!hasFile) {
        console.error(`Could not find '${ArrayPrototypeJoin(patterns, ', ')}'`);
        process.exit(kGenericUserError);
      }
    })());
  }

  // TODO - make sure using the async...
  return Readable.from(glob);
}

function filterExecArgv(arg, i, arr) {
  return !ArrayPrototypeIncludes(kFilterArgs, arg) &&
  !ArrayPrototypeSome(kFilterArgValues, (p) => arg === p || (i > 0 && arr[i - 1] === p) || StringPrototypeStartsWith(arg, `${p}=`));
}

function getRunArgs({ path, inspectPort, testNamePatterns }) {
  const argv = ArrayPrototypeFilter(process.execArgv, filterExecArgv);
  if (isUsingInspector()) {
    ArrayPrototypePush(argv, `--inspect-port=${getInspectPort(inspectPort)}`);
  }
  if (testNamePatterns) {
    ArrayPrototypeForEach(testNamePatterns, (pattern) => ArrayPrototypePush(argv, `--test-name-pattern=${pattern}`));
  }
  ArrayPrototypePush(argv, path);

  return argv;
}

const serializer = new DefaultSerializer();
serializer.writeHeader();
const v8Header = serializer.releaseBuffer();
const kV8HeaderLength = TypedArrayPrototypeGetLength(v8Header);
const kSerializedSizeHeader = 4 + kV8HeaderLength;

class FileTest extends Test {
  // This class maintains two buffers:
  #reportBuffer = []; // Parsed items waiting for this.isClearToSend()
  #rawBuffer = []; // Raw data waiting to be parsed
  #rawBufferSize = 0;
  #reportedChildren = 0;
  failedSubtests = false;
  #skipReporting() {
    return this.#reportedChildren > 0 && (!this.error || this.error.failureType === kSubtestsFailed);
  }
  #checkNestedComment(comment) {
    const firstSpaceIndex = StringPrototypeIndexOf(comment, ' ');
    if (firstSpaceIndex === -1) return false;
    const secondSpaceIndex = StringPrototypeIndexOf(comment, ' ', firstSpaceIndex + 1);
    return secondSpaceIndex === -1 &&
          ArrayPrototypeIncludes(kDiagnosticsFilterArgs, StringPrototypeSlice(comment, 0, firstSpaceIndex));
  }
  #handleReportItem(item) {
    const isTopLevel = item.data.nesting === 0;
    if (isTopLevel) {
      if (item.type === 'test:plan' && this.#skipReporting()) {
        return;
      }
      if (item.type === 'test:diagnostic' && this.#checkNestedComment(item.data.message)) {
        return;
      }
    }
    if (item.data.details?.error) {
      item.data.details.error = deserializeError(item.data.details.error);
    }
    if (item.type === 'test:pass' || item.type === 'test:fail') {
      item.data.testNumber = isTopLevel ? (this.root.harness.counters.topLevel + 1) : item.data.testNumber;
      countCompletedTest({
        __proto__: null,
        name: item.data.name,
        finished: true,
        skipped: item.data.skip !== undefined,
        isTodo: item.data.todo !== undefined,
        passed: item.type === 'test:pass',
        cancelled: kCanceledTests.has(item.data.details?.error?.failureType),
        nesting: item.data.nesting,
        reportedType: item.data.details?.type,
      }, this.root.harness);
    }
    this.reporter[kEmitMessage](item.type, item.data);
  }
  #accumulateReportItem(item) {
    if (item.type !== 'test:pass' && item.type !== 'test:fail') {
      return;
    }
    this.#reportedChildren++;
    if (item.data.nesting === 0 && item.type === 'test:fail') {
      this.failedSubtests = true;
    }
  }
  #drainReportBuffer() {
    if (this.#reportBuffer.length > 0) {
      ArrayPrototypeForEach(this.#reportBuffer, (ast) => this.#handleReportItem(ast));
      this.#reportBuffer = [];
    }
  }
  addToReport(item) {
    this.#accumulateReportItem(item);
    if (!this.isClearToSend()) {
      ArrayPrototypePush(this.#reportBuffer, item);
      return;
    }
    this.#drainReportBuffer();
    this.#handleReportItem(item);
  }
  reportStarted() {}
  drain() {
    this.#drainRawBuffer();
    this.#drainReportBuffer();
  }
  report() {
    this.drain();
    const skipReporting = this.#skipReporting();
    if (!skipReporting) {
      super.reportStarted();
      super.report();
    }
  }
  parseMessage(readData) {
    let dataLength = TypedArrayPrototypeGetLength(readData);
    if (dataLength === 0) return;
    const partialV8Header = readData[dataLength - 1] === v8Header[0];

    if (partialV8Header) {
      // This will break if v8Header length (2 bytes) is changed.
      // However it is covered by tests.
      readData = TypedArrayPrototypeSubarray(readData, 0, dataLength - 1);
      dataLength--;
    }

    if (this.#rawBuffer[0] && TypedArrayPrototypeGetLength(this.#rawBuffer[0]) < kSerializedSizeHeader) {
      this.#rawBuffer[0] = Buffer.concat([this.#rawBuffer[0], readData]);
    } else {
      ArrayPrototypePush(this.#rawBuffer, readData);
    }
    this.#rawBufferSize += dataLength;
    this.#proccessRawBuffer();

    if (partialV8Header) {
      ArrayPrototypePush(this.#rawBuffer, TypedArrayPrototypeSubarray(v8Header, 0, 1));
      this.#rawBufferSize++;
    }
  }
  #drainRawBuffer() {
    while (this.#rawBuffer.length > 0) {
      this.#proccessRawBuffer();
    }
  }
  #proccessRawBuffer() {
    // This method is called when it is known that there is at least one message
    let bufferHead = this.#rawBuffer[0];
    let headerIndex = bufferHead.indexOf(v8Header);
    let nonSerialized = Buffer.alloc(0);

    while (bufferHead && headerIndex !== 0) {
      const nonSerializedData = headerIndex === -1 ?
        bufferHead :
        bufferHead.slice(0, headerIndex);
      nonSerialized = Buffer.concat([nonSerialized, nonSerializedData]);
      this.#rawBufferSize -= TypedArrayPrototypeGetLength(nonSerializedData);
      if (headerIndex === -1) {
        ArrayPrototypeShift(this.#rawBuffer);
      } else {
        this.#rawBuffer[0] = TypedArrayPrototypeSubarray(bufferHead, headerIndex);
      }
      bufferHead = this.#rawBuffer[0];
      headerIndex = bufferHead?.indexOf(v8Header);
    }

    if (TypedArrayPrototypeGetLength(nonSerialized) > 0) {
      this.addToReport({
        __proto__: null,
        type: 'test:stdout',
        data: { __proto__: null, file: this.name, message: nonSerialized.toString('utf-8') },
      });
    }

    while (bufferHead?.length >= kSerializedSizeHeader) {
      // We call `readUInt32BE` manually here, because this is faster than first converting
      // it to a buffer and using `readUInt32BE` on that.
      const fullMessageSize = (
        bufferHead[kV8HeaderLength] << 24 |
        bufferHead[kV8HeaderLength + 1] << 16 |
        bufferHead[kV8HeaderLength + 2] << 8 |
        bufferHead[kV8HeaderLength + 3]
      ) + kSerializedSizeHeader;

      if (this.#rawBufferSize < fullMessageSize) break;

      const concatenatedBuffer = this.#rawBuffer.length === 1 ?
        this.#rawBuffer[0] : Buffer.concat(this.#rawBuffer, this.#rawBufferSize);

      const deserializer = new DefaultDeserializer(
        TypedArrayPrototypeSubarray(concatenatedBuffer, kSerializedSizeHeader, fullMessageSize),
      );

      bufferHead = TypedArrayPrototypeSubarray(concatenatedBuffer, fullMessageSize);
      this.#rawBufferSize = TypedArrayPrototypeGetLength(bufferHead);
      this.#rawBuffer = this.#rawBufferSize !== 0 ? [bufferHead] : [];

      deserializer.readHeader();
      const item = deserializer.readValue();
      this.addToReport(item);
    }
  }
}

function runTestFile(path, root, inspectPort, filesWatcher, testNamePatterns) {
  const watchMode = filesWatcher != null;
  const subtest = root.createSubtest(FileTest, path, async (t) => {
    const args = getRunArgs({ path, inspectPort, testNamePatterns });
    const stdio = ['pipe', 'pipe', 'pipe'];
    const env = { ...process.env, NODE_TEST_CONTEXT: 'child-v8' };
    if (watchMode) {
      stdio.push('ipc');
      env.WATCH_REPORT_DEPENDENCIES = '1';
    }
    if (root.harness.shouldColorizeTestFiles) {
      env.FORCE_COLOR = '1';
    }

    const child = spawn(process.execPath, args, { signal: t.signal, encoding: 'utf8', env, stdio });
    if (watchMode) {
      filesWatcher.runningProcesses.set(path, child);
      filesWatcher.watcher.watchChildProcessModules(child, path);
    }

    let err;


    child.on('error', (error) => {
      err = error;
    });

    child.stdout.on('data', (data) => {
      subtest.parseMessage(data);
    });

    const rl = createInterface({ input: child.stderr });
    rl.on('line', (line) => {
      if (isInspectorMessage(line)) {
        process.stderr.write(line + '\n');
        return;
      }

      // stderr cannot be treated as TAP, per the spec. However, we want to
      // surface stderr lines to improve the DX. Inject each line into the
      // test output as an unknown token as if it came from the TAP parser.
      subtest.addToReport({
        __proto__: null,
        type: 'test:stderr',
        data: { __proto__: null, file: path, message: line + '\n' },
      });
    });

    const { 0: { 0: code, 1: signal } } = await SafePromiseAll([
      once(child, 'exit', { signal: t.signal }),
      finished(child.stdout, { signal: t.signal }),
    ]);

    if (watchMode) {
      filesWatcher.runningProcesses.delete(path);
      filesWatcher.runningSubtests.delete(path);
      if (filesWatcher.runningSubtests.size === 0) {
        root.reporter[kEmitMessage]('test:watch:drained');
      }
    }

    if (code !== 0 || signal !== null) {
      if (!err) {
        const failureType = subtest.failedSubtests ? kSubtestsFailed : kTestCodeFailure;
        err = ObjectAssign(new ERR_TEST_FAILURE('test failed', failureType), {
          __proto__: null,
          exitCode: code,
          signal: signal,
          // The stack will not be useful since the failures came from tests
          // in a child process.
          stack: undefined,
        });
      }

      throw err;
    }
  });
  return subtest.start();
}

function watchFiles(testFilesPromise, root, inspectPort, signal, testNamePatterns) {
  const runningProcesses = new SafeMap();
  const runningSubtests = new SafeMap();
  const watcher = new FilesWatcher({ throttle: 500, mode: 'filter', signal });
  const filesWatcher = { __proto__: null, watcher, runningProcesses, runningSubtests };

  watcher.on('changed', ({ owners }) => {
    watcher.unfilterFilesOwnedBy(owners);
    PromisePrototypeThen(testFilesPromise, (testFiles) => SafePromiseAllReturnVoid(testFiles, async (file) => {
      if (!owners.has(file)) {
        return;
      }
      const runningProcess = runningProcesses.get(file);
      if (runningProcess) {
        runningProcess.kill();
        await once(runningProcess, 'exit');
      }
      if (!runningSubtests.size) {
        // Reset the topLevel counter
        root.harness.counters.topLevel = 0;
      }
      await runningSubtests.get(file);
      runningSubtests.set(file, runTestFile(file, root, inspectPort, filesWatcher, testNamePatterns));
    }, undefined, (error) => {
      triggerUncaughtException(error, true /* fromPromise */);
    }));
  });
  if (signal) {
    kResistStopPropagation ??= require('internal/event_target').kResistStopPropagation;
    signal.addEventListener(
      'abort',
      () => root.postRun(),
      { __proto__: null, once: true, [kResistStopPropagation]: true },
    );
  }

  return filesWatcher;
}

function run(options) {
  if (options === null || typeof options !== 'object') {
    options = kEmptyObject;
  }
  let { testNamePatterns } = options;
  const { concurrency, timeout, signal, files, inspectPort, watch, setup } = options;

  if (files != null) {
    validateArray(files, 'options.files');
  }
  if (watch != null) {
    validateBoolean(watch, 'options.watch');
  }
  if (setup != null) {
    validateFunction(setup, 'options.setup');
  }
  if (testNamePatterns != null) {
    if (!ArrayIsArray(testNamePatterns)) {
      testNamePatterns = [testNamePatterns];
    }

    testNamePatterns = ArrayPrototypeMap(testNamePatterns, (value, i) => {
      if (isRegExp(value)) {
        return value;
      }
      const name = `options.testNamePatterns[${i}]`;
      if (typeof value === 'string') {
        return convertStringToRegExp(value, name);
      }
      throw new ERR_INVALID_ARG_TYPE(name, ['string', 'RegExp'], value);
    });
  }

  const root = createTestTree({ concurrency, timeout, signal });
  let testFiles = files ?? createTestFileList();

  let postRun = () => root.postRun();
  let filesWatcher;
  if (watch) {
    // Overriding testFiles so we won't try to consume again the stream
    testFiles = ArrayIsArray(testFiles) ? testFiles : testFiles.toArray();

    // TODO - should not pass a promise
    filesWatcher = watchFiles(testFiles, root, inspectPort, signal, testNamePatterns);
    postRun = undefined;
  }

  const runSingleFile = (path) => {
    const subtest = runTestFile(path, root, inspectPort, filesWatcher, testNamePatterns);
    filesWatcher?.runningSubtests.set(path, subtest);
    return subtest;
  };

  const runFiles = () => {
    root.harness.bootstrapComplete = true;

    if(isNodeStream(testFiles)) {
      return testFiles
        .map(runSingleFile, { signal, concurrency })
        .toArray();
    }

    if (ArrayIsArray(testFiles)) {
      testFiles = PromiseResolve(testFiles);
    }

<<<<<<< HEAD
    return PromisePrototypeThen(
      testFiles,
      (testFilesArray) => SafePromiseAllSettledReturnVoid(testFilesArray, runSingleFile),
    );
=======
    return testFiles
        .map(runSingleFile, { __proto__: null, signal, concurrency })
        .toArray();
>>>>>>> a3f75752
  };

  PromisePrototypeThen(PromisePrototypeThen(PromiseResolve(setup?.(root)), runFiles), postRun);

  return root.reporter;
}

module.exports = {
  FileTest, // Exported for tests only
  run,
};<|MERGE_RESOLUTION|>--- conflicted
+++ resolved
@@ -90,7 +90,7 @@
   });
 
   if (hasUserSuppliedPattern && ArrayPrototypeEvery(glob.matchers, (m) => !m.hasMagic())) {
-    return Readable.from((async * () => {
+    return Readable.from((async function*() {
       let hasFile = false;
       for await (const file of glob) {
         hasFile = true;
@@ -481,7 +481,7 @@
 
     if(isNodeStream(testFiles)) {
       return testFiles
-        .map(runSingleFile, { signal, concurrency })
+        .map(runSingleFile, { __proto__: null, signal, concurrency })
         .toArray();
     }
 
@@ -489,16 +489,10 @@
       testFiles = PromiseResolve(testFiles);
     }
 
-<<<<<<< HEAD
     return PromisePrototypeThen(
       testFiles,
       (testFilesArray) => SafePromiseAllSettledReturnVoid(testFilesArray, runSingleFile),
     );
-=======
-    return testFiles
-        .map(runSingleFile, { __proto__: null, signal, concurrency })
-        .toArray();
->>>>>>> a3f75752
   };
 
   PromisePrototypeThen(PromisePrototypeThen(PromiseResolve(setup?.(root)), runFiles), postRun);
