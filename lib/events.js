'use strict';

var domain;

// This constructor is used to store event handlers. Instantiating this is
// faster than explicitly calling `Object.create(null)` to get a "clean" empty
// object (tested with v8 v4.9).
function EventHandlers() {}
EventHandlers.prototype = Object.create(null);

function EventEmitter() {
  EventEmitter.init.call(this);
}
module.exports = EventEmitter;

// Backwards-compat with node 0.10.x
EventEmitter.EventEmitter = EventEmitter;

EventEmitter.usingDomains = false;

EventEmitter.prototype.domain = undefined;
EventEmitter.prototype._events = undefined;
EventEmitter.prototype._maxListeners = undefined;

// By default EventEmitters will print a warning if more than 10 listeners are
// added to it. This is a useful default which helps finding memory leaks.
var defaultMaxListeners = 10;

Object.defineProperty(EventEmitter, 'defaultMaxListeners', {
  enumerable: true,
  get: function() {
    return defaultMaxListeners;
  },
  set: function(arg) {
    // force global console to be compiled.
    // see https://github.com/nodejs/node/issues/4467
    console;
    defaultMaxListeners = arg;
  }
});

EventEmitter.init = function() {
  this.domain = null;
  if (EventEmitter.usingDomains) {
    // if there is an active domain, then attach to it.
    domain = domain || require('domain');
    if (domain.active && !(this instanceof domain.Domain)) {
      this.domain = domain.active;
    }
  }

  if (!this._events || this._events === Object.getPrototypeOf(this)._events) {
    this._events = new EventHandlers();
    this._eventsCount = 0;
  }

  this._maxListeners = this._maxListeners || undefined;
};

// Obviously not all Emitters should be limited to 10. This function allows
// that to be increased. Set to zero for unlimited.
EventEmitter.prototype.setMaxListeners = function setMaxListeners(n) {
  if (typeof n !== 'number' || n < 0 || isNaN(n))
    throw new TypeError('"n" argument must be a positive number');
  this._maxListeners = n;
  return this;
};

function $getMaxListeners(that) {
  if (that._maxListeners === undefined)
    return EventEmitter.defaultMaxListeners;
  return that._maxListeners;
}

EventEmitter.prototype.getMaxListeners = function getMaxListeners() {
  return $getMaxListeners(this);
};

// These standalone emit* functions are used to optimize calling of event
// handlers for fast cases because emit() itself often has a variable number of
// arguments and can be deoptimized because of that. These functions always have
// the same number of arguments and thus do not get deoptimized, so the code
// inside them can execute faster.
function emitNone(handler, isFn, self) {
  if (isFn)
    handler.call(self);
  else {
    var len = handler.length;
    var listeners = arrayClone(handler, len);
    for (var i = 0; i < len; ++i)
      listeners[i].call(self);
  }
}
function emitOne(handler, isFn, self, arg1) {
  if (isFn)
    handler.call(self, arg1);
  else {
    var len = handler.length;
    var listeners = arrayClone(handler, len);
    for (var i = 0; i < len; ++i)
      listeners[i].call(self, arg1);
  }
}
function emitTwo(handler, isFn, self, arg1, arg2) {
  if (isFn)
    handler.call(self, arg1, arg2);
  else {
    var len = handler.length;
    var listeners = arrayClone(handler, len);
    for (var i = 0; i < len; ++i)
      listeners[i].call(self, arg1, arg2);
  }
}
function emitThree(handler, isFn, self, arg1, arg2, arg3) {
  if (isFn)
    handler.call(self, arg1, arg2, arg3);
  else {
    var len = handler.length;
    var listeners = arrayClone(handler, len);
    for (var i = 0; i < len; ++i)
      listeners[i].call(self, arg1, arg2, arg3);
  }
}

function emitMany(handler, isFn, self, args) {
  if (isFn)
    handler.apply(self, args);
  else {
    var len = handler.length;
    var listeners = arrayClone(handler, len);
    for (var i = 0; i < len; ++i)
      listeners[i].apply(self, args);
  }
}

EventEmitter.prototype.emit = function emit(type) {
  var er, handler, len, args, i, events, domain;
  var needDomainExit = false;
  var doError = (type === 'error');

  events = this._events;
  if (events)
    doError = (doError && events.error == null);
  else if (!doError)
    return false;

  domain = this.domain;

  // If there is no 'error' event listener then throw.
  if (doError) {
    er = arguments[1];
    if (domain) {
      if (!er)
        er = new Error('Uncaught, unspecified "error" event');
      er.domainEmitter = this;
      er.domain = domain;
      er.domainThrown = false;
      domain.emit('error', er);
    } else if (er instanceof Error) {
      throw er; // Unhandled 'error' event
    } else {
      // At least give some kind of context to the user
      var err = new Error('Uncaught, unspecified "error" event. (' + er + ')');
      err.context = er;
      throw err;
    }
    return false;
  }

  handler = events[type];

  if (!handler)
    return false;

  if (domain && this !== process) {
    domain.enter();
    needDomainExit = true;
  }

  var isFn = typeof handler === 'function';
  len = arguments.length;
  switch (len) {
    // fast cases
    case 1:
      emitNone(handler, isFn, this);
      break;
    case 2:
      emitOne(handler, isFn, this, arguments[1]);
      break;
    case 3:
      emitTwo(handler, isFn, this, arguments[1], arguments[2]);
      break;
    case 4:
      emitThree(handler, isFn, this, arguments[1], arguments[2], arguments[3]);
      break;
    // slower
    default:
      args = new Array(len - 1);
      for (i = 1; i < len; i++)
        args[i - 1] = arguments[i];
      emitMany(handler, isFn, this, args);
  }

  if (needDomainExit)
    domain.exit();

  return true;
};

function _addListener(target, type, listener, prepend) {
  var m;
  var events;
  var existing;

  if (typeof listener !== 'function')
    throw new TypeError('"listener" argument must be a function');

  events = target._events;
  if (!events) {
    events = target._events = new EventHandlers();
    target._eventsCount = 0;
  } else {
    // To avoid recursion in the case that type === "newListener"! Before
    // adding it to the listeners, first emit "newListener".
    if (events.newListener) {
      target.emit('newListener', type,
                  listener.listener ? listener.listener : listener);

      // Re-assign `events` because a newListener handler could have caused the
      // this._events to be assigned to a new object
      events = target._events;
    }
    existing = events[type];
  }

  if (!existing) {
    // Optimize the case of one listener. Don't need the extra array object.
    existing = events[type] = listener;
    ++target._eventsCount;
  } else {
    if (typeof existing === 'function') {
      // Adding the second element, need to change to array.
      existing = events[type] = prepend ? [listener, existing] :
                                          [existing, listener];
    } else {
      // If we've already got an array, just append.
      if (prepend) {
        existing.unshift(listener);
      } else {
        existing.push(listener);
      }
    }

    // Check for listener leak
    if (!existing.warned) {
      m = $getMaxListeners(target);
      if (m && m > 0 && existing.length > m) {
        existing.warned = true;
        const w = new Error('Possible EventEmitter memory leak detected. ' +
                            `${existing.length} ${String(type)} listeners ` +
                            'added. Use emitter.setMaxListeners() to ' +
                            'increase limit');
        w.name = 'MaxListenersExceededWarning';
        w.emitter = target;
        w.type = type;
        w.count = existing.length;
        process.emitWarning(w);
      }
    }
  }

  return target;
}

EventEmitter.prototype.addListener = function addListener(type, listener) {
  return _addListener(this, type, listener, false);
};

EventEmitter.prototype.on = EventEmitter.prototype.addListener;

EventEmitter.prototype.prependListener =
    function prependListener(type, listener) {
      return _addListener(this, type, listener, true);
    };

function onceWrapper() {
  this.target.removeListener(this.type, this.wrapFn);
  if (!this.fired) {
    this.fired = true;
    this.listener.apply(this.target, arguments);
  }
}

function _onceWrap(target, type, listener) {
  var state = { fired: false, wrapFn: undefined, target, type, listener };
  var wrapped = onceWrapper.bind(state);
  wrapped.listener = listener;
  state.wrapFn = wrapped;
  return wrapped;
}

EventEmitter.prototype.once = function once(type, listener) {
  if (typeof listener !== 'function')
    throw new TypeError('"listener" argument must be a function');
  this.on(type, _onceWrap(this, type, listener));
  return this;
};

EventEmitter.prototype.prependOnceListener =
    function prependOnceListener(type, listener) {
      if (typeof listener !== 'function')
        throw new TypeError('"listener" argument must be a function');
      this.prependListener(type, _onceWrap(this, type, listener));
      return this;
    };

// emits a 'removeListener' event iff the listener was removed
EventEmitter.prototype.removeListener =
    function removeListener(type, listener) {
      var list, events, position, i, originalListener;

      if (typeof listener !== 'function')
        throw new TypeError('"listener" argument must be a function');

      events = this._events;
      if (!events)
        return this;

      list = events[type];
      if (!list)
        return this;

      if (list === listener || list.listener === listener) {
        if (--this._eventsCount === 0)
          this._events = new EventHandlers();
        else {
          delete events[type];
          if (events.removeListener)
            this.emit('removeListener', type, list.listener || listener);
        }
      } else if (typeof list !== 'function') {
        position = -1;

        for (i = list.length; i-- > 0;) {
          if (list[i] === listener || list[i].listener === listener) {
            originalListener = list[i].listener;
            position = i;
            break;
          }
        }

        if (position < 0)
          return this;

        if (list.length === 1) {
          list[0] = undefined;
          if (--this._eventsCount === 0) {
            this._events = new EventHandlers();
            return this;
          } else {
            delete events[type];
          }
        } else {
          spliceOne(list, position);
        }

        if (events.removeListener)
          this.emit('removeListener', type, originalListener || listener);
      }

      return this;
    };

EventEmitter.prototype.removeAllListeners =
    function removeAllListeners(type) {
      var listeners, events;

      events = this._events;
      if (!events)
        return this;

      // not listening for removeListener, no need to emit
      if (!events.removeListener) {
        if (arguments.length === 0) {
          this._events = new EventHandlers();
          this._eventsCount = 0;
        } else if (events[type]) {
          if (--this._eventsCount === 0)
            this._events = new EventHandlers();
          else
            delete events[type];
        }
        return this;
      }

      // emit removeListener for all listeners on all events
      if (arguments.length === 0) {
        var keys = Object.keys(events);
        for (var i = 0, key; i < keys.length; ++i) {
          key = keys[i];
          if (key === 'removeListener') continue;
          this.removeAllListeners(key);
        }
        this.removeAllListeners('removeListener');
        this._events = new EventHandlers();
        this._eventsCount = 0;
        return this;
      }

      listeners = events[type];

      if (typeof listeners === 'function') {
        this.removeListener(type, listeners);
      } else if (listeners) {
        // LIFO order
        do {
          this.removeListener(type, listeners[listeners.length - 1]);
        } while (listeners[0]);
      }

      return this;
    };

EventEmitter.prototype.listeners = function listeners(type) {
  var evlistener;
  var ret;
  var events = this._events;

  if (!events)
    ret = [];
  else {
    evlistener = events[type];
    if (!evlistener)
      ret = [];
    else if (typeof evlistener === 'function')
      ret = [evlistener.listener || evlistener];
    else
      ret = unwrapListeners(evlistener);
  }

  return ret;
};

EventEmitter.listenerCount = function(emitter, type) {
  if (typeof emitter.listenerCount === 'function') {
    return emitter.listenerCount(type);
  } else {
    return listenerCount.call(emitter, type);
  }
};

EventEmitter.prototype.listenerCount = listenerCount;
function listenerCount(type) {
  const events = this._events;

  if (events) {
    const evlistener = events[type];

    if (typeof evlistener === 'function') {
      return 1;
    } else if (evlistener) {
      return evlistener.length;
    }
  }

  return 0;
}

EventEmitter.prototype.eventNames = function eventNames() {
  return this._eventsCount > 0 ? Reflect.ownKeys(this._events) : [];
};

// About 1.5x faster than the two-arg version of Array#splice().
function spliceOne(list, index) {
  for (var i = index, k = i + 1, n = list.length; k < n; i += 1, k += 1)
    list[i] = list[k];
  list.pop();
}

<<<<<<< HEAD
function arrayClone(arr, i) {
  var copy = new Array(i);
  while (i--)
    copy[i] = arr[i];
  return copy;
}

function unwrapListeners(arr) {
  const ret = new Array(arr.length);
  for (var i = 0; i < ret.length; ++i) {
    ret[i] = arr[i].listener || arr[i];
  }
  return ret;
=======
// As of node.js v5.4.1 (v8 v4.6.85.31) benchmarks showed, a simple for
// loop performs better than Array#slice() for arrays smaller than 27
// elements, it is worth it, because it's more likely to use EventEmitters
// with a small number of listeners.
function arrayClone(arr, length) {
  if (length === 1) {
    return [arr[0]];
  }

  if (length < 27) {
    var copy = new Array(length);
    for (var i = 0; i < length; i++)
      copy[i] = arr[i];
    return copy;
  }

  return arr.slice();
>>>>>>> 17677e0b
}<|MERGE_RESOLUTION|>--- conflicted
+++ resolved
@@ -477,21 +477,6 @@
   list.pop();
 }
 
-<<<<<<< HEAD
-function arrayClone(arr, i) {
-  var copy = new Array(i);
-  while (i--)
-    copy[i] = arr[i];
-  return copy;
-}
-
-function unwrapListeners(arr) {
-  const ret = new Array(arr.length);
-  for (var i = 0; i < ret.length; ++i) {
-    ret[i] = arr[i].listener || arr[i];
-  }
-  return ret;
-=======
 // As of node.js v5.4.1 (v8 v4.6.85.31) benchmarks showed, a simple for
 // loop performs better than Array#slice() for arrays smaller than 27
 // elements, it is worth it, because it's more likely to use EventEmitters
@@ -509,5 +494,12 @@
   }
 
   return arr.slice();
->>>>>>> 17677e0b
+}
+
+function unwrapListeners(arr) {
+  const ret = new Array(arr.length);
+  for (var i = 0; i < ret.length; ++i) {
+    ret[i] = arr[i].listener || arr[i];
+  }
+  return ret;
 }