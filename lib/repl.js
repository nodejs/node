--- conflicted
+++ resolved
@@ -753,15 +753,7 @@
     self.clearBufferedCommand();
 
     function completer(text, cb) {
-<<<<<<< HEAD
-      ReflectApply(
-        complete,
-        self,
-        [text, self.editorMode ? self.completeOnEditorMode(cb) : cb],
-      );
-=======
       FunctionPrototypeCall(complete, self, text, self.editorMode ? self.completeOnEditorMode(cb) : cb);
->>>>>>> 209a4fe8
     }
 
 
