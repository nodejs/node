env:
  es6: true

rules:
  prefer-object-spread: error
  no-buffer-constructor: error
  no-mixed-operators:
    - error
    - groups: [[ "&&", "||" ]]
  no-restricted-globals:
    - error
    - name: Array
      message: "Use `const { Array } = primordials;` instead of the global."
    - name: BigInt
      message: "Use `const { BigInt } = primordials;` instead of the global."
    - name: BigInt64Array
      message: "Use `const { BigInt64Array } = primordials;` instead of the global."
    - name: BigUint64Array
      message: "Use `const { BigUint64Array } = primordials;` instead of the global."
    - name: Boolean
      message: "Use `const { Boolean } = primordials;` instead of the global."
    - name: Error
      message: "Use `const { Error } = primordials;` instead of the global."
    - name: Float32Array
      message: "Use `const { Float32Array } = primordials;` instead of the global."
<<<<<<< HEAD
    - name: Int8Array
      message: "Use `const { Int8Array } = primordials;` instead of the global."
=======
    - name: Int16Array
      message: "Use `const { Int16Array } = primordials;` instead of the global."
>>>>>>> c08920b0
    - name: JSON
      message: "Use `const { JSON } = primordials;` instead of the global."
    - name: Map
      message: "Use `const { Map } = primordials;` instead of the global."
    - name: Math
      message: "Use `const { Math } = primordials;` instead of the global."
    - name: Number
      message: "Use `const { Number } = primordials;` instead of the global."
    - name: Object
      message: "Use `const { Object } = primordials;` instead of the global."
    - name: Promise
      message: "Use `const { Promise } = primordials;` instead of the global."
    - name: Reflect
      message: "Use `const { Reflect } = primordials;` instead of the global."
    - name: RegExp
      message: "Use `const { RegExp } = primordials;` instead of the global."
    - name: Set
      message: "Use `const { Set } = primordials;` instead of the global."
    - name: Symbol
      message: "Use `const { Symbol } = primordials;` instead of the global."
    - name: Uint16Array
      message: "Use `const { Uint16Array } = primordials;` instead of the global."
    - name: WeakMap
      message: "Use `const { WeakMap } = primordials;` instead of the global."
    - name: WeakSet
      message: "Use `const { WeakSet } = primordials;` instead of the global."
  no-restricted-syntax:
    # Config copied from .eslintrc.js
    - error
    - selector: "CallExpression[callee.object.name='assert']:not([callee.property.name='ok']):not([callee.property.name='fail']):not([callee.property.name='ifError'])"
      message: "Please only use simple assertions in ./lib"
    - selector: "CallExpression[callee.name='setTimeout'][arguments.length<2]"
      message: "setTimeout() must be invoked with at least two arguments."
    - selector: "CallExpression[callee.name='setInterval'][arguments.length<2]"
      message: "setInterval() must be invoked with at least 2 arguments."
    - selector: "ThrowStatement > CallExpression[callee.name=/Error$/]"
      message: "Use new keyword when throwing an Error."
    # Config specific to lib
    - selector: "NewExpression[callee.name=/Error$/]:not([callee.name=/^(AssertionError|NghttpError)$/])"
      message: "Use an error exported by the internal/errors module."
    - selector: "CallExpression[callee.object.name='Error'][callee.property.name='captureStackTrace']"
      message: "Please use `require('internal/errors').hideStackFrames()` instead."
    - selector: "AssignmentExpression:matches([left.name='prepareStackTrace'], [left.property.name='prepareStackTrace'])"
      message: "Use 'overrideStackTrace' from 'lib/internal/errors.js' instead of 'Error.prepareStackTrace'."
    - selector: "CallExpression[callee.name='isNaN']"
      message: "Use NumberIsNaN() primordial instead of the global isNaN() function."
  # Custom rules in tools/eslint-rules
  node-core/lowercase-name-for-primitive: error
  node-core/non-ascii-character: error
globals:
  Intl: false
  # Parameters passed to internal modules
  global: false
  require: false
  process: false
  exports: false
  module: false
  internalBinding: false
  primordials: false<|MERGE_RESOLUTION|>--- conflicted
+++ resolved
@@ -23,13 +23,10 @@
       message: "Use `const { Error } = primordials;` instead of the global."
     - name: Float32Array
       message: "Use `const { Float32Array } = primordials;` instead of the global."
-<<<<<<< HEAD
+    - name: Int16Array
+      message: "Use `const { Int16Array } = primordials;` instead of the global."
     - name: Int8Array
       message: "Use `const { Int8Array } = primordials;` instead of the global."
-=======
-    - name: Int16Array
-      message: "Use `const { Int16Array } = primordials;` instead of the global."
->>>>>>> c08920b0
     - name: JSON
       message: "Use `const { JSON } = primordials;` instead of the global."
     - name: Map
