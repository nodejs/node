{
  'variables': {
    'v8_use_siphash%': 0,
    'v8_trace_maps%': 0,
    'v8_enable_pointer_compression%': 0,
    'v8_enable_31bit_smis_on_64bit_arch%': 0,
    'node_no_browser_globals%': 'false',
    'node_snapshot_main%': '',
    'node_use_node_snapshot%': 'false',
    'node_use_v8_platform%': 'true',
    'node_use_bundled_v8%': 'true',
    'node_shared%': 'false',
    'force_dynamic_crt%': 0,
    'ossfuzz' : 'false',
    'node_module_version%': '',
    'node_shared_brotli%': 'false',
    'node_shared_zlib%': 'false',
    'node_shared_http_parser%': 'false',
    'node_shared_cares%': 'false',
    'node_shared_libuv%': 'false',
    'node_shared_uvwasi%': 'false',
    'node_shared_nghttp2%': 'false',
    'node_use_openssl%': 'true',
    'node_shared_openssl%': 'false',
    'node_v8_options%': '',
    'node_core_target_name%': 'node',
    'node_lib_target_name%': 'libnode',
    'node_intermediate_lib_type%': 'static_library',
    'node_builtin_modules_path%': '',
    # We list the deps/ files out instead of globbing them in js2c.py since we
    # only include a subset of all the files under these directories.
    # The lengths of their file names combined should not exceed the
    # Windows command length limit or there would be an error.
    # See https://docs.microsoft.com/en-us/troubleshoot/windows-client/shell-experience/command-line-string-limitation
    'library_files': [
      '<@(node_library_files)',
    ],
    'deps_files': [
      'deps/v8/tools/splaytree.mjs',
      'deps/v8/tools/codemap.mjs',
      'deps/v8/tools/consarray.mjs',
      'deps/v8/tools/csvparser.mjs',
      'deps/v8/tools/profile.mjs',
      'deps/v8/tools/profile_view.mjs',
      'deps/v8/tools/logreader.mjs',
      'deps/v8/tools/arguments.mjs',
      'deps/v8/tools/tickprocessor.mjs',
      'deps/v8/tools/sourcemap.mjs',
      'deps/v8/tools/tickprocessor-driver.mjs',
      'deps/acorn/acorn/dist/acorn.js',
      'deps/acorn/acorn-walk/dist/walk.js',
      'deps/cjs-module-lexer/lexer.js',
      'deps/cjs-module-lexer/dist/lexer.js',
      'deps/undici/undici.js',
    ],
    'node_mksnapshot_exec': '<(PRODUCT_DIR)/<(EXECUTABLE_PREFIX)node_mksnapshot<(EXECUTABLE_SUFFIX)',
    'conditions': [
      ['GENERATOR == "ninja"', {
        'node_text_start_object_path': 'src/large_pages/node_text_start.node_text_start.o'
      }, {
        'node_text_start_object_path': 'node_text_start/src/large_pages/node_text_start.o'
      }],
      [ 'node_shared=="true"', {
        'node_target_type%': 'shared_library',
        'conditions': [
          ['OS=="aix"', {
            # For AIX, always generate static library first,
            # It needs an extra step to generate exp and
            # then use both static lib and exp to create
            # shared lib.
            'node_intermediate_lib_type': 'static_library',
          }, {
            'node_intermediate_lib_type': 'shared_library',
          }],
        ],
      }, {
        'node_target_type%': 'executable',
      }],
      [ 'OS=="win" and '
        'node_use_openssl=="true" and '
        'node_shared_openssl=="false"', {
        'use_openssl_def%': 1,
      }, {
        'use_openssl_def%': 0,
      }],
    ],
  },

  'target_defaults': {
    # Putting these explicitly here so not to depend on `common.gypi`.
    # `common.gypi` need to be more general because it is used to build userland native addons.
    # Refs: https://github.com/nodejs/node-gyp/issues/1118
    'cflags': [ '-Wall', '-Wextra', '-Wno-unused-parameter', ],
    'xcode_settings': {
      'WARNING_CFLAGS': [
        '-Wall',
        '-Wendif-labels',
        '-W',
        '-Wno-unused-parameter',
        '-Werror=undefined-inline',
      ],
    },

    # Relevant only for x86.
    # Refs: https://github.com/nodejs/node/pull/25852
    # Refs: https://docs.microsoft.com/en-us/cpp/build/reference/safeseh-image-has-safe-exception-handlers
    'msvs_settings': {
      'VCLinkerTool': {
        'ImageHasSafeExceptionHandlers': 'false',
      },
    },

    'conditions': [
      ['OS=="aix"', {
        'ldflags': [
          '-Wl,-bnoerrmsg',
        ],
      }],
      ['OS == "linux" and llvm_version != "0.0"', {
        'libraries': ['-latomic'],
      }],
    ],
  },

  'targets': [
    {
      'target_name': 'node_text_start',
      'type': 'none',
      'conditions': [
        [ 'OS in "linux freebsd solaris" and '
          'target_arch=="x64"', {
          'type': 'static_library',
          'sources': [
            'src/large_pages/node_text_start.S'
          ]
        }],
      ]
    },
    {
      'target_name': '<(node_core_target_name)',
      'type': 'executable',

      'defines': [
        'NODE_ARCH="<(target_arch)"',
        'NODE_PLATFORM="<(OS)"',
        'NODE_WANT_INTERNALS=1',
      ],

      'includes': [
        'node.gypi'
      ],

      'include_dirs': [
        'src',
        'deps/v8/include'
      ],

      'sources': [
        'src/node_main.cc'
      ],

      'dependencies': [
        'deps/histogram/histogram.gyp:histogram',
      ],

      'conditions': [
        [ 'node_shared_uvwasi=="false"', {
          'dependencies': [
            'deps/uvwasi/uvwasi.gyp:uvwasi'
          ],
        }],
      ],

      'msvs_settings': {
        'VCLinkerTool': {
          'GenerateMapFile': 'true', # /MAP
          'MapExports': 'true', # /MAPINFO:EXPORTS
          'RandomizedBaseAddress': 2, # enable ASLR
          'DataExecutionPrevention': 2, # enable DEP
          'AllowIsolation': 'true',
          # By default, the MSVC linker only reserves 1 MiB of stack memory for
          # each thread, whereas other platforms typically allow much larger
          # stack memory sections. We raise the limit to make it more consistent
          # across platforms and to support the few use cases that require large
          # amounts of stack memory, without having to modify the node binary.
          'StackReserveSize': 0x800000,
        },
      },

      # - "C4244: conversion from 'type1' to 'type2', possible loss of data"
      #   Ususaly safe. Disable for `dep`, enable for `src`
      'msvs_disabled_warnings!': [4244],

      'conditions': [
        [ 'error_on_warn=="true"', {
          'cflags': ['-Werror'],
          'xcode_settings': {
            'WARNING_CFLAGS': [ '-Werror' ],
          },
        }],
        [ 'node_intermediate_lib_type=="static_library" and '
            'node_shared=="true" and OS=="aix"', {
          # For AIX, shared lib is linked by static lib and .exp. In the
          # case here, the executable needs to link to shared lib.
          # Therefore, use 'node_aix_shared' target to generate the
          # shared lib and then executable.
          'dependencies': [ 'node_aix_shared' ],
        }, {
          'dependencies': [ '<(node_lib_target_name)' ],
          'conditions': [
            ['OS=="win" and node_shared=="true"', {
              'dependencies': ['generate_node_def'],
              'msvs_settings': {
                'VCLinkerTool': {
                  'ModuleDefinitionFile': '<(PRODUCT_DIR)/<(node_core_target_name).def',
                },
              },
            }],
          ],
        }],
        [ 'node_intermediate_lib_type=="static_library" and node_shared=="false"', {
          'xcode_settings': {
            'OTHER_LDFLAGS': [
              '-Wl,-force_load,<(PRODUCT_DIR)/<(STATIC_LIB_PREFIX)<(node_core_target_name)<(STATIC_LIB_SUFFIX)',
              '-Wl,-force_load,<(PRODUCT_DIR)/<(STATIC_LIB_PREFIX)v8_base_without_compiler<(STATIC_LIB_SUFFIX)',
            ],
          },
          'msvs_settings': {
            'VCLinkerTool': {
              'AdditionalOptions': [
                '/WHOLEARCHIVE:<(node_lib_target_name)<(STATIC_LIB_SUFFIX)',
                '/WHOLEARCHIVE:<(STATIC_LIB_PREFIX)v8_base_without_compiler<(STATIC_LIB_SUFFIX)',
              ],
            },
          },
          'conditions': [
            ['OS != "aix" and OS != "mac"', {
              'ldflags': [
                '-Wl,--whole-archive',
                '<(obj_dir)/<(STATIC_LIB_PREFIX)<(node_core_target_name)<(STATIC_LIB_SUFFIX)',
                '<(obj_dir)/tools/v8_gypfiles/<(STATIC_LIB_PREFIX)v8_base_without_compiler<(STATIC_LIB_SUFFIX)',
                '-Wl,--no-whole-archive',
              ],
            }],
          ],
        }],
        [ 'node_shared=="true"', {
          'xcode_settings': {
            'OTHER_LDFLAGS': [ '-Wl,-rpath,@loader_path', '-Wl,-rpath,@loader_path/../lib'],
          },
          'conditions': [
            ['OS=="linux"', {
               'ldflags': [
                 '-Wl,-rpath,\\$$ORIGIN/../lib'
               ],
            }],
          ],
        }],
        [ 'enable_lto=="true"', {
          'xcode_settings': {
            'OTHER_LDFLAGS': [
              # man ld -export_dynamic:
              # Preserves all global symbols in main executables during LTO.
              # Without this option, Link Time Optimization is allowed to
              # inline and remove global functions. This option is used when
              # a main executable may load a plug-in which requires certain
              # symbols from the main executable.
              '-Wl,-export_dynamic',
            ],
          },
        }],
        ['OS=="win"', {
          'libraries': [
            'Dbghelp.lib',
            'winmm.lib',
            'Ws2_32.lib',
          ],
        }],
        ['node_with_ltcg=="true"', {
          'msvs_settings': {
            'VCCLCompilerTool': {
              'WholeProgramOptimization': 'true'   # /GL, whole program optimization, needed for LTCG
            },
            'VCLibrarianTool': {
              'AdditionalOptions': [
                '/LTCG:INCREMENTAL',               # link time code generation
              ],
            },
            'VCLinkerTool': {
              'OptimizeReferences': 2,             # /OPT:REF
              'EnableCOMDATFolding': 2,            # /OPT:ICF
              'LinkIncremental': 1,                # disable incremental linking
              'AdditionalOptions': [
                '/LTCG:INCREMENTAL',               # incremental link-time code generation
              ],
            }
          }
        }, {
          'msvs_settings': {
            'VCCLCompilerTool': {
              'WholeProgramOptimization': 'false'
            },
            'VCLinkerTool': {
              'LinkIncremental': 2                 # enable incremental linking
            },
          },
         }],
         ['node_use_node_snapshot=="true"', {
          'dependencies': [
            'node_mksnapshot',
          ],
          'conditions': [
            ['node_snapshot_main!=""', {
              'actions': [
                {
                  'action_name': 'node_mksnapshot',
                  'process_outputs_as_sources': 1,
                  'inputs': [
                    '<(node_mksnapshot_exec)',
                    '<(node_snapshot_main)',
                  ],
                  'outputs': [
                    '<(SHARED_INTERMEDIATE_DIR)/node_snapshot.cc',
                  ],
                  'action': [
                    '<(node_mksnapshot_exec)',
                    '--build-snapshot',
                    '<(node_snapshot_main)',
                    '<@(_outputs)',
                  ],
                },
              ],
            }, {
              'actions': [
                {
                  'action_name': 'node_mksnapshot',
                  'process_outputs_as_sources': 1,
                  'inputs': [
                    '<(node_mksnapshot_exec)',
                  ],
                  'outputs': [
                    '<(SHARED_INTERMEDIATE_DIR)/node_snapshot.cc',
                  ],
                  'action': [
                    '<@(_inputs)',
                    '<@(_outputs)',
                  ],
                },
              ],
            }],
          ],
          }, {
          'sources': [
            'src/node_snapshot_stub.cc'
          ],
        }],
        [ 'OS in "linux freebsd" and '
          'target_arch=="x64"', {
          'dependencies': [ 'node_text_start' ],
          'ldflags+': [
            '<(obj_dir)/<(node_text_start_object_path)'
          ]
        }],

        ['node_fipsinstall=="true"', {
          'variables': {
            'openssl-cli': '<(PRODUCT_DIR)/<(EXECUTABLE_PREFIX)openssl-cli<(EXECUTABLE_SUFFIX)',
            'provider_name': 'libopenssl-fipsmodule',
            'opensslconfig': './deps/openssl/nodejs-openssl.cnf',
            'conditions': [
              ['GENERATOR == "ninja"', {
	        'fipsmodule_internal': '<(PRODUCT_DIR)/lib/<(provider_name).so',
                'fipsmodule': '<(PRODUCT_DIR)/obj/lib/openssl-modules/fips.so',
                'fipsconfig': '<(PRODUCT_DIR)/obj/lib/fipsmodule.cnf',
                'opensslconfig_internal': '<(PRODUCT_DIR)/obj/lib/openssl.cnf',
             }, {
	        'fipsmodule_internal': '<(PRODUCT_DIR)/obj.target/deps/openssl/<(provider_name).so',
                'fipsmodule': '<(PRODUCT_DIR)/obj.target/deps/openssl/lib/openssl-modules/fips.so',
                'fipsconfig': '<(PRODUCT_DIR)/obj.target/deps/openssl/fipsmodule.cnf',
                'opensslconfig_internal': '<(PRODUCT_DIR)/obj.target/deps/openssl/openssl.cnf',
             }],
            ],
          },
          'actions': [
            {
              'action_name': 'fipsinstall',
              'process_outputs_as_sources': 1,
              'inputs': [
                '<(fipsmodule_internal)',
              ],
              'outputs': [
                '<(fipsconfig)',
              ],
              'action': [
                '<(openssl-cli)', 'fipsinstall',
                '-provider_name', '<(provider_name)',
                '-module', '<(fipsmodule_internal)',
                '-out', '<(fipsconfig)',
                #'-quiet',
              ],
            },
            {
              'action_name': 'copy_fips_module',
              'inputs': [
                '<(fipsmodule_internal)',
              ],
              'outputs': [
                '<(fipsmodule)',
              ],
              'action': [
                'python', 'tools/copyfile.py',
                '<(fipsmodule_internal)',
                '<(fipsmodule)',
              ],
            },
            {
              'action_name': 'copy_openssl_cnf_and_include_fips_cnf',
              'inputs': [ '<(opensslconfig)', ],
              'outputs': [ '<(opensslconfig_internal)', ],
              'action': [
                'python', 'tools/enable_fips_include.py',
                '<(opensslconfig)',
                '<(opensslconfig_internal)',
                '<(fipsconfig)',
              ],
            },
          ],
         }, {
           'variables': {
              'opensslconfig_internal': '<(obj_dir)/deps/openssl/openssl.cnf',
              'opensslconfig': './deps/openssl/nodejs-openssl.cnf',
           },
           'actions': [
             {
               'action_name': 'reset_openssl_cnf',
               'inputs': [ '<(opensslconfig)', ],
               'outputs': [ '<(opensslconfig_internal)', ],
               'action': [
                 'python', 'tools/copyfile.py',
                 '<(opensslconfig)',
                 '<(opensslconfig_internal)',
               ],
             },
           ],
         }],
      ],
    }, # node_core_target_name
    {
      'target_name': '<(node_lib_target_name)',
      'type': '<(node_intermediate_lib_type)',
      'includes': [
        'node.gypi',
      ],

      'include_dirs': [
        'src',
        '<(SHARED_INTERMEDIATE_DIR)' # for node_natives.h
      ],
      'dependencies': [
        'deps/base64/base64.gyp:base64',
        'deps/googletest/googletest.gyp:gtest_prod',
        'deps/histogram/histogram.gyp:histogram',
      ],

      'conditions': [
        [ 'node_shared_uvwasi=="false"', {
          'dependencies': [
            'deps/uvwasi/uvwasi.gyp:uvwasi'
          ],
        }],
      ],

      'sources': [
        'src/api/async_resource.cc',
        'src/api/callback.cc',
        'src/api/embed_helpers.cc',
        'src/api/encoding.cc',
        'src/api/environment.cc',
        'src/api/exceptions.cc',
        'src/api/hooks.cc',
        'src/api/utils.cc',
        'src/async_wrap.cc',
        'src/cares_wrap.cc',
        'src/connect_wrap.cc',
        'src/connection_wrap.cc',
        'src/debug_utils.cc',
        'src/env.cc',
        'src/fs_event_wrap.cc',
        'src/handle_wrap.cc',
        'src/heap_utils.cc',
        'src/histogram.cc',
        'src/js_native_api.h',
        'src/js_native_api_types.h',
        'src/js_native_api_v8.cc',
        'src/js_native_api_v8.h',
        'src/js_native_api_v8_internals.h',
        'src/js_stream.cc',
        'src/json_utils.cc',
        'src/js_udp_wrap.cc',
        'src/module_wrap.cc',
        'src/node.cc',
        'src/node_api.cc',
        'src/node_binding.cc',
        'src/node_blob.cc',
        'src/node_buffer.cc',
        'src/node_config.cc',
        'src/node_constants.cc',
        'src/node_contextify.cc',
        'src/node_credentials.cc',
        'src/node_dir.cc',
        'src/node_env_var.cc',
        'src/node_errors.cc',
        'src/node_external_reference.cc',
        'src/node_file.cc',
        'src/node_http_parser.cc',
        'src/node_http2.cc',
        'src/node_i18n.cc',
        'src/node_main_instance.cc',
        'src/node_messaging.cc',
        'src/node_metadata.cc',
        'src/node_native_module.cc',
        'src/node_options.cc',
        'src/node_os.cc',
        'src/node_perf.cc',
        'src/node_platform.cc',
        'src/node_postmortem_metadata.cc',
        'src/node_process_events.cc',
        'src/node_process_methods.cc',
        'src/node_process_object.cc',
        'src/node_report.cc',
        'src/node_report_module.cc',
        'src/node_report_utils.cc',
        'src/node_serdes.cc',
        'src/node_shadow_realm.cc',
        'src/node_snapshotable.cc',
        'src/node_sockaddr.cc',
        'src/node_stat_watcher.cc',
        'src/node_symbols.cc',
        'src/node_task_queue.cc',
        'src/node_trace_events.cc',
        'src/node_types.cc',
        'src/node_url.cc',
        'src/node_url_tables.cc',
        'src/node_util.cc',
        'src/node_v8.cc',
        'src/node_wasi.cc',
        'src/node_wasm_web_api.cc',
        'src/node_watchdog.cc',
        'src/node_worker.cc',
        'src/node_zlib.cc',
        'src/pipe_wrap.cc',
        'src/process_wrap.cc',
        'src/signal_wrap.cc',
        'src/spawn_sync.cc',
        'src/stream_base.cc',
        'src/stream_pipe.cc',
        'src/stream_wrap.cc',
        'src/string_bytes.cc',
        'src/string_decoder.cc',
        'src/tcp_wrap.cc',
        'src/timers.cc',
        'src/timer_wrap.cc',
        'src/tracing/agent.cc',
        'src/tracing/node_trace_buffer.cc',
        'src/tracing/node_trace_writer.cc',
        'src/tracing/trace_event.cc',
        'src/tracing/traced_value.cc',
        'src/tty_wrap.cc',
        'src/udp_wrap.cc',
        'src/util.cc',
        'src/uv.cc',
        # headers to make for a more pleasant IDE experience
        'src/aliased_buffer.h',
        'src/aliased_struct.h',
        'src/aliased_struct-inl.h',
        'src/async_wrap.h',
        'src/async_wrap-inl.h',
        'src/base_object.h',
        'src/base_object-inl.h',
        'src/base64.h',
        'src/base64-inl.h',
        'src/callback_queue.h',
        'src/callback_queue-inl.h',
        'src/connect_wrap.h',
        'src/connection_wrap.h',
        'src/debug_utils.h',
        'src/debug_utils-inl.h',
        'src/env.h',
        'src/env-inl.h',
        'src/handle_wrap.h',
        'src/histogram.h',
        'src/histogram-inl.h',
        'src/js_stream.h',
        'src/json_utils.h',
        'src/large_pages/node_large_page.cc',
        'src/large_pages/node_large_page.h',
        'src/memory_tracker.h',
        'src/memory_tracker-inl.h',
        'src/module_wrap.h',
        'src/node.h',
        'src/node_api.h',
        'src/node_api_types.h',
        'src/node_binding.h',
        'src/node_blob.h',
        'src/node_buffer.h',
        'src/node_constants.h',
        'src/node_context_data.h',
        'src/node_contextify.h',
        'src/node_dir.h',
        'src/node_errors.h',
        'src/node_external_reference.h',
        'src/node_file.h',
        'src/node_file-inl.h',
        'src/node_http_common.h',
        'src/node_http_common-inl.h',
        'src/node_http2.h',
        'src/node_http2_state.h',
        'src/node_i18n.h',
        'src/node_internals.h',
        'src/node_main_instance.h',
        'src/node_mem.h',
        'src/node_mem-inl.h',
        'src/node_messaging.h',
        'src/node_metadata.h',
        'src/node_mutex.h',
        'src/node_native_module.h',
        'src/node_object_wrap.h',
        'src/node_options.h',
        'src/node_options-inl.h',
        'src/node_perf.h',
        'src/node_perf_common.h',
        'src/node_platform.h',
        'src/node_process.h',
        'src/node_process-inl.h',
        'src/node_report.h',
        'src/node_revert.h',
        'src/node_root_certs.h',
        'src/node_shadow_realm.h',
        'src/node_snapshotable.h',
        'src/node_snapshot_builder.h',
        'src/node_sockaddr.h',
        'src/node_sockaddr-inl.h',
        'src/node_stat_watcher.h',
        'src/node_union_bytes.h',
        'src/node_url.h',
        'src/node_version.h',
        'src/node_v8.h',
        'src/node_v8_platform-inl.h',
        'src/node_wasi.h',
        'src/node_watchdog.h',
        'src/node_worker.h',
        'src/pipe_wrap.h',
        'src/req_wrap.h',
        'src/req_wrap-inl.h',
        'src/spawn_sync.h',
        'src/stream_base.h',
        'src/stream_base-inl.h',
        'src/stream_pipe.h',
        'src/stream_wrap.h',
        'src/string_bytes.h',
        'src/string_decoder.h',
        'src/string_decoder-inl.h',
        'src/string_search.h',
        'src/tcp_wrap.h',
        'src/tracing/agent.h',
        'src/tracing/node_trace_buffer.h',
        'src/tracing/node_trace_writer.h',
        'src/tracing/trace_event.h',
        'src/tracing/trace_event_common.h',
        'src/tracing/traced_value.h',
        'src/timer_wrap.h',
        'src/timer_wrap-inl.h',
        'src/tty_wrap.h',
        'src/udp_wrap.h',
        'src/util.h',
        'src/util-inl.h',
        # Dependency headers
        'deps/v8/include/v8.h',
        # javascript files to make for an even more pleasant IDE experience
        '<@(library_files)',
        '<@(deps_files)',
        # node.gyp is added by default, common.gypi is added for change detection
        'common.gypi',
      ],

      'variables': {
        'openssl_system_ca_path%': '',
        'openssl_default_cipher_list%': '',
      },

      'defines': [
        'NODE_ARCH="<(target_arch)"',
        'NODE_PLATFORM="<(OS)"',
        'NODE_WANT_INTERNALS=1',
        # Warn when using deprecated V8 APIs.
        'V8_DEPRECATION_WARNINGS=1',
        'NODE_OPENSSL_SYSTEM_CERT_PATH="<(openssl_system_ca_path)"',
      ],

      # - "C4244: conversion from 'type1' to 'type2', possible loss of data"
      #   Ususaly safe. Disable for `dep`, enable for `src`
      'msvs_disabled_warnings!': [4244],

      'conditions': [
        [ 'openssl_default_cipher_list!=""', {
          'defines': [
            'NODE_OPENSSL_DEFAULT_CIPHER_LIST="<(openssl_default_cipher_list)"'
           ]
        }],
        [ 'error_on_warn=="true"', {
          'cflags': ['-Werror'],
          'xcode_settings': {
            'WARNING_CFLAGS': [ '-Werror' ],
          },
        }],
        [ 'node_builtin_modules_path!=""', {
          'defines': [ 'NODE_BUILTIN_MODULES_PATH="<(node_builtin_modules_path)"' ]
        }],
        [ 'node_shared=="true"', {
          'sources': [
            'src/node_snapshot_stub.cc',
          ]
        }],
        [ 'node_shared=="true" and node_module_version!="" and OS!="win"', {
          'product_extension': '<(shlib_suffix)',
          'xcode_settings': {
            'LD_DYLIB_INSTALL_NAME':
              '@rpath/lib<(node_core_target_name).<(shlib_suffix)'
          },
        }],
        [ 'node_use_node_code_cache=="true"', {
          'defines': [
            'NODE_USE_NODE_CODE_CACHE=1',
          ],
        }],
        ['node_shared=="true" and OS=="aix"', {
          'product_name': 'node_base',
        }],
        [ 'v8_enable_inspector==1', {
          'includes' : [ 'src/inspector/node_inspector.gypi' ],
        }, {
          'defines': [ 'HAVE_INSPECTOR=0' ]
        }],
        [ 'OS=="win"', {
          'conditions': [
            [ 'node_intermediate_lib_type!="static_library"', {
              'sources': [
                'src/res/node.rc',
              ],
            }],
          ],
          'libraries': [
            'Dbghelp',
            'Psapi',
            'Winmm',
            'Ws2_32',
          ],
        }],
        [ 'node_use_openssl=="true"', {
          'sources': [
            'src/crypto/crypto_aes.cc',
            'src/crypto/crypto_bio.cc',
            'src/crypto/crypto_common.cc',
            'src/crypto/crypto_dsa.cc',
            'src/crypto/crypto_hkdf.cc',
            'src/crypto/crypto_pbkdf2.cc',
            'src/crypto/crypto_sig.cc',
            'src/crypto/crypto_timing.cc',
            'src/crypto/crypto_cipher.cc',
            'src/crypto/crypto_context.cc',
            'src/crypto/crypto_ec.cc',
            'src/crypto/crypto_hmac.cc',
            'src/crypto/crypto_random.cc',
            'src/crypto/crypto_rsa.cc',
            'src/crypto/crypto_spkac.cc',
            'src/crypto/crypto_util.cc',
            'src/crypto/crypto_clienthello.cc',
            'src/crypto/crypto_dh.cc',
            'src/crypto/crypto_hash.cc',
            'src/crypto/crypto_keys.cc',
            'src/crypto/crypto_keygen.cc',
            'src/crypto/crypto_scrypt.cc',
            'src/crypto/crypto_tls.cc',
            'src/crypto/crypto_aes.cc',
            'src/crypto/crypto_x509.cc',
            'src/crypto/crypto_bio.h',
            'src/crypto/crypto_clienthello-inl.h',
            'src/crypto/crypto_dh.h',
            'src/crypto/crypto_groups.h',
            'src/crypto/crypto_hmac.h',
            'src/crypto/crypto_rsa.h',
            'src/crypto/crypto_spkac.h',
            'src/crypto/crypto_util.h',
            'src/crypto/crypto_cipher.h',
            'src/crypto/crypto_common.h',
            'src/crypto/crypto_dsa.h',
            'src/crypto/crypto_hash.h',
            'src/crypto/crypto_keys.h',
            'src/crypto/crypto_keygen.h',
            'src/crypto/crypto_scrypt.h',
            'src/crypto/crypto_tls.h',
            'src/crypto/crypto_clienthello.h',
            'src/crypto/crypto_context.h',
            'src/crypto/crypto_ec.h',
            'src/crypto/crypto_hkdf.h',
            'src/crypto/crypto_pbkdf2.h',
            'src/crypto/crypto_sig.h',
            'src/crypto/crypto_random.h',
            'src/crypto/crypto_timing.h',
            'src/crypto/crypto_x509.h',
            'src/node_crypto.cc',
            'src/node_crypto.h'
          ],
        }],
        [ 'OS in "linux freebsd mac solaris" and '
          'target_arch=="x64" and '
          'node_target_type=="executable"', {
          'defines': [ 'NODE_ENABLE_LARGE_CODE_PAGES=1' ],
        }],
        [ 'use_openssl_def==1', {
          # TODO(bnoordhuis) Make all platforms export the same list of symbols.
          # Teach mkssldef.py to generate linker maps that UNIX linkers understand.
          'variables': {
            'mkssldef_flags': [
              # Categories to export.
              '-CAES,BF,BIO,DES,DH,DSA,EC,ECDH,ECDSA,ENGINE,EVP,HMAC,MD4,MD5,'
              'PSK,RC2,RC4,RSA,SHA,SHA0,SHA1,SHA256,SHA512,SOCK,STDIO,TLSEXT,'
              'UI,FP_API,TLS1_METHOD,TLS1_1_METHOD,TLS1_2_METHOD,SCRYPT,OCSP,'
              'NEXTPROTONEG,RMD160,CAST,DEPRECATEDIN_1_1_0,DEPRECATEDIN_1_2_0',
              # Defines.
              '-DWIN32',
              # Symbols to filter from the export list.
              '-X^DSO',
              '-X^_',
              '-X^private_',
              # Base generated DEF on zlib.def
              '-Bdeps/zlib/win32/zlib.def'
            ],
          },
          'conditions': [
            ['openssl_is_fips!=""', {
              'variables': { 'mkssldef_flags': ['-DOPENSSL_FIPS'] },
            }],
          ],
          'actions': [
            {
              'action_name': 'mkssldef',
              'inputs': [
                'deps/openssl/openssl/util/libcrypto.num',
                'deps/openssl/openssl/util/libssl.num',
              ],
              'outputs': ['<(SHARED_INTERMEDIATE_DIR)/openssl.def'],
              'process_outputs_as_sources': 1,
              'action': [
                '<(python)',
                'tools/mkssldef.py',
                '<@(mkssldef_flags)',
                '-o',
                '<@(_outputs)',
                '<@(_inputs)',
              ],
            },
          ],
        }],
      ],
      'actions': [
        {
          'action_name': 'node_js2c',
          'process_outputs_as_sources': 1,
          'inputs': [
            # Put the code first so it's a dependency and can be used for invocation.
            'tools/js2c.py',
            '<@(library_files)',
            '<@(deps_files)',
            'config.gypi'
          ],
          'outputs': [
            '<(SHARED_INTERMEDIATE_DIR)/node_javascript.cc',
          ],
          'action': [
            '<(python)',
            'tools/js2c.py',
            '--directory',
            'lib',
            '--target',
            '<@(_outputs)',
            'config.gypi',
            '<@(deps_files)',
          ],
        },
      ],
    }, # node_lib_target_name
    { # fuzz_url
      'target_name': 'fuzz_url',
      'type': 'executable',
      'dependencies': [
        '<(node_lib_target_name)',
      ],
      'includes': [
        'node.gypi'
      ],
      'include_dirs': [
        'src',
      ],
      'defines': [
        'NODE_ARCH="<(target_arch)"',
        'NODE_PLATFORM="<(OS)"',
        'NODE_WANT_INTERNALS=1',
      ],
      'sources': [
        'src/node_snapshot_stub.cc',
        'test/fuzzers/fuzz_url.cc',
      ],
      'conditions': [
        ['OS=="linux"', {
          'ldflags': [ '-fsanitize=fuzzer' ]
        }],
        # Ensure that ossfuzz flag has been set and that we are on Linux
        [ 'OS!="linux" or ossfuzz!="true"', {
          'type': 'none',
        }],
      ],
    }, # fuzz_url
    { # fuzz_env
      'target_name': 'fuzz_env',
      'type': 'executable',
      'dependencies': [
        '<(node_lib_target_name)',
        'deps/histogram/histogram.gyp:histogram',
<<<<<<< HEAD
        'node_dtrace_header',
        'node_dtrace_ustack',
        'node_dtrace_provider',
=======
        'deps/uvwasi/uvwasi.gyp:uvwasi',
>>>>>>> 771e5094
      ],

      'conditions': [
        [ 'node_shared_uvwasi=="false"', {
          'dependencies': [
            'deps/uvwasi/uvwasi.gyp:uvwasi'
          ],
        }],
      ],

      'includes': [
        'node.gypi'
      ],
      'include_dirs': [
        'src',
        'tools/msvs/genfiles',
        'deps/v8/include',
        'deps/cares/include',
        'deps/uv/include',
        'test/cctest',
      ],

      'conditions': [
        [ 'node_shared_uvwasi=="false"', {
          'include_dirs': [
            'deps/uvwasi/include',
          ],
        }],
      ],

      'defines': [
        'NODE_ARCH="<(target_arch)"',
        'NODE_PLATFORM="<(OS)"',
        'NODE_WANT_INTERNALS=1',
      ],
      'sources': [
        'src/node_snapshot_stub.cc',
        'test/fuzzers/fuzz_env.cc',
      ],
      'conditions': [
        ['OS=="linux"', {
          'ldflags': [ '-fsanitize=fuzzer' ]
        }],
        # Ensure that ossfuzz flag has been set and that we are on Linux
        [ 'OS!="linux" or ossfuzz!="true"', {
          'type': 'none',
        }],
      ],
    }, # fuzz_env
    {
      'target_name': 'cctest',
      'type': 'executable',

      'dependencies': [
        '<(node_lib_target_name)',
        'deps/base64/base64.gyp:base64',
        'deps/googletest/googletest.gyp:gtest',
        'deps/googletest/googletest.gyp:gtest_main',
        'deps/histogram/histogram.gyp:histogram',
<<<<<<< HEAD
        'node_dtrace_header',
        'node_dtrace_ustack',
        'node_dtrace_provider',
=======
        'deps/uvwasi/uvwasi.gyp:uvwasi',
>>>>>>> 771e5094
      ],

      'conditions': [
        [ 'node_shared_uvwasi=="false"', {
          'dependencies': [
            'deps/uvwasi/uvwasi.gyp:uvwasi'
          ],
        }],
      ],

      'includes': [
        'node.gypi'
      ],

      'include_dirs': [
        'src',
        'tools/msvs/genfiles',
        'deps/v8/include',
        'deps/cares/include',
        'deps/uv/include',
        'test/cctest',
      ],

      'conditions': [
        [ 'node_shared_uvwasi=="false"', {
          'include_dirs': [
            'deps/uvwasi/include',
          ],
        }],
      ],

      'defines': [
        'NODE_ARCH="<(target_arch)"',
        'NODE_PLATFORM="<(OS)"',
        'NODE_WANT_INTERNALS=1',
      ],

      'sources': [
        'src/node_snapshot_stub.cc',
        'test/cctest/node_test_fixture.cc',
        'test/cctest/node_test_fixture.h',
        'test/cctest/test_aliased_buffer.cc',
        'test/cctest/test_base64.cc',
        'test/cctest/test_base_object_ptr.cc',
        'test/cctest/test_node_postmortem_metadata.cc',
        'test/cctest/test_environment.cc',
        'test/cctest/test_js_native_api_v8.cc',
        'test/cctest/test_linked_binding.cc',
        'test/cctest/test_node_api.cc',
        'test/cctest/test_per_process.cc',
        'test/cctest/test_platform.cc',
        'test/cctest/test_json_utils.cc',
        'test/cctest/test_sockaddr.cc',
        'test/cctest/test_traced_value.cc',
        'test/cctest/test_util.cc',
        'test/cctest/test_url.cc',
      ],

      'conditions': [
        [ 'node_use_openssl=="true"', {
          'defines': [
            'HAVE_OPENSSL=1',
          ],
          'sources': [
            'test/cctest/test_node_crypto.cc',
          ]
        }],
        ['v8_enable_inspector==1', {
          'sources': [
            'test/cctest/test_inspector_socket.cc',
            'test/cctest/test_inspector_socket_server.cc'
          ],
          'defines': [
            'HAVE_INSPECTOR=1',
          ],
        }, {
           'defines': [
             'HAVE_INSPECTOR=0',
           ]
        }],
        ['OS=="solaris"', {
          'ldflags': [ '-I<(SHARED_INTERMEDIATE_DIR)' ]
        }],
        # Skip cctest while building shared lib node for Windows
        [ 'OS=="win" and node_shared=="true"', {
          'type': 'none',
        }],
        [ 'node_shared=="true"', {
          'xcode_settings': {
            'OTHER_LDFLAGS': [ '-Wl,-rpath,@loader_path', ],
          },
        }],
        ['OS=="win"', {
          'libraries': [
            'Dbghelp.lib',
            'winmm.lib',
            'Ws2_32.lib',
          ],
        }],
      ],
    }, # cctest

    {
      'target_name': 'embedtest',
      'type': 'executable',

      'dependencies': [
        '<(node_lib_target_name)',
        'deps/histogram/histogram.gyp:histogram',
<<<<<<< HEAD
        'node_dtrace_header',
        'node_dtrace_ustack',
        'node_dtrace_provider',
=======
        'deps/uvwasi/uvwasi.gyp:uvwasi',
>>>>>>> 771e5094
      ],

      'conditions': [
        [ 'node_shared_uvwasi=="false"', {
          'dependencies': [
            'deps/uvwasi/uvwasi.gyp:uvwasi'
          ],
        }],
      ],

      'includes': [
        'node.gypi'
      ],

      'include_dirs': [
        'src',
        'tools/msvs/genfiles',
        'deps/v8/include',
        'deps/cares/include',
        'deps/uv/include',
        'test/embedding',
      ],

      'conditions': [
        [ 'node_shared_uvwasi=="false"', {
          'include_dirs': [
            'deps/uvwasi/include',
          ],
        }],
      ],

      'sources': [
        'src/node_snapshot_stub.cc',
        'test/embedding/embedtest.cc',
      ],

      'conditions': [
        ['OS=="solaris"', {
          'ldflags': [ '-I<(SHARED_INTERMEDIATE_DIR)' ]
        }],
        # Skip cctest while building shared lib node for Windows
        [ 'OS=="win" and node_shared=="true"', {
          'type': 'none',
        }],
        [ 'node_shared=="true"', {
          'xcode_settings': {
            'OTHER_LDFLAGS': [ '-Wl,-rpath,@loader_path', ],
          },
        }],
        ['OS=="win"', {
          'libraries': [
            'Dbghelp.lib',
            'winmm.lib',
            'Ws2_32.lib',
          ],
        }],
      ],
    }, # embedtest

    {
      'target_name': 'overlapped-checker',
      'type': 'executable',

<<<<<<< HEAD
      'dependencies': [
        '<(node_lib_target_name)',
        'deps/histogram/histogram.gyp:histogram',
      ],

      'conditions': [
        [ 'node_shared_uvwasi=="false"', {
          'dependencies': [
            'deps/uvwasi/uvwasi.gyp:uvwasi'
          ],
        }],
      ],

      'includes': [
        'node.gypi'
      ],

      'include_dirs': [
        'src',
        'tools/msvs/genfiles',
        'deps/v8/include',
        'deps/cares/include',
        'deps/uv/include',
      ],

      'conditions': [
        [ 'node_shared_uvwasi=="false"', {
          'include_dirs': [
            'deps/uvwasi/include',
          ],
        }],
      ],

      'defines': [
        'NODE_WANT_INTERNALS=1'
      ],
      'sources': [
        'src/node_snapshot_stub.cc',
        'src/node_code_cache_stub.cc',
        'tools/code_cache/mkcodecache.cc',
        'tools/code_cache/cache_builder.cc',
        'tools/code_cache/cache_builder.h',
      ],

=======
>>>>>>> 771e5094
      'conditions': [
        ['OS=="win"', {
          'sources': [
            'test/overlapped-checker/main_win.c'
          ],
        }],
        ['OS!="win"', {
          'sources': [
            'test/overlapped-checker/main_unix.c'
          ],
        }],
      ]
    }, # overlapped-checker
    {
      'target_name': 'node_mksnapshot',
      'type': 'executable',

      'dependencies': [
        '<(node_lib_target_name)',
        'deps/histogram/histogram.gyp:histogram',
      ],
 
     'conditions': [
        [ 'node_shared_uvwasi=="false"', {
          'dependencies': [
            'deps/uvwasi/uvwasi.gyp:uvwasi'
          ],
        }],
      ],

      'includes': [
        'node.gypi'
      ],

      'include_dirs': [
        'src',
        'tools/msvs/genfiles',
        'deps/v8/include',
        'deps/cares/include',
        'deps/uv/include',
      ],

      'conditions': [
        [ 'node_shared_uvwasi=="false"', {
          'include_dirs': [
            'deps/uvwasi/include',
          ],
        }],
      ],

      'defines': [ 'NODE_WANT_INTERNALS=1' ],

      'sources': [
        'src/node_snapshot_stub.cc',
        'tools/snapshot/node_mksnapshot.cc',
      ],

      'conditions': [
        [ 'node_use_openssl=="true"', {
          'defines': [
            'HAVE_OPENSSL=1',
          ],
        }],
        [ 'node_use_node_code_cache=="true"', {
          'defines': [
            'NODE_USE_NODE_CODE_CACHE=1',
          ],
        }],
        ['v8_enable_inspector==1', {
          'defines': [
            'HAVE_INSPECTOR=1',
          ],
        }],
        ['OS=="win"', {
          'libraries': [
            'Dbghelp.lib',
            'winmm.lib',
            'Ws2_32.lib',
          ],
        }],
      ],
    }, # node_mksnapshot
  ], # end targets

  'conditions': [
    ['OS=="aix" and node_shared=="true"', {
      'targets': [
        {
          'target_name': 'node_aix_shared',
          'type': 'shared_library',
          'product_name': '<(node_core_target_name)',
          'ldflags': ['--shared'],
          'product_extension': '<(shlib_suffix)',
          'includes': [
            'node.gypi'
          ],
          'dependencies': ['<(node_lib_target_name)'],
          'include_dirs': [
            'src',
            'deps/v8/include',
          ],
          'sources': [
            '<@(library_files)',
            '<@(deps_files)',
            'common.gypi',
          ],
          'direct_dependent_settings': {
            'ldflags': [ '-Wl,-brtl' ],
          },
        },
      ]
    }], # end aix section
    ['OS=="win" and node_shared=="true"', {
     'targets': [
       {
         'target_name': 'gen_node_def',
         'type': 'executable',
         'sources': [
           'tools/gen_node_def.cc'
         ],
       },
       {
         'target_name': 'generate_node_def',
         'dependencies': [
           'gen_node_def',
           '<(node_lib_target_name)',
         ],
         'type': 'none',
         'actions': [
           {
             'action_name': 'generate_node_def_action',
             'inputs': [
               '<(PRODUCT_DIR)/<(node_lib_target_name).dll'
             ],
             'outputs': [
               '<(PRODUCT_DIR)/<(node_core_target_name).def',
             ],
             'action': [
               '<(PRODUCT_DIR)/gen_node_def.exe',
               '<@(_inputs)',
               '<@(_outputs)',
             ],
           },
         ],
       },
     ],
   }], # end win section
  ], # end conditions block
}<|MERGE_RESOLUTION|>--- conflicted
+++ resolved
@@ -927,13 +927,10 @@
       'dependencies': [
         '<(node_lib_target_name)',
         'deps/histogram/histogram.gyp:histogram',
-<<<<<<< HEAD
         'node_dtrace_header',
         'node_dtrace_ustack',
         'node_dtrace_provider',
-=======
         'deps/uvwasi/uvwasi.gyp:uvwasi',
->>>>>>> 771e5094
       ],
 
       'conditions': [
@@ -993,13 +990,10 @@
         'deps/googletest/googletest.gyp:gtest',
         'deps/googletest/googletest.gyp:gtest_main',
         'deps/histogram/histogram.gyp:histogram',
-<<<<<<< HEAD
         'node_dtrace_header',
         'node_dtrace_ustack',
         'node_dtrace_provider',
-=======
         'deps/uvwasi/uvwasi.gyp:uvwasi',
->>>>>>> 771e5094
       ],
 
       'conditions': [
@@ -1109,13 +1103,10 @@
       'dependencies': [
         '<(node_lib_target_name)',
         'deps/histogram/histogram.gyp:histogram',
-<<<<<<< HEAD
         'node_dtrace_header',
         'node_dtrace_ustack',
         'node_dtrace_provider',
-=======
         'deps/uvwasi/uvwasi.gyp:uvwasi',
->>>>>>> 771e5094
       ],
 
       'conditions': [
@@ -1179,7 +1170,6 @@
       'target_name': 'overlapped-checker',
       'type': 'executable',
 
-<<<<<<< HEAD
       'dependencies': [
         '<(node_lib_target_name)',
         'deps/histogram/histogram.gyp:histogram',
@@ -1224,8 +1214,6 @@
         'tools/code_cache/cache_builder.h',
       ],
 
-=======
->>>>>>> 771e5094
       'conditions': [
         ['OS=="win"', {
           'sources': [
