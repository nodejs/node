--- conflicted
+++ resolved
@@ -174,15 +174,6 @@
 .It Fl -experimental-permission
 Enable the experimental permission model.
 .
-<<<<<<< HEAD
-.It Fl -experimental-policy
-Use the specified file as a security policy.
-.
-.It Fl -experimental-repl
-Use the experimental REPL.
-.
-=======
->>>>>>> a923fed8
 .It Fl -experimental-shadow-realm
 Use this flag to enable ShadowRealm support.
 .
