# Deprecated APIs

<!--introduced_in=v7.7.0-->
<!-- type=misc -->

Node.js may deprecate APIs for any of the following reasons:

* Use of the API is unsafe.
* An improved alternative API is available.
* Breaking changes to the API are expected in a future major release.

Node.js utilizes three kinds of Deprecations:

* Documentation-only
* Runtime
* End-of-Life

A Documentation-only deprecation is one that is expressed only within the
Node.js API docs. These generate no side-effects while running Node.js.
Some Documentation-only deprecations trigger a runtime warning when launched
with [`--pending-deprecation`][] flag (or its alternative,
`NODE_PENDING_DEPRECATION=1` environment variable), similarly to Runtime
deprecations below. Documentation-only deprecations that support that flag
are explicitly labeled as such in the
[list of Deprecated APIs](#deprecations_list_of_deprecated_apis).

A Runtime deprecation will, by default, generate a process warning that will
be printed to `stderr` the first time the deprecated API is used. When the
[`--throw-deprecation`][] command-line flag is used, a Runtime deprecation will
cause an error to be thrown.

An End-of-Life deprecation is used when functionality is or will soon be removed
from Node.js.

## Revoking deprecations

Occasionally, the deprecation of an API may be reversed. In such situations,
this document will be updated with information relevant to the decision.
However, the deprecation identifier will not be modified.

## List of Deprecated APIs

<a id="DEP0001"></a>
### DEP0001: `http.OutgoingMessage.prototype.flush`
<!-- YAML
changes:
  - version: v14.0.0
    pr-url: https://github.com/nodejs/node/pull/31164
    description: End-of-Life.
  - version:
    - v4.8.6
    - v6.12.0
    pr-url: https://github.com/nodejs/node/pull/10116
    description: A deprecation code has been assigned.
  - version: v1.6.0
    pr-url: https://github.com/nodejs/node/pull/1156
    description: Runtime deprecation.
-->

Type: End-of-Life

`OutgoingMessage.prototype.flush()` has been removed. Use
`OutgoingMessage.prototype.flushHeaders()` instead.

<a id="DEP0002"></a>
### DEP0002: `require('_linklist')`
<!-- YAML
changes:
  - version: v8.0.0
    pr-url: https://github.com/nodejs/node/pull/12113
    description: End-of-Life.
  - version: v6.12.0
    pr-url: https://github.com/nodejs/node/pull/10116
    description: A deprecation code has been assigned.
  - version: v5.0.0
    pr-url: https://github.com/nodejs/node/pull/3078
    description: Runtime deprecation.
-->

Type: End-of-Life

The `_linklist` module is deprecated. Please use a userland alternative.

<a id="DEP0003"></a>
### DEP0003: `_writableState.buffer`
<!-- YAML
changes:
  - version: v14.0.0
    pr-url: https://github.com/nodejs/node/pull/31165
    description: End-of-Life
  - version:
    - v4.8.6
    - v6.12.0
    pr-url: https://github.com/nodejs/node/pull/10116
    description: A deprecation code has been assigned.
  - version: v0.11.15
    pr-url: https://github.com/nodejs/node-v0.x-archive/pull/8826
    description: Runtime deprecation.
-->

Type: End-of-Life

The `_writableState.buffer` has been removed. Use `_writableState.getBuffer()`
instead.

<a id="DEP0004"></a>
### DEP0004: `CryptoStream.prototype.readyState`
<!-- YAML
changes:
  - version: v10.0.0
    pr-url: https://github.com/nodejs/node/pull/17882
    description: End-of-Life.
  - version:
    - v4.8.6
    - v6.12.0
    pr-url: https://github.com/nodejs/node/pull/10116
    description: A deprecation code has been assigned.
  - version: 0.4.0
    commit: 9c7f89bf56abd37a796fea621ad2e47dd33d2b82
    description: Documentation-only deprecation.
-->

Type: End-of-Life

The `CryptoStream.prototype.readyState` property was removed.

<a id="DEP0005"></a>
### DEP0005: `Buffer()` constructor
<!-- YAML
changes:
  - version: v10.0.0
    pr-url: https://github.com/nodejs/node/pull/19524
    description: Runtime deprecation.
  - version: v6.12.0
    pr-url: https://github.com/nodejs/node/pull/10116
    description: A deprecation code has been assigned.
  - version: v6.0.0
    pr-url: https://github.com/nodejs/node/pull/4682
    description: Documentation-only deprecation.
-->

Type: Runtime (supports [`--pending-deprecation`][])

The `Buffer()` function and `new Buffer()` constructor are deprecated due to
API usability issues that can lead to accidental security issues.

As an alternative, use one of the following methods of constructing `Buffer`
objects:

* [`Buffer.alloc(size[, fill[, encoding]])`][alloc]: Create a `Buffer` with
  *initialized* memory.
* [`Buffer.allocUnsafe(size)`][alloc_unsafe_size]: Create a `Buffer` with
  *uninitialized* memory.
* [`Buffer.allocUnsafeSlow(size)`][]: Create a `Buffer` with *uninitialized*
   memory.
* [`Buffer.from(array)`][]: Create a `Buffer` with a copy of `array`
* [`Buffer.from(arrayBuffer[, byteOffset[, length]])`][from_arraybuffer] -
  Create a `Buffer` that wraps the given `arrayBuffer`.
* [`Buffer.from(buffer)`][]: Create a `Buffer` that copies `buffer`.
* [`Buffer.from(string[, encoding])`][from_string_encoding]: Create a `Buffer`
  that copies `string`.

Without `--pending-deprecation`, runtime warnings occur only for code not in
`node_modules`. This means there will not be deprecation warnings for
`Buffer()` usage in dependencies. With `--pending-deprecation`, a runtime
warning results no matter where the `Buffer()` usage occurs.

<a id="DEP0006"></a>
### DEP0006: `child_process` `options.customFds`
<!-- YAML
changes:
  - version: v12.0.0
    pr-url: https://github.com/nodejs/node/pull/25279
    description: End-of-Life.
  - version:
    - v4.8.6
    - v6.12.0
    pr-url: https://github.com/nodejs/node/pull/10116
    description: A deprecation code has been assigned.
  - version: v0.11.14
    description: Runtime deprecation.
  - version: v0.5.11
    description: Documentation-only deprecation.
-->

Type: End-of-Life

Within the [`child_process`][] module's `spawn()`, `fork()`, and `exec()`
methods, the `options.customFds` option is deprecated. The `options.stdio`
option should be used instead.

<a id="DEP0007"></a>
### DEP0007: Replace `cluster` `worker.suicide` with `worker.exitedAfterDisconnect`
<!-- YAML
changes:
  - version: v9.0.0
    pr-url: https://github.com/nodejs/node/pull/13702
    description: End-of-Life.
  - version: v7.0.0
    pr-url: https://github.com/nodejs/node/pull/3747
    description: Runtime deprecation.
  - version: v6.12.0
    pr-url: https://github.com/nodejs/node/pull/10116
    description: A deprecation code has been assigned.
  - version: v6.0.0
    pr-url: https://github.com/nodejs/node/pull/3743
    description: Documentation-only deprecation.
-->

Type: End-of-Life

In an earlier version of the Node.js `cluster`, a boolean property with the name
`suicide` was added to the `Worker` object. The intent of this property was to
provide an indication of how and why the `Worker` instance exited. In Node.js
6.0.0, the old property was deprecated and replaced with a new
[`worker.exitedAfterDisconnect`][] property. The old property name did not
precisely describe the actual semantics and was unnecessarily emotion-laden.

<a id="DEP0008"></a>
### DEP0008: `require('constants')`
<!-- YAML
changes:
  - version: v6.12.0
    pr-url: https://github.com/nodejs/node/pull/10116
    description: A deprecation code has been assigned.
  - version: v6.3.0
    pr-url: https://github.com/nodejs/node/pull/6534
    description: Documentation-only deprecation.
-->

Type: Documentation-only

The `constants` module is deprecated. When requiring access to constants
relevant to specific Node.js builtin modules, developers should instead refer
to the `constants` property exposed by the relevant module. For instance,
`require('fs').constants` and `require('os').constants`.

<a id="DEP0009"></a>
### DEP0009: `crypto.pbkdf2` without digest
<!-- YAML
changes:
  - version: v14.0.0
    pr-url: https://github.com/nodejs/node/pull/31166
    description: End-of-Life (for `digest === null`)
  - version: v11.0.0
    pr-url: https://github.com/nodejs/node/pull/22861
    description: Runtime deprecation (for `digest === null`).
  - version: v8.0.0
    pr-url: https://github.com/nodejs/node/pull/11305
    description: End-of-Life (for `digest === undefined`).
  - version: v6.12.0
    pr-url: https://github.com/nodejs/node/pull/10116
    description: A deprecation code has been assigned.
  - version: v6.0.0
    pr-url: https://github.com/nodejs/node/pull/4047
    description: Runtime deprecation (for `digest === undefined`).
-->

Type: End-of-Life

Use of the [`crypto.pbkdf2()`][] API without specifying a digest was deprecated
in Node.js 6.0 because the method defaulted to using the non-recommended
`'SHA1'` digest. Previously, a deprecation warning was printed. Starting in
Node.js 8.0.0, calling `crypto.pbkdf2()` or `crypto.pbkdf2Sync()` with
`digest` set to `undefined` will throw a `TypeError`.

Beginning in Node.js v11.0.0, calling these functions with `digest` set to
`null` would print a deprecation warning to align with the behavior when `digest`
is `undefined`.

Now, however, passing either `undefined` or `null` will throw a `TypeError`.

<a id="DEP0010"></a>
### DEP0010: `crypto.createCredentials`
<!-- YAML
changes:
  - version: v11.0.0
    pr-url: https://github.com/nodejs/node/pull/21153
    description: End-of-Life.
  - version:
    - v4.8.6
    - v6.12.0
    pr-url: https://github.com/nodejs/node/pull/10116
    description: A deprecation code has been assigned.
  - version: v0.11.13
    pr-url: https://github.com/nodejs/node-v0.x-archive/pull/7265
    description: Runtime deprecation.
-->

Type: End-of-Life

The `crypto.createCredentials()` API was removed. Please use
[`tls.createSecureContext()`][] instead.

<a id="DEP0011"></a>
### DEP0011: `crypto.Credentials`
<!-- YAML
changes:
  - version: v11.0.0
    pr-url: https://github.com/nodejs/node/pull/21153
    description: End-of-Life.
  - version:
    - v4.8.6
    - v6.12.0
    pr-url: https://github.com/nodejs/node/pull/10116
    description: A deprecation code has been assigned.
  - version: v0.11.13
    pr-url: https://github.com/nodejs/node-v0.x-archive/pull/7265
    description: Runtime deprecation.
-->

Type: End-of-Life

The `crypto.Credentials` class was removed. Please use [`tls.SecureContext`][]
instead.

<a id="DEP0012"></a>
### DEP0012: `Domain.dispose`
<!-- YAML
changes:
  - version: v9.0.0
    pr-url: https://github.com/nodejs/node/pull/15412
    description: End-of-Life.
  - version:
    - v4.8.6
    - v6.12.0
    pr-url: https://github.com/nodejs/node/pull/10116
    description: A deprecation code has been assigned.
  - version: v0.11.7
    pr-url: https://github.com/nodejs/node-v0.x-archive/pull/5021
    description: Runtime deprecation.
-->

Type: End-of-Life

`Domain.dispose()` has been removed. Recover from failed I/O actions
explicitly via error event handlers set on the domain instead.

<a id="DEP0013"></a>
### DEP0013: `fs` asynchronous function without callback
<!-- YAML
changes:
  - version: v10.0.0
    pr-url: https://github.com/nodejs/node/pull/18668
    description: End-of-Life.
  - version: v7.0.0
    pr-url: https://github.com/nodejs/node/pull/7897
    description: Runtime deprecation.
-->

Type: End-of-Life

Calling an asynchronous function without a callback throws a `TypeError`
in Node.js 10.0.0 onwards. See <https://github.com/nodejs/node/pull/12562>.

<a id="DEP0014"></a>
### DEP0014: `fs.read` legacy String interface
<!-- YAML
changes:
  - version: v8.0.0
    pr-url: https://github.com/nodejs/node/pull/9683
    description: End-of-Life.
  - version: v6.0.0
    pr-url: https://github.com/nodejs/node/pull/4525
    description: Runtime deprecation.
  - version:
    - v4.8.6
    - v6.12.0
    pr-url: https://github.com/nodejs/node/pull/10116
    description: A deprecation code has been assigned.
  - version: v0.1.96
    commit: c93e0aaf062081db3ec40ac45b3e2c979d5759d6
    description: Documentation-only deprecation.
-->

Type: End-of-Life

The [`fs.read()`][] legacy `String` interface is deprecated. Use the `Buffer`
API as mentioned in the documentation instead.

<a id="DEP0015"></a>
### DEP0015: `fs.readSync` legacy String interface
<!-- YAML
changes:
  - version: v8.0.0
    pr-url: https://github.com/nodejs/node/pull/9683
    description: End-of-Life.
  - version: v6.0.0
    pr-url: https://github.com/nodejs/node/pull/4525
    description: Runtime deprecation.
  - version:
    - v4.8.6
    - v6.12.0
    pr-url: https://github.com/nodejs/node/pull/10116
    description: A deprecation code has been assigned.
  - version: v0.1.96
    commit: c93e0aaf062081db3ec40ac45b3e2c979d5759d6
    description: Documentation-only deprecation.
-->

Type: End-of-Life

The [`fs.readSync()`][] legacy `String` interface is deprecated. Use the
`Buffer` API as mentioned in the documentation instead.

<a id="DEP0016"></a>
### DEP0016: `GLOBAL`/`root`
<!-- YAML
changes:
  - version: v14.0.0
    pr-url: https://github.com/nodejs/node/pull/31167
    description: End-of-Life
  - version: v6.12.0
    pr-url: https://github.com/nodejs/node/pull/10116
    description: A deprecation code has been assigned.
  - version: v6.0.0
    pr-url: https://github.com/nodejs/node/pull/1838
    description: Runtime deprecation.
-->

Type: End-of-Life

The `GLOBAL` and `root` aliases for the `global` property were deprecated
in Node.js 6.0.0 and have since been removed.

<a id="DEP0017"></a>
### DEP0017: `Intl.v8BreakIterator`
<!-- YAML
changes:
  - version: v9.0.0
    pr-url: https://github.com/nodejs/node/pull/15238
    description: End-of-Life.
  - version: v7.0.0
    pr-url: https://github.com/nodejs/node/pull/8908
    description: Runtime deprecation.
-->

Type: End-of-Life

`Intl.v8BreakIterator` was a non-standard extension and has been removed.
See [`Intl.Segmenter`](https://github.com/tc39/proposal-intl-segmenter).

<a id="DEP0018"></a>
### DEP0018: Unhandled promise rejections
<!-- YAML
changes:
  - version: v7.0.0
    pr-url: https://github.com/nodejs/node/pull/8217
    description: Runtime deprecation.
-->

Type: Runtime

Unhandled promise rejections are deprecated. In the future, promise rejections
that are not handled will terminate the Node.js process with a non-zero exit
code.

<a id="DEP0019"></a>
### DEP0019: `require('.')` resolved outside directory
<!-- YAML
changes:
  - version: v12.0.0
    pr-url: https://github.com/nodejs/node/pull/26973
    description: Removed functionality.
  - version:
    - v4.8.6
    - v6.12.0
    pr-url: https://github.com/nodejs/node/pull/10116
    description: A deprecation code has been assigned.
  - version: v1.8.1
    pr-url: https://github.com/nodejs/node/pull/1363
    description: Runtime deprecation.
-->

Type: End-of-Life

In certain cases, `require('.')` could resolve outside the package directory.
This behavior has been removed.

<a id="DEP0020"></a>
### DEP0020: `Server.connections`
<!-- YAML
changes:
  - version:
    - v4.8.6
    - v6.12.0
    pr-url: https://github.com/nodejs/node/pull/10116
    description: A deprecation code has been assigned.
  - version: v0.9.7
    pr-url: https://github.com/nodejs/node-v0.x-archive/pull/4595
    description: Runtime deprecation.
-->

Type: Runtime

The [`Server.connections`][] property is deprecated. Please use the
[`Server.getConnections()`][] method instead.

<a id="DEP0021"></a>
### DEP0021: `Server.listenFD`
<!-- YAML
changes:
  - version: v12.0.0
    pr-url: https://github.com/nodejs/node/pull/27127
    description: End-of-Life.
  - version:
    - v4.8.6
    - v6.12.0
    pr-url: https://github.com/nodejs/node/pull/10116
    description: A deprecation code has been assigned.
  - version: v0.7.12
    commit: 41421ff9da1288aa241a5e9dcf915b685ade1c23
    description: Runtime deprecation.
-->

Type: End-of-Life

The `Server.listenFD()` method was deprecated and removed. Please use
[`Server.listen({fd: <number>})`][] instead.

<a id="DEP0022"></a>
### DEP0022: `os.tmpDir()`
<!-- YAML
changes:
  - version: v14.0.0
    pr-url: https://github.com/nodejs/node/pull/31169
    description: End-of-Life.
  - version: v7.0.0
    pr-url: https://github.com/nodejs/node/pull/6739
    description: Runtime deprecation.
-->

Type: End-of-Life

The `os.tmpDir()` API was deprecated in Node.js 7.0.0 and has since been
removed. Please use [`os.tmpdir()`][] instead.

<a id="DEP0023"></a>
### DEP0023: `os.getNetworkInterfaces()`
<!-- YAML
changes:
  - version: v12.0.0
    pr-url: https://github.com/nodejs/node/pull/25280
    description: End-of-Life.
  - version:
    - v4.8.6
    - v6.12.0
    pr-url: https://github.com/nodejs/node/pull/10116
    description: A deprecation code has been assigned.
  - version: v0.6.0
    commit: 37bb37d151fb6ee4696730e63ff28bb7a4924f97
    description: Runtime deprecation.
-->

Type: End-of-Life

The `os.getNetworkInterfaces()` method is deprecated. Please use the
[`os.networkInterfaces()`][] method instead.

<a id="DEP0024"></a>
### DEP0024: `REPLServer.prototype.convertToContext()`
<!-- YAML
changes:
  - version: v9.0.0
    pr-url: https://github.com/nodejs/node/pull/13434
    description: End-of-Life.
  - version: v7.0.0
    pr-url: https://github.com/nodejs/node/pull/7829
    description: Runtime deprecation.
-->

Type: End-of-Life

The `REPLServer.prototype.convertToContext()` API has been removed.

<a id="DEP0025"></a>
### DEP0025: `require('sys')`
<!-- YAML
changes:
  - version:
    - v4.8.6
    - v6.12.0
    pr-url: https://github.com/nodejs/node/pull/10116
    description: A deprecation code has been assigned.
  - version: v1.0.0
    pr-url: https://github.com/nodejs/node/pull/317
    description: Runtime deprecation.
-->

Type: Runtime

The `sys` module is deprecated. Please use the [`util`][] module instead.

<a id="DEP0026"></a>
### DEP0026: `util.print()`
<!-- YAML
changes:
  - version: v12.0.0
    pr-url: https://github.com/nodejs/node/pull/25377
    description: End-of-Life.
  - version:
    - v4.8.6
    - v6.12.0
    pr-url: https://github.com/nodejs/node/pull/10116
    description: A deprecation code has been assigned.
  - version: v0.11.3
    commit: 896b2aa7074fc886efd7dd0a397d694763cac7ce
    description: Runtime deprecation.
-->

Type: End-of-Life

`util.print()` has been removed. Please use [`console.log()`][] instead.

<a id="DEP0027"></a>
### DEP0027: `util.puts()`
<!-- YAML
changes:
  - version: v12.0.0
    pr-url: https://github.com/nodejs/node/pull/25377
    description: End-of-Life.
  - version:
    - v4.8.6
    - v6.12.0
    pr-url: https://github.com/nodejs/node/pull/10116
    description: A deprecation code has been assigned.
  - version: v0.11.3
    commit: 896b2aa7074fc886efd7dd0a397d694763cac7ce
    description: Runtime deprecation.
-->

Type: End-of-Life

`util.puts()` has been removed. Please use [`console.log()`][] instead.

<a id="DEP0028"></a>
### DEP0028: `util.debug()`
<!-- YAML
changes:
  - version: v12.0.0
    pr-url: https://github.com/nodejs/node/pull/25377
    description: End-of-Life.
  - version:
    - v4.8.6
    - v6.12.0
    pr-url: https://github.com/nodejs/node/pull/10116
    description: A deprecation code has been assigned.
  - version: v0.11.3
    commit: 896b2aa7074fc886efd7dd0a397d694763cac7ce
    description: Runtime deprecation.
-->

Type: End-of-Life

`util.debug()` has been removed. Please use [`console.error()`][] instead.

<a id="DEP0029"></a>
### DEP0029: `util.error()`
<!-- YAML
changes:
  - version: v12.0.0
    pr-url: https://github.com/nodejs/node/pull/25377
    description: End-of-Life.
  - version:
    - v4.8.6
    - v6.12.0
    pr-url: https://github.com/nodejs/node/pull/10116
    description: A deprecation code has been assigned.
  - version: v0.11.3
    commit: 896b2aa7074fc886efd7dd0a397d694763cac7ce
    description: Runtime deprecation.
-->

Type: End-of-Life

`util.error()` has been removed. Please use [`console.error()`][] instead.

<a id="DEP0030"></a>
### DEP0030: `SlowBuffer`
<!-- YAML
changes:
  - version: v6.12.0
    pr-url: https://github.com/nodejs/node/pull/10116
    description: A deprecation code has been assigned.
  - version: v6.0.0
    pr-url: https://github.com/nodejs/node/pull/5833
    description: Documentation-only deprecation.
-->

Type: Documentation-only

The [`SlowBuffer`][] class is deprecated. Please use
[`Buffer.allocUnsafeSlow(size)`][] instead.

<a id="DEP0031"></a>
### DEP0031: `ecdh.setPublicKey()`
<!-- YAML
changes:
  - version: v6.12.0
    pr-url: https://github.com/nodejs/node/pull/10116
    description: A deprecation code has been assigned.
  - version: v5.2.0
    pr-url: https://github.com/nodejs/node/pull/3511
    description: Documentation-only deprecation.
-->

Type: Documentation-only

The [`ecdh.setPublicKey()`][] method is now deprecated as its inclusion in the
API is not useful.

<a id="DEP0032"></a>
### DEP0032: `domain` module
<!-- YAML
changes:
  - version:
    - v4.8.6
    - v6.12.0
    pr-url: https://github.com/nodejs/node/pull/10116
    description: A deprecation code has been assigned.
  - version: v1.4.2
    pr-url: https://github.com/nodejs/node/pull/943
    description: Documentation-only deprecation.
-->

Type: Documentation-only

The [`domain`][] module is deprecated and should not be used.

<a id="DEP0033"></a>
### DEP0033: `EventEmitter.listenerCount()`
<!-- YAML
changes:
  - version:
    - v4.8.6
    - v6.12.0
    pr-url: https://github.com/nodejs/node/pull/10116
    description: A deprecation code has been assigned.
  - version: v3.2.0
    pr-url: https://github.com/nodejs/node/pull/2349
    description: Documentation-only deprecation.
-->

Type: Documentation-only

The [`EventEmitter.listenerCount(emitter, eventName)`][] API is
deprecated. Please use [`emitter.listenerCount(eventName)`][] instead.

<a id="DEP0034"></a>
### DEP0034: `fs.exists(path, callback)`
<!-- YAML
changes:
  - version:
    - v4.8.6
    - v6.12.0
    pr-url: https://github.com/nodejs/node/pull/10116
    description: A deprecation code has been assigned.
  - version: v1.0.0
    pr-url: https://github.com/iojs/io.js/pull/166
    description: Documentation-only deprecation.
-->

Type: Documentation-only

The [`fs.exists(path, callback)`][] API is deprecated. Please use
[`fs.stat()`][] or [`fs.access()`][] instead.

<a id="DEP0035"></a>
### DEP0035: `fs.lchmod(path, mode, callback)`
<!-- YAML
changes:
  - version:
    - v4.8.6
    - v6.12.0
    pr-url: https://github.com/nodejs/node/pull/10116
    description: A deprecation code has been assigned.
  - version: v0.4.7
    description: Documentation-only deprecation.
-->

Type: Documentation-only

The [`fs.lchmod(path, mode, callback)`][] API is deprecated.

<a id="DEP0036"></a>
### DEP0036: `fs.lchmodSync(path, mode)`
<!-- YAML
changes:
  - version:
    - v4.8.6
    - v6.12.0
    pr-url: https://github.com/nodejs/node/pull/10116
    description: A deprecation code has been assigned.
  - version: v0.4.7
    description: Documentation-only deprecation.
-->

Type: Documentation-only

The [`fs.lchmodSync(path, mode)`][] API is deprecated.

<a id="DEP0037"></a>
### DEP0037: `fs.lchown(path, uid, gid, callback)`
<!-- YAML
changes:
  - version: v10.6.0
    pr-url: https://github.com/nodejs/node/pull/21498
    description: Deprecation revoked.
  - version:
    - v4.8.6
    - v6.12.0
    pr-url: https://github.com/nodejs/node/pull/10116
    description: A deprecation code has been assigned.
  - version: v0.4.7
    description: Documentation-only deprecation.
-->

Type: Deprecation revoked

The [`fs.lchown(path, uid, gid, callback)`][] API was deprecated. The
deprecation was revoked because the requisite supporting APIs were added in
libuv.

<a id="DEP0038"></a>
### DEP0038: `fs.lchownSync(path, uid, gid)`
<!-- YAML
changes:
  - version: v10.6.0
    pr-url: https://github.com/nodejs/node/pull/21498
    description: Deprecation revoked.
  - version:
    - v4.8.6
    - v6.12.0
    pr-url: https://github.com/nodejs/node/pull/10116
    description: A deprecation code has been assigned.
  - version: v0.4.7
    description: Documentation-only deprecation.
-->

Type: Deprecation revoked

The [`fs.lchownSync(path, uid, gid)`][] API was deprecated. The deprecation was
revoked because the requisite supporting APIs were added in libuv.

<a id="DEP0039"></a>
### DEP0039: `require.extensions`
<!-- YAML
changes:
  - version:
    - v4.8.6
    - v6.12.0
    pr-url: https://github.com/nodejs/node/pull/10116
    description: A deprecation code has been assigned.
  - version: v0.10.6
    commit: 7bd8a5a2a60b75266f89f9a32877d55294a3881c
    description: Documentation-only deprecation.
-->

Type: Documentation-only

The [`require.extensions`][] property is deprecated.

<a id="DEP0040"></a>
### DEP0040: `punycode` module
<!-- YAML
changes:
  - version: v7.0.0
    pr-url: https://github.com/nodejs/node/pull/7941
    description: Documentation-only deprecation.
-->

Type: Documentation-only

The [`punycode`][] module is deprecated. Please use a userland alternative
instead.

<a id="DEP0041"></a>
### DEP0041: `NODE_REPL_HISTORY_FILE` environment variable
<!-- YAML
changes:
  - version: v10.0.0
    pr-url: https://github.com/nodejs/node/pull/13876
    description: End-of-Life.
  - version:
    - v4.8.6
    - v6.12.0
    pr-url: https://github.com/nodejs/node/pull/10116
    description: A deprecation code has been assigned.
  - version: v3.0.0
    pr-url: https://github.com/nodejs/node/pull/2224
    description: Documentation-only deprecation.
-->

Type: End-of-Life

The `NODE_REPL_HISTORY_FILE` environment variable was removed. Please use
`NODE_REPL_HISTORY` instead.

<a id="DEP0042"></a>
### DEP0042: `tls.CryptoStream`
<!-- YAML
changes:
  - version: v10.0.0
    pr-url: https://github.com/nodejs/node/pull/17882
    description: End-of-Life.
  - version:
    - v4.8.6
    - v6.12.0
    pr-url: https://github.com/nodejs/node/pull/10116
    description: A deprecation code has been assigned.
  - version: v0.11.3
    commit: af80e7bc6e6f33c582eb1f7d37c7f5bbe9f910f7
    description: Documentation-only deprecation.
-->

Type: End-of-Life

The [`tls.CryptoStream`][] class was removed. Please use
[`tls.TLSSocket`][] instead.

<a id="DEP0043"></a>
### DEP0043: `tls.SecurePair`
<!-- YAML
changes:
  - version: v8.0.0
    pr-url: https://github.com/nodejs/node/pull/11349
    description: Runtime deprecation.
  - version: v6.12.0
    pr-url: https://github.com/nodejs/node/pull/10116
    description: A deprecation code has been assigned.
  - version: v6.0.0
    pr-url: https://github.com/nodejs/node/pull/6063
    description: Documentation-only deprecation.
  - version: v0.11.15
    pr-url:
      - https://github.com/nodejs/node-v0.x-archive/pull/8695
      - https://github.com/nodejs/node-v0.x-archive/pull/8700
    description: Deprecation revoked.
  - version: v0.11.3
    commit: af80e7bc6e6f33c582eb1f7d37c7f5bbe9f910f7
    description: Runtime deprecation.
-->

Type: Documentation-only

The [`tls.SecurePair`][] class is deprecated. Please use
[`tls.TLSSocket`][] instead.

<a id="DEP0044"></a>
### DEP0044: `util.isArray()`
<!-- YAML
changes:
  - version:
    - v4.8.6
    - v6.12.0
    pr-url: https://github.com/nodejs/node/pull/10116
    description: A deprecation code has been assigned.
  - version:
    - v3.3.1
    - v4.0.0
    pr-url: https://github.com/nodejs/node/pull/2447
    description: Documentation-only deprecation.
-->

Type: Documentation-only

The [`util.isArray()`][] API is deprecated. Please use `Array.isArray()`
instead.

<a id="DEP0045"></a>
### DEP0045: `util.isBoolean()`
<!-- YAML
changes:
  - version:
    - v4.8.6
    - v6.12.0
    pr-url: https://github.com/nodejs/node/pull/10116
    description: A deprecation code has been assigned.
  - version:
    - v3.3.1
    - v4.0.0
    pr-url: https://github.com/nodejs/node/pull/2447
    description: Documentation-only deprecation.
-->

Type: Documentation-only

The [`util.isBoolean()`][] API is deprecated.

<a id="DEP0046"></a>
### DEP0046: `util.isBuffer()`
<!-- YAML
changes:
  - version:
    - v4.8.6
    - v6.12.0
    pr-url: https://github.com/nodejs/node/pull/10116
    description: A deprecation code has been assigned.
  - version:
    - v3.3.1
    - v4.0.0
    pr-url: https://github.com/nodejs/node/pull/2447
    description: Documentation-only deprecation.
-->

Type: Documentation-only

The [`util.isBuffer()`][] API is deprecated. Please use
[`Buffer.isBuffer()`][] instead.

<a id="DEP0047"></a>
### DEP0047: `util.isDate()`
<!-- YAML
changes:
  - version:
    - v4.8.6
    - v6.12.0
    pr-url: https://github.com/nodejs/node/pull/10116
    description: A deprecation code has been assigned.
  - version:
    - v3.3.1
    - v4.0.0
    pr-url: https://github.com/nodejs/node/pull/2447
    description: Documentation-only deprecation.
-->

Type: Documentation-only

The [`util.isDate()`][] API is deprecated.

<a id="DEP0048"></a>
### DEP0048: `util.isError()`
<!-- YAML
changes:
  - version:
    - v4.8.6
    - v6.12.0
    pr-url: https://github.com/nodejs/node/pull/10116
    description: A deprecation code has been assigned.
  - version:
    - v3.3.1
    - v4.0.0
    pr-url: https://github.com/nodejs/node/pull/2447
    description: Documentation-only deprecation.
-->

Type: Documentation-only

The [`util.isError()`][] API is deprecated.

<a id="DEP0049"></a>
### DEP0049: `util.isFunction()`
<!-- YAML
changes:
  - version:
    - v4.8.6
    - v6.12.0
    pr-url: https://github.com/nodejs/node/pull/10116
    description: A deprecation code has been assigned.
  - version:
    - v3.3.1
    - v4.0.0
    pr-url: https://github.com/nodejs/node/pull/2447
    description: Documentation-only deprecation.
-->

Type: Documentation-only

The [`util.isFunction()`][] API is deprecated.

<a id="DEP0050"></a>
### DEP0050: `util.isNull()`
<!-- YAML
changes:
  - version:
    - v4.8.6
    - v6.12.0
    pr-url: https://github.com/nodejs/node/pull/10116
    description: A deprecation code has been assigned.
  - version:
    - v3.3.1
    - v4.0.0
    pr-url: https://github.com/nodejs/node/pull/2447
    description: Documentation-only deprecation.
-->

Type: Documentation-only

The [`util.isNull()`][] API is deprecated.

<a id="DEP0051"></a>
### DEP0051: `util.isNullOrUndefined()`
<!-- YAML
changes:
  - version:
    - v4.8.6
    - v6.12.0
    pr-url: https://github.com/nodejs/node/pull/10116
    description: A deprecation code has been assigned.
  - version:
    - v3.3.1
    - v4.0.0
    pr-url: https://github.com/nodejs/node/pull/2447
    description: Documentation-only deprecation.
-->

Type: Documentation-only

The [`util.isNullOrUndefined()`][] API is deprecated.

<a id="DEP0052"></a>
### DEP0052: `util.isNumber()`
<!-- YAML
changes:
  - version:
    - v4.8.6
    - v6.12.0
    pr-url: https://github.com/nodejs/node/pull/10116
    description: A deprecation code has been assigned.
  - version:
    - v3.3.1
    - v4.0.0
    pr-url: https://github.com/nodejs/node/pull/2447
    description: Documentation-only deprecation.
-->

Type: Documentation-only

The [`util.isNumber()`][] API is deprecated.

<a id="DEP0053"></a>
### DEP0053 `util.isObject()`
<!-- YAML
changes:
  - version:
    - v4.8.6
    - v6.12.0
    pr-url: https://github.com/nodejs/node/pull/10116
    description: A deprecation code has been assigned.
  - version:
    - v3.3.1
    - v4.0.0
    pr-url: https://github.com/nodejs/node/pull/2447
    description: Documentation-only deprecation.
-->

Type: Documentation-only

The [`util.isObject()`][] API is deprecated.

<a id="DEP0054"></a>
### DEP0054: `util.isPrimitive()`
<!-- YAML
changes:
  - version:
    - v4.8.6
    - v6.12.0
    pr-url: https://github.com/nodejs/node/pull/10116
    description: A deprecation code has been assigned.
  - version:
    - v3.3.1
    - v4.0.0
    pr-url: https://github.com/nodejs/node/pull/2447
    description: Documentation-only deprecation.
-->

Type: Documentation-only

The [`util.isPrimitive()`][] API is deprecated.

<a id="DEP0055"></a>
### DEP0055: `util.isRegExp()`
<!-- YAML
changes:
  - version:
    - v4.8.6
    - v6.12.0
    pr-url: https://github.com/nodejs/node/pull/10116
    description: A deprecation code has been assigned.
  - version:
    - v3.3.1
    - v4.0.0
    pr-url: https://github.com/nodejs/node/pull/2447
    description: Documentation-only deprecation.
-->

Type: Documentation-only

The [`util.isRegExp()`][] API is deprecated.

<a id="DEP0056"></a>
### DEP0056: `util.isString()`
<!-- YAML
changes:
  - version:
    - v4.8.6
    - v6.12.0
    pr-url: https://github.com/nodejs/node/pull/10116
    description: A deprecation code has been assigned.
  - version:
    - v3.3.1
    - v4.0.0
    pr-url: https://github.com/nodejs/node/pull/2447
    description: Documentation-only deprecation.
-->

Type: Documentation-only

The [`util.isString()`][] API is deprecated.

<a id="DEP0057"></a>
### DEP0057: `util.isSymbol()`
<!-- YAML
changes:
  - version:
    - v4.8.6
    - v6.12.0
    pr-url: https://github.com/nodejs/node/pull/10116
    description: A deprecation code has been assigned.
  - version:
    - v3.3.1
    - v4.0.0
    pr-url: https://github.com/nodejs/node/pull/2447
    description: Documentation-only deprecation.
-->

Type: Documentation-only

The [`util.isSymbol()`][] API is deprecated.

<a id="DEP0058"></a>
### DEP0058: `util.isUndefined()`
<!-- YAML
changes:
  - version:
    - v4.8.6
    - v6.12.0
    pr-url: https://github.com/nodejs/node/pull/10116
    description: A deprecation code has been assigned.
  - version:
    - v3.3.1
    - v4.0.0
    pr-url: https://github.com/nodejs/node/pull/2447
    description: Documentation-only deprecation.
-->

Type: Documentation-only

The [`util.isUndefined()`][] API is deprecated.

<a id="DEP0059"></a>
### DEP0059: `util.log()`
<!-- YAML
changes:
  - version: v6.12.0
    pr-url: https://github.com/nodejs/node/pull/10116
    description: A deprecation code has been assigned.
  - version: v6.0.0
    pr-url: https://github.com/nodejs/node/pull/6161
    description: Documentation-only deprecation.
-->

Type: Documentation-only

The [`util.log()`][] API is deprecated.

<a id="DEP0060"></a>
### DEP0060: `util._extend()`
<!-- YAML
changes:
  - version: v6.12.0
    pr-url: https://github.com/nodejs/node/pull/10116
    description: A deprecation code has been assigned.
  - version: v6.0.0
    pr-url: https://github.com/nodejs/node/pull/4903
    description: Documentation-only deprecation.
-->

Type: Documentation-only

The [`util._extend()`][] API is deprecated.

<a id="DEP0061"></a>
### DEP0061: `fs.SyncWriteStream`
<!-- YAML
changes:
  - version: v11.0.0
    pr-url: https://github.com/nodejs/node/pull/20735
    description: End-of-Life.
  - version: v8.0.0
    pr-url: https://github.com/nodejs/node/pull/10467
    description: Runtime deprecation.
  - version: v7.0.0
    pr-url: https://github.com/nodejs/node/pull/6749
    description: Documentation-only deprecation.
-->

Type: End-of-Life

The `fs.SyncWriteStream` class was never intended to be a publicly accessible
API and has been removed. No alternative API is available. Please use a userland
alternative.

<a id="DEP0062"></a>
### DEP0062: `node --debug`
<!-- YAML
changes:
  - version: v8.0.0
    pr-url: https://github.com/nodejs/node/pull/10970
    description: Runtime deprecation.
  - version: v12.0.0
    pr-url: https://github.com/nodejs/node/pull/25828
    description: End-of-Life.
-->

Type: End-of-Life

`--debug` activates the legacy V8 debugger interface, which was removed as
of V8 5.8. It is replaced by Inspector which is activated with `--inspect`
instead.

<a id="DEP0063"></a>
### DEP0063: `ServerResponse.prototype.writeHeader()`
<!-- YAML
changes:
  - version: v8.0.0
    pr-url: https://github.com/nodejs/node/pull/11355
    description: Documentation-only deprecation.
-->

Type: Documentation-only

The `http` module `ServerResponse.prototype.writeHeader()` API is
deprecated. Please use `ServerResponse.prototype.writeHead()` instead.

The `ServerResponse.prototype.writeHeader()` method was never documented as an
officially supported API.

<a id="DEP0064"></a>
### DEP0064: `tls.createSecurePair()`
<!-- YAML
changes:
  - version: v8.0.0
    pr-url: https://github.com/nodejs/node/pull/11349
    description: Runtime deprecation.
  - version: v6.12.0
    pr-url: https://github.com/nodejs/node/pull/10116
    description: A deprecation code has been assigned.
  - version: v6.0.0
    pr-url: https://github.com/nodejs/node/pull/6063
    description: Documentation-only deprecation.
  - version: v0.11.15
    pr-url:
      - https://github.com/nodejs/node-v0.x-archive/pull/8695
      - https://github.com/nodejs/node-v0.x-archive/pull/8700
    description: Deprecation revoked.
  - version: v0.11.3
    commit: af80e7bc6e6f33c582eb1f7d37c7f5bbe9f910f7
    description: Runtime deprecation.
-->

Type: Runtime

The `tls.createSecurePair()` API was deprecated in documentation in Node.js
0.11.3. Users should use `tls.Socket` instead.

<a id="DEP0065"></a>
### DEP0065: `repl.REPL_MODE_MAGIC` and `NODE_REPL_MODE=magic`
<!-- YAML
changes:
  - version: v10.0.0
    pr-url: https://github.com/nodejs/node/pull/19187
    description: End-of-Life.
  - version: v8.0.0
    pr-url: https://github.com/nodejs/node/pull/11599
    description: Documentation-only deprecation.
-->

Type: End-of-Life

The `repl` module's `REPL_MODE_MAGIC` constant, used for `replMode` option, has
been removed. Its behavior has been functionally identical to that of
`REPL_MODE_SLOPPY` since Node.js 6.0.0, when V8 5.0 was imported. Please use
`REPL_MODE_SLOPPY` instead.

The `NODE_REPL_MODE` environment variable is used to set the underlying
`replMode` of an interactive `node` session. Its value, `magic`, is also
removed. Please use `sloppy` instead.

<a id="DEP0066"></a>
### DEP0066: `OutgoingMessage.prototype._headers, OutgoingMessage.prototype._headerNames`
<!-- YAML
changes:
  - version: v12.0.0
    pr-url: https://github.com/nodejs/node/pull/24167
    description: Runtime deprecation.
  - version: v8.0.0
    pr-url: https://github.com/nodejs/node/pull/10941
    description: Documentation-only deprecation.
-->

Type: Runtime

The `http` module `OutgoingMessage.prototype._headers` and
`OutgoingMessage.prototype._headerNames` properties are deprecated. Use one of
the public methods (e.g. `OutgoingMessage.prototype.getHeader()`,
`OutgoingMessage.prototype.getHeaders()`,
`OutgoingMessage.prototype.getHeaderNames()`,
`OutgoingMessage.prototype.hasHeader()`,
`OutgoingMessage.prototype.removeHeader()`,
`OutgoingMessage.prototype.setHeader()`) for working with outgoing headers.

The `OutgoingMessage.prototype._headers` and
`OutgoingMessage.prototype._headerNames` properties were never documented as
officially supported properties.

<a id="DEP0067"></a>
### DEP0067: `OutgoingMessage.prototype._renderHeaders`
<!-- YAML
changes:
  - version: v8.0.0
    pr-url: https://github.com/nodejs/node/pull/10941
    description: Documentation-only deprecation.
-->

Type: Documentation-only

The `http` module `OutgoingMessage.prototype._renderHeaders()` API is
deprecated.

The `OutgoingMessage.prototype._renderHeaders` property was never documented as
an officially supported API.

<a id="DEP0068"></a>
### DEP0068: `node debug`
<!-- YAML
changes:
  - version: v8.0.0
    pr-url: https://github.com/nodejs/node/pull/11441
    description: Runtime deprecation.
-->

Type: Runtime

`node debug` corresponds to the legacy CLI debugger which has been replaced with
a V8-inspector based CLI debugger available through `node inspect`.

<a id="DEP0069"></a>
### DEP0069: `vm.runInDebugContext(string)`
<!-- YAML
changes:
  - version: v10.0.0
    pr-url: https://github.com/nodejs/node/pull/13295
    description: End-of-Life.
  - version: v9.0.0
    pr-url: https://github.com/nodejs/node/pull/12815
    description: Runtime deprecation.
  - version: v8.0.0
    pr-url: https://github.com/nodejs/node/pull/12243
    description: Documentation-only deprecation.
-->

Type: End-of-Life

DebugContext has been removed in V8 and is not available in Node.js 10+.

DebugContext was an experimental API.

<a id="DEP0070"></a>
### DEP0070: `async_hooks.currentId()`
<!-- YAML
changes:
  - version: v9.0.0
    pr-url: https://github.com/nodejs/node/pull/14414
    description: End-of-Life.
  - version: v8.2.0
    pr-url: https://github.com/nodejs/node/pull/13490
    description: Runtime deprecation.
-->

Type: End-of-Life

`async_hooks.currentId()` was renamed to `async_hooks.executionAsyncId()` for
clarity.

This change was made while `async_hooks` was an experimental API.

<a id="DEP0071"></a>
### DEP0071: `async_hooks.triggerId()`
<!-- YAML
changes:
  - version: v9.0.0
    pr-url: https://github.com/nodejs/node/pull/14414
    description: End-of-Life.
  - version: v8.2.0
    pr-url: https://github.com/nodejs/node/pull/13490
    description: Runtime deprecation.
-->

Type: End-of-Life

`async_hooks.triggerId()` was renamed to `async_hooks.triggerAsyncId()` for
clarity.

This change was made while `async_hooks` was an experimental API.

<a id="DEP0072"></a>
### DEP0072: `async_hooks.AsyncResource.triggerId()`
<!-- YAML
changes:
  - version: v9.0.0
    pr-url: https://github.com/nodejs/node/pull/14414
    description: End-of-Life.
  - version: v8.2.0
    pr-url: https://github.com/nodejs/node/pull/13490
    description: Runtime deprecation.
-->

Type: End-of-Life

`async_hooks.AsyncResource.triggerId()` was renamed to
`async_hooks.AsyncResource.triggerAsyncId()` for clarity.

This change was made while `async_hooks` was an experimental API.

<a id="DEP0073"></a>
### DEP0073: Several internal properties of `net.Server`
<!-- YAML
changes:
  - version: v10.0.0
    pr-url: https://github.com/nodejs/node/pull/17141
    description: End-of-Life.
  - version: v9.0.0
    pr-url: https://github.com/nodejs/node/pull/14449
    description: Runtime deprecation.
-->

Type: End-of-Life

Accessing several internal, undocumented properties of `net.Server` instances
with inappropriate names is deprecated.

As the original API was undocumented and not generally useful for non-internal
code, no replacement API is provided.

<a id="DEP0074"></a>
### DEP0074: `REPLServer.bufferedCommand`
<!-- YAML
changes:
  - version: v9.0.0
    pr-url: https://github.com/nodejs/node/pull/13687
    description: Runtime deprecation.
-->

Type: Runtime

The `REPLServer.bufferedCommand` property was deprecated in favor of
[`REPLServer.clearBufferedCommand()`][].

<a id="DEP0075"></a>
### DEP0075: `REPLServer.parseREPLKeyword()`
<!-- YAML
changes:
  - version: v9.0.0
    pr-url: https://github.com/nodejs/node/pull/14223
    description: Runtime deprecation.
-->

Type: Runtime

`REPLServer.parseREPLKeyword()` was removed from userland visibility.

<a id="DEP0076"></a>
### DEP0076: `tls.parseCertString()`
<!-- YAML
changes:
  - version: v9.0.0
    pr-url: https://github.com/nodejs/node/pull/14249
    description: Runtime deprecation.
  - version: v8.6.0
    pr-url: https://github.com/nodejs/node/pull/14245
    description: Documentation-only deprecation.
-->

Type: Runtime

`tls.parseCertString()` is a trivial parsing helper that was made public by
mistake. This function can usually be replaced with:

```js
const querystring = require('querystring');
querystring.parse(str, '\n', '=');
```

This function is not completely equivalent to `querystring.parse()`. One
difference is that `querystring.parse()` does url decoding:

```console
> querystring.parse('%E5%A5%BD=1', '\n', '=');
{ '好': '1' }
> tls.parseCertString('%E5%A5%BD=1');
{ '%E5%A5%BD': '1' }
```

<a id="DEP0077"></a>
### DEP0077: `Module._debug()`
<!-- YAML
changes:
  - version: v9.0.0
    pr-url: https://github.com/nodejs/node/pull/13948
    description: Runtime deprecation.
-->

Type: Runtime

`Module._debug()` is deprecated.

The `Module._debug()` function was never documented as an officially
supported API.

<a id="DEP0078"></a>
### DEP0078: `REPLServer.turnOffEditorMode()`
<!-- YAML
changes:
  - version: v9.0.0
    pr-url: https://github.com/nodejs/node/pull/15136
    description: Runtime deprecation.
-->

Type: Runtime

`REPLServer.turnOffEditorMode()` was removed from userland visibility.

<a id="DEP0079"></a>
### DEP0079: Custom inspection function on Objects via `.inspect()`
<!-- YAML
changes:
  - version: v11.0.0
    pr-url: https://github.com/nodejs/node/pull/20722
    description: End-of-Life.
  - version: v10.0.0
    pr-url: https://github.com/nodejs/node/pull/16393
    description: Runtime deprecation.
  - version: v8.7.0
    pr-url: https://github.com/nodejs/node/pull/15631
    description: Documentation-only deprecation.
-->

Type: End-of-Life

Using a property named `inspect` on an object to specify a custom inspection
function for [`util.inspect()`][] is deprecated. Use [`util.inspect.custom`][]
instead. For backward compatibility with Node.js prior to version 6.4.0, both
may be specified.

<a id="DEP0080"></a>
### DEP0080: `path._makeLong()`
<!-- YAML
changes:
  - version: v9.0.0
    pr-url: https://github.com/nodejs/node/pull/14956
    description: Documentation-only deprecation.
-->

Type: Documentation-only

The internal `path._makeLong()` was not intended for public use. However,
userland modules have found it useful. The internal API is deprecated
and replaced with an identical, public `path.toNamespacedPath()` method.

<a id="DEP0081"></a>
### DEP0081: `fs.truncate()` using a file descriptor
<!-- YAML
changes:
  - version: v9.0.0
    pr-url: https://github.com/nodejs/node/pull/15990
    description: Runtime deprecation.
-->

Type: Runtime

`fs.truncate()` `fs.truncateSync()` usage with a file descriptor is
deprecated. Please use `fs.ftruncate()` or `fs.ftruncateSync()` to work with
file descriptors.

<a id="DEP0082"></a>
### DEP0082: `REPLServer.prototype.memory()`
<!-- YAML
changes:
  - version: v9.0.0
    pr-url: https://github.com/nodejs/node/pull/16242
    description: Runtime deprecation.
-->

Type: Runtime

`REPLServer.prototype.memory()` is only necessary for the internal mechanics of
the `REPLServer` itself. Do not use this function.

<a id="DEP0083"></a>
### DEP0083: Disabling ECDH by setting `ecdhCurve` to `false`
<!-- YAML
changes:
  - version: v10.0.0
    pr-url: https://github.com/nodejs/node/pull/19794
    description: End-of-Life.
  - version: v9.2.0
    pr-url: https://github.com/nodejs/node/pull/16130
    description: Runtime deprecation.
-->

Type: End-of-Life.

The `ecdhCurve` option to `tls.createSecureContext()` and `tls.TLSSocket` could
be set to `false` to disable ECDH entirely on the server only. This mode was
deprecated in preparation for migrating to OpenSSL 1.1.0 and consistency with
the client and is now unsupported. Use the `ciphers` parameter instead.

<a id="DEP0084"></a>
### DEP0084: requiring bundled internal dependencies
<!-- YAML
changes:
  - version: v12.0.0
    pr-url: https://github.com/nodejs/node/pull/25138
    description: This functionality has been removed.
  - version: v10.0.0
    pr-url: https://github.com/nodejs/node/pull/16392
    description: Runtime deprecation.
-->

Type: End-of-Life

Since Node.js versions 4.4.0 and 5.2.0, several modules only intended for
internal usage were mistakenly exposed to user code through `require()`. These
modules were:

* `v8/tools/codemap`
* `v8/tools/consarray`
* `v8/tools/csvparser`
* `v8/tools/logreader`
* `v8/tools/profile_view`
* `v8/tools/profile`
* `v8/tools/SourceMap`
* `v8/tools/splaytree`
* `v8/tools/tickprocessor-driver`
* `v8/tools/tickprocessor`
* `node-inspect/lib/_inspect` (from 7.6.0)
* `node-inspect/lib/internal/inspect_client` (from 7.6.0)
* `node-inspect/lib/internal/inspect_repl` (from 7.6.0)

The `v8/*` modules do not have any exports, and if not imported in a specific
order would in fact throw errors. As such there are virtually no legitimate use
cases for importing them through `require()`.

On the other hand, `node-inspect` may be installed locally through a package
manager, as it is published on the npm registry under the same name. No source
code modification is necessary if that is done.

<a id="DEP0085"></a>
### DEP0085: AsyncHooks Sensitive API
<!-- YAML
changes:
  - version: 10.0.0
    pr-url: https://github.com/nodejs/node/pull/17147
    description: End-of-Life.
  - version:
    - v8.10.0
    - v9.4.0
    pr-url: https://github.com/nodejs/node/pull/16972
    description: Runtime deprecation.
-->

Type: End-of-Life

The AsyncHooks Sensitive API was never documented and had various minor issues.
Use the `AsyncResource` API instead. See
<https://github.com/nodejs/node/issues/15572>.

<a id="DEP0086"></a>
### DEP0086: Remove `runInAsyncIdScope`
<!-- YAML
changes:
  - version: 10.0.0
    pr-url: https://github.com/nodejs/node/pull/17147
    description: End-of-Life.
  - version:
    - v8.10.0
    - v9.4.0
    pr-url: https://github.com/nodejs/node/pull/16972
    description: Runtime deprecation.
-->

Type: End-of-Life

`runInAsyncIdScope` doesn't emit the `'before'` or `'after'` event and can thus
cause a lot of issues. See <https://github.com/nodejs/node/issues/14328>.

<a id="DEP0089"></a>
### DEP0089: `require('assert')`
<!-- YAML
changes:
  - version: v12.8.0
    pr-url: https://github.com/nodejs/node/pull/28892
    description: Deprecation revoked.
  - version:
      - v9.9.0
      - v10.0.0
    pr-url: https://github.com/nodejs/node/pull/17002
    description: Documentation-only deprecation.
-->

Type: Deprecation revoked

Importing assert directly was not recommended as the exposed functions use
loose equality checks. The deprecation was revoked because use of the `assert`
module is not discouraged, and the deprecation caused end user confusion.

<a id="DEP0090"></a>
### DEP0090: Invalid GCM authentication tag lengths
<!-- YAML
changes:
  - version: v11.0.0
    pr-url: https://github.com/nodejs/node/pull/17825
    description: End-of-Life.
  - version: v10.0.0
    pr-url: https://github.com/nodejs/node/pull/18017
    description: Runtime deprecation.
-->

Type: End-of-Life

Node.js used to support all GCM authentication tag lengths which are accepted by
OpenSSL when calling [`decipher.setAuthTag()`][]. Beginning with Node.js
v11.0.0, only authentication tag lengths of 128, 120, 112, 104, 96, 64, and 32
bits are allowed. Authentication tags of other lengths are invalid per
[NIST SP 800-38D][].

<a id="DEP0091"></a>
### DEP0091: `crypto.DEFAULT_ENCODING`
<!-- YAML
changes:
  - version: v10.0.0
    pr-url: https://github.com/nodejs/node/pull/18333
    description: Runtime deprecation.
-->

Type: Runtime

The [`crypto.DEFAULT_ENCODING`][] property is deprecated.

<a id="DEP0092"></a>
### DEP0092: Top-level `this` bound to `module.exports`
<!-- YAML
changes:
  - version: v10.0.0
    pr-url: https://github.com/nodejs/node/pull/16878
    description: Documentation-only deprecation.
-->

Type: Documentation-only

Assigning properties to the top-level `this` as an alternative
to `module.exports` is deprecated. Developers should use `exports`
or `module.exports` instead.

<a id="DEP0093"></a>
### DEP0093: `crypto.fips` is deprecated and replaced.
<!-- YAML
changes:
  - version: v10.0.0
    pr-url: https://github.com/nodejs/node/pull/18335
    description: Documentation-only deprecation.
-->

Type: Documentation-only

The [`crypto.fips`][] property is deprecated. Please use `crypto.setFips()`
and `crypto.getFips()` instead.

<a id="DEP0094"></a>
### DEP0094: Using `assert.fail()` with more than one argument.
<!-- YAML
changes:
  - version: v10.0.0
    pr-url: https://github.com/nodejs/node/pull/18418
    description: Runtime deprecation.
-->

Type: Runtime

Using `assert.fail()` with more than one argument is deprecated. Use
`assert.fail()` with only one argument or use a different `assert` module
method.

<a id="DEP0095"></a>
### DEP0095: `timers.enroll()`
<!-- YAML
changes:
  - version: v10.0.0
    pr-url: https://github.com/nodejs/node/pull/18066
    description: Runtime deprecation.
-->

Type: Runtime

`timers.enroll()` is deprecated. Please use the publicly documented
[`setTimeout()`][] or [`setInterval()`][] instead.

<a id="DEP0096"></a>
### DEP0096: `timers.unenroll()`
<!-- YAML
changes:
  - version: v10.0.0
    pr-url: https://github.com/nodejs/node/pull/18066
    description: Runtime deprecation.
-->

Type: Runtime

`timers.unenroll()` is deprecated. Please use the publicly documented
[`clearTimeout()`][] or [`clearInterval()`][] instead.

<a id="DEP0097"></a>
### DEP0097: `MakeCallback` with `domain` property
<!-- YAML
changes:
  - version: v10.0.0
    pr-url: https://github.com/nodejs/node/pull/17417
    description: Runtime deprecation.
-->

Type: Runtime

Users of `MakeCallback` that add the `domain` property to carry context,
should start using the `async_context` variant of `MakeCallback` or
`CallbackScope`, or the high-level `AsyncResource` class.

<a id="DEP0098"></a>
### DEP0098: AsyncHooks Embedder `AsyncResource.emitBefore` and `AsyncResource.emitAfter` APIs
<!-- YAML
changes:
  - version: v12.0.0
    pr-url: https://github.com/nodejs/node/pull/26530
    description: End-of-Life
  - version:
    - v8.12.0
    - v9.6.0
    - v10.0.0
    pr-url: https://github.com/nodejs/node/pull/18632
    description: Runtime deprecation.
-->

Type: End-of-Life

The embedded API provided by AsyncHooks exposes `.emitBefore()` and
`.emitAfter()` methods which are very easy to use incorrectly which can lead
to unrecoverable errors.

Use [`asyncResource.runInAsyncScope()`][] API instead which provides a much
safer, and more convenient, alternative. See
<https://github.com/nodejs/node/pull/18513>.

<a id="DEP0099"></a>
### DEP0099: async context-unaware `node::MakeCallback` C++ APIs
<!-- YAML
changes:
  - version: v10.0.0
    pr-url: https://github.com/nodejs/node/pull/18632
    description: Compile-time deprecation.
-->

Type: Compile-time

Certain versions of `node::MakeCallback` APIs available to native modules are
deprecated. Please use the versions of the API that accept an `async_context`
parameter.

<a id="DEP0100"></a>
### DEP0100: `process.assert()`
<!-- YAML
changes:
  - version: v10.0.0
    pr-url: https://github.com/nodejs/node/pull/18666
    description: Runtime deprecation.
  - version: v0.3.7
    description: Documentation-only deprecation.
-->

Type: Runtime

`process.assert()` is deprecated. Please use the [`assert`][] module instead.

This was never a documented feature.

<a id="DEP0101"></a>
### DEP0101: `--with-lttng`
<!-- YAML
changes:
  - version: v10.0.0
    pr-url: https://github.com/nodejs/node/pull/18982
    description: End-of-Life.
-->

Type: End-of-Life

The `--with-lttng` compile-time option has been removed.

<a id="DEP0102"></a>
### DEP0102: Using `noAssert` in `Buffer#(read|write)` operations.
<!-- YAML
changes:
  - version: v10.0.0
    pr-url: https://github.com/nodejs/node/pull/18395
    description: End-of-Life.
-->

Type: End-of-Life

Using the `noAssert` argument has no functionality anymore. All input is going
to be verified, no matter if it is set to true or not. Skipping the verification
could lead to hard to find errors and crashes.

<a id="DEP0103"></a>
### DEP0103: `process.binding('util').is[...]` typechecks
<!-- YAML
changes:
  - version: v10.9.0
    pr-url: https://github.com/nodejs/node/pull/22004
    description: Superseded by [DEP0111](#DEP0111).
  - version: v10.0.0
    pr-url: https://github.com/nodejs/node/pull/18415
    description: Documentation-only deprecation.
-->

Type: Documentation-only (supports [`--pending-deprecation`][])

Using `process.binding()` in general should be avoided. The type checking
methods in particular can be replaced by using [`util.types`][].

This deprecation has been superseded by the deprecation of the
`process.binding()` API ([DEP0111](#DEP0111)).

<a id="DEP0104"></a>
### DEP0104: `process.env` string coercion
<!-- YAML
changes:
  - version: v10.0.0
    pr-url: https://github.com/nodejs/node/pull/18990
    description: Documentation-only deprecation.
-->

Type: Documentation-only (supports [`--pending-deprecation`][])

When assigning a non-string property to [`process.env`][], the assigned value is
implicitly converted to a string. This behavior is deprecated if the assigned
value is not a string, boolean, or number. In the future, such assignment may
result in a thrown error. Please convert the property to a string before
assigning it to `process.env`.

<a id="DEP0105"></a>
### DEP0105: `decipher.finaltol`
<!-- YAML
changes:
  - version: v11.0.0
    pr-url: https://github.com/nodejs/node/pull/19941
    description: End-of-Life.
  - version: v10.0.0
    pr-url: https://github.com/nodejs/node/pull/19353
    description: Runtime deprecation.
-->

Type: End-of-Life

`decipher.finaltol()` has never been documented and was an alias for
[`decipher.final()`][]. This API has been removed, and it is recommended to use
[`decipher.final()`][] instead.

<a id="DEP0106"></a>
### DEP0106: `crypto.createCipher` and `crypto.createDecipher`
<!-- YAML
changes:
  - version: v11.0.0
    pr-url: https://github.com/nodejs/node/pull/22089
    description: Runtime deprecation.
  - version: v10.0.0
    pr-url: https://github.com/nodejs/node/pull/19343
    description: Documentation-only deprecation.
-->

Type: Runtime

Using [`crypto.createCipher()`][] and [`crypto.createDecipher()`][] should be
avoided as they use a weak key derivation function (MD5 with no salt) and static
initialization vectors. It is recommended to derive a key using
[`crypto.pbkdf2()`][] or [`crypto.scrypt()`][] and to use
[`crypto.createCipheriv()`][] and [`crypto.createDecipheriv()`][] to obtain the
[`Cipher`][] and [`Decipher`][] objects respectively.

<a id="DEP0107"></a>
### DEP0107: `tls.convertNPNProtocols()`
<!-- YAML
changes:
  - version: v11.0.0
    pr-url: https://github.com/nodejs/node/pull/20736
    description: End-of-Life.
  - version: v10.0.0
    pr-url: https://github.com/nodejs/node/pull/19403
    description: Runtime deprecation.
-->

Type: End-of-Life

This was an undocumented helper function not intended for use outside Node.js
core and obsoleted by the removal of NPN (Next Protocol Negotiation) support.

<a id="DEP0108"></a>
### DEP0108: `zlib.bytesRead`
<!-- YAML
changes:
  - version: v11.0.0
    pr-url: https://github.com/nodejs/node/pull/23308
    description: Runtime deprecation.
  - version: v10.0.0
    pr-url: https://github.com/nodejs/node/pull/19414
    description: Documentation-only deprecation.
-->

Type: Runtime

Deprecated alias for [`zlib.bytesWritten`][]. This original name was chosen
because it also made sense to interpret the value as the number of bytes
read by the engine, but is inconsistent with other streams in Node.js that
expose values under these names.

<a id="DEP0109"></a>
### DEP0109: `http`, `https`, and `tls` support for invalid URLs
<!-- YAML
changes:
  - version: v11.0.0
    pr-url: https://github.com/nodejs/node/pull/20270
    description: Runtime deprecation.
-->

Type: Runtime

Some previously supported (but strictly invalid) URLs were accepted through the
[`http.request()`][], [`http.get()`][], [`https.request()`][],
[`https.get()`][], and [`tls.checkServerIdentity()`][] APIs because those were
accepted by the legacy `url.parse()` API. The mentioned APIs now use the WHATWG
URL parser that requires strictly valid URLs. Passing an invalid URL is
deprecated and support will be removed in the future.

<a id="DEP0110"></a>
### DEP0110: `vm.Script` cached data
<!-- YAML
changes:
  - version: v10.6.0
    pr-url: https://github.com/nodejs/node/pull/20300
    description: Documentation-only deprecation.
-->

Type: Documentation-only

The `produceCachedData` option is deprecated. Use
[`script.createCachedData()`][] instead.

<a id="DEP0111"></a>
### DEP0111: `process.binding()`
<!-- YAML
changes:
  - version: v10.9.0
    pr-url: https://github.com/nodejs/node/pull/22004
    description: Documentation-only deprecation.
  - version: v11.12.0
    pr-url: https://github.com/nodejs/node/pull/26500
    description: Added support for `--pending-deprecation`.
-->

Type: Documentation-only (supports [`--pending-deprecation`][])

`process.binding()` is for use by Node.js internal code only.

<a id="DEP0112"></a>
### DEP0112: `dgram` private APIs
<!-- YAML
changes:
  - version: v11.0.0
    pr-url: https://github.com/nodejs/node/pull/22011
    description: Runtime deprecation.
-->

Type: Runtime

The `dgram` module previously contained several APIs that were never meant to
accessed outside of Node.js core: `Socket.prototype._handle`,
`Socket.prototype._receiving`, `Socket.prototype._bindState`,
`Socket.prototype._queue`, `Socket.prototype._reuseAddr`,
`Socket.prototype._healthCheck()`, `Socket.prototype._stopReceiving()`, and
`dgram._createSocketHandle()`.

<a id="DEP0113"></a>
### DEP0113: `Cipher.setAuthTag()`, `Decipher.getAuthTag()`
<!-- YAML
changes:
  - version: v12.0.0
    pr-url: https://github.com/nodejs/node/pull/26249
    description: End-of-Life.
  - version: v11.0.0
    pr-url: https://github.com/nodejs/node/pull/22126
    description: Runtime deprecation.
-->

Type: End-of-Life

`Cipher.setAuthTag()` and `Decipher.getAuthTag()` are no longer available. They
were never documented and would throw when called.

<a id="DEP0114"></a>
### DEP0114: `crypto._toBuf()`
<!-- YAML
changes:
  - version: v12.0.0
    pr-url: https://github.com/nodejs/node/pull/25338
    description: End-of-Life.
  - version: v11.0.0
    pr-url: https://github.com/nodejs/node/pull/22501
    description: Runtime deprecation.
-->

Type: End-of-Life

The `crypto._toBuf()` function was not designed to be used by modules outside
of Node.js core and was removed.

<a id="DEP0115"></a>
### DEP0115: `crypto.prng()`, `crypto.pseudoRandomBytes()`, `crypto.rng()`
<!-- YAML
changes:
  - version: v11.0.0
    pr-url:
      - https://github.com/nodejs/node/pull/22519
      - https://github.com/nodejs/node/pull/23017
    description: Added documentation-only deprecation
                 with `--pending-deprecation` support.
-->

Type: Documentation-only (supports [`--pending-deprecation`][])

In recent versions of Node.js, there is no difference between
[`crypto.randomBytes()`][] and `crypto.pseudoRandomBytes()`. The latter is
deprecated along with the undocumented aliases `crypto.prng()` and
`crypto.rng()` in favor of [`crypto.randomBytes()`][] and may be removed in a
future release.

<a id="DEP0116"></a>
### DEP0116: Legacy URL API
<!-- YAML
changes:
  - version: v11.0.0
    pr-url: https://github.com/nodejs/node/pull/22715
    description: Documentation-only deprecation.
-->

Type: Documentation-only

The [Legacy URL API][] is deprecated. This includes [`url.format()`][],
[`url.parse()`][], [`url.resolve()`][], and the [legacy `urlObject`][]. Please
use the [WHATWG URL API][] instead.

<a id="DEP0117"></a>
### DEP0117: Native crypto handles
<!-- YAML
changes:
  - version: v12.0.0
    pr-url: https://github.com/nodejs/node/pull/27011
    description: End-of-Life.
  - version: v11.0.0
    pr-url: https://github.com/nodejs/node/pull/22747
    description: Runtime deprecation.
-->

Type: End-of-Life

Previous versions of Node.js exposed handles to internal native objects through
the `_handle` property of the `Cipher`, `Decipher`, `DiffieHellman`,
`DiffieHellmanGroup`, `ECDH`, `Hash`, `Hmac`, `Sign`, and `Verify` classes.
The `_handle` property has been removed because improper use of the native
object can lead to crashing the application.

<a id="DEP0118"></a>
### DEP0118: `dns.lookup()` support for a falsy host name
<!-- YAML
changes:
  - version: v11.0.0
    pr-url: https://github.com/nodejs/node/pull/23173
    description: Runtime deprecation.
-->

Type: Runtime

Previous versions of Node.js supported `dns.lookup()` with a falsy host name
like `dns.lookup(false)` due to backward compatibility.
This behavior is undocumented and is thought to be unused in real world apps.
It will become an error in future versions of Node.js.

<a id="DEP0119"></a>
### DEP0119: `process.binding('uv').errname()` private API
<!-- YAML
changes:
  - version: v11.0.0
    pr-url: https://github.com/nodejs/node/pull/23597
    description: Documentation-only deprecation.
-->

Type: Documentation-only (supports [`--pending-deprecation`][])

`process.binding('uv').errname()` is deprecated. Please use
[`util.getSystemErrorName()`][] instead.

<a id="DEP0120"></a>
### DEP0120: Windows Performance Counter Support
<!-- YAML
changes:
  - version: v12.0.0
    pr-url: https://github.com/nodejs/node/pull/24862
    description: End-of-Life.
  - version: v11.0.0
    pr-url: https://github.com/nodejs/node/pull/22485
    description: Runtime deprecation.
-->

Type: End-of-Life

Windows Performance Counter support has been removed from Node.js. The
undocumented `COUNTER_NET_SERVER_CONNECTION()`,
`COUNTER_NET_SERVER_CONNECTION_CLOSE()`, `COUNTER_HTTP_SERVER_REQUEST()`,
`COUNTER_HTTP_SERVER_RESPONSE()`, `COUNTER_HTTP_CLIENT_REQUEST()`, and
`COUNTER_HTTP_CLIENT_RESPONSE()` functions have been deprecated.

<a id="DEP0121"></a>
### DEP0121: `net._setSimultaneousAccepts()`
<!-- YAML
changes:
  - version: v12.0.0
    pr-url: https://github.com/nodejs/node/pull/23760
    description: Runtime deprecation.
-->

Type: Runtime

The undocumented `net._setSimultaneousAccepts()` function was originally
intended for debugging and performance tuning when using the `child_process`
and `cluster` modules on Windows. The function is not generally useful and
is being removed. See discussion here:
<https://github.com/nodejs/node/issues/18391>

<a id="DEP0122"></a>
### DEP0122: `tls` `Server.prototype.setOptions()`
<!-- YAML
changes:
  - version: v12.0.0
    pr-url: https://github.com/nodejs/node/pull/23820
    description: Runtime deprecation.
-->

Type: Runtime

Please use `Server.prototype.setSecureContext()` instead.

<a id="DEP0123"></a>
### DEP0123: setting the TLS ServerName to an IP address
<!-- YAML
changes:
  - version: v12.0.0
    pr-url: https://github.com/nodejs/node/pull/23329
    description: Runtime deprecation.
-->

Type: Runtime

Setting the TLS ServerName to an IP address is not permitted by
[RFC 6066][]. This will be ignored in a future version.

<a id="DEP0124"></a>
### DEP0124: using `REPLServer.rli`
<!-- YAML
changes:
  - version: v12.0.0
    pr-url: https://github.com/nodejs/node/pull/26260
    description: Runtime deprecation.
-->

Type: Runtime

This property is a reference to the instance itself.

<a id="DEP0125"></a>
### DEP0125: `require('_stream_wrap')`
<!-- YAML
changes:
  - version: v12.0.0
    pr-url: https://github.com/nodejs/node/pull/26245
    description: Runtime deprecation.
-->

Type: Runtime

The `_stream_wrap` module is deprecated.

<a id="DEP0126"></a>
### DEP0126: `timers.active()`
<!-- YAML
changes:
  - version: v11.14.0
    pr-url: https://github.com/nodejs/node/pull/26760
    description: Runtime deprecation.
-->

Type: Runtime

The previously undocumented `timers.active()` is deprecated.
Please use the publicly documented [`timeout.refresh()`][] instead.
If re-referencing the timeout is necessary, [`timeout.ref()`][] can be used
with no performance impact since Node.js 10.

<a id="DEP0127"></a>
### DEP0127: `timers._unrefActive()`
<!-- YAML
changes:
  - version: v11.14.0
    pr-url: https://github.com/nodejs/node/pull/26760
    description: Runtime deprecation.
-->

Type: Runtime

The previously undocumented and "private" `timers._unrefActive()` is deprecated.
Please use the publicly documented [`timeout.refresh()`][] instead.
If unreferencing the timeout is necessary, [`timeout.unref()`][] can be used
with no performance impact since Node.js 10.

<a id="DEP0128"></a>
### DEP0128: modules with an invalid `main` entry and an `index.js` file
<!-- YAML
changes:
  - version: v12.0.0
    pr-url: https://github.com/nodejs/node/pull/26823
    description: Documentation-only.
-->

Type: Documentation-only (supports [`--pending-deprecation`][])

Modules that have an invalid `main` entry (e.g., `./does-not-exist.js`) and
also have an `index.js` file in the top level directory will resolve the
`index.js` file. That is deprecated and is going to throw an error in future
Node.js versions.

<a id="DEP0129"></a>
### DEP0129: `ChildProcess._channel`
<!-- YAML
changes:
  - version: v13.0.0
    pr-url: https://github.com/nodejs/node/pull/27949
    description: Runtime deprecation.
  - version: v11.14.0
    pr-url: https://github.com/nodejs/node/pull/26982
    description: Documentation-only.
-->

Type: Runtime

The `_channel` property of child process objects returned by `spawn()` and
similar functions is not intended for public use. Use `ChildProcess.channel`
instead.

<a id="DEP0130"></a>
### DEP0130: `Module.createRequireFromPath()`
<!-- YAML
changes:
  - version: v13.0.0
    pr-url: https://github.com/nodejs/node/pull/27951
    description: Runtime deprecation.
  - version: v12.2.0
    pr-url: https://github.com/nodejs/node/pull/27405
    description: Documentation-only.
-->

Type: Runtime

Module.createRequireFromPath() is deprecated. Please use
[`module.createRequire()`][] instead.

<a id="DEP0131"></a>
### DEP0131: Legacy HTTP parser
<!-- YAML
changes:
  - version: v13.0.0
    pr-url: https://github.com/nodejs/node/pull/29589
    description: This feature has been removed.
  - version: v12.3.0
    pr-url: https://github.com/nodejs/node/pull/27498
    description: Documentation-only.
-->

Type: End-of-Life

The legacy HTTP parser, used by default in versions of Node.js prior to 12.0.0,
is deprecated and has been removed in v13.0.0. Prior to v13.0.0, the
`--http-parser=legacy` command-line flag could be used to revert to using the
legacy parser.

<a id="DEP0132"></a>
### DEP0132: `worker.terminate()` with callback
<!-- YAML
changes:
  - version: v12.5.0
    pr-url: https://github.com/nodejs/node/pull/28021
    description: Runtime deprecation.
-->

Type: Runtime

Passing a callback to [`worker.terminate()`][] is deprecated. Use the returned
`Promise` instead, or a listener to the worker’s `'exit'` event.

<a id="DEP0133"></a>
### DEP0133: `http` `connection`
<!-- YAML
changes:
  - version: v12.12.0
    pr-url: https://github.com/nodejs/node/pull/29015
    description: Documentation-only deprecation.
-->

Type: Documentation-only

Prefer [`response.socket`][] over [`response.connection`][] and
[`request.socket`][] over [`request.connection`][].

<a id="DEP0134"></a>
### DEP0134: `process._tickCallback`
<!-- YAML
changes:
  - version: v12.12.0
    pr-url: https://github.com/nodejs/node/pull/29781
    description: Documentation-only deprecation.
-->
Type: Documentation-only (supports [`--pending-deprecation`][])

The `process._tickCallback` property was never documented as
an officially supported API.

<a id="DEP0135"></a>
### DEP0135: `WriteStream.open()` and `ReadStream.open()` are internal
<!-- YAML
changes:
  - version: v13.0.0
    pr-url: https://github.com/nodejs/node/pull/29061
-->

Type: Runtime

[`WriteStream.open()`][] and [`ReadStream.open()`][] are undocumented internal
APIs that do not make sense to use in userland. File streams should always be
opened through their corresponding factory methods [`fs.createWriteStream()`][]
and [`fs.createReadStream()`][]) or by passing a file descriptor in options.

<a id="DEP0136"></a>
### DEP0136: `http` `finished`
<!-- YAML
changes:
  - version:
     - v13.4.0
     - v12.16.0
    pr-url: https://github.com/nodejs/node/pull/28679
    description: Documentation-only deprecation.
-->

Type: Documentation-only

[`response.finished`][] indicates whether [`response.end()`][] has been
called, not whether `'finish'` has been emitted and the underlying data
is flushed.

Use [`response.writableFinished`][] or [`response.writableEnded`][]
accordingly instead to avoid the ambigiuty.

To maintain existing behaviour `response.finished` should be replaced with
`response.writableEnded`.

<a id="DEP0137"></a>
### DEP0137: Closing fs.FileHandle on garbage collection
<!-- YAML
changes:
  - version: v14.0.0
    pr-url: https://github.com/nodejs/node/pull/28396
    description: Runtime deprecation.
-->

Type: Runtime

Allowing a [`fs.FileHandle`][] object to be closed on garbage collection is
deprecated. In the future, doing so may result in a thrown error that will
terminate the process.

Please ensure that all `fs.FileHandle` objects are explicitly closed using
`FileHandle.prototype.close()` when the `fs.FileHandle` is no longer needed:

```js
const fsPromises = require('fs').promises;
async function openAndClose() {
  let filehandle;
  try {
    filehandle = await fsPromises.open('thefile.txt', 'r');
  } finally {
    if (filehandle !== undefined)
      await filehandle.close();
  }
}
```

<a id="DEP0138"></a>
### DEP0138: `process.mainModule`
<!-- YAML
changes:
  - version: v14.0.0
    pr-url: https://github.com/nodejs/node/pull/32232
    description: Documentation-only deprecation.
-->

Type: Documentation-only

[`process.mainModule`][] is a CommonJS-only feature while `process` global
object is shared with non-CommonJS environment. Its use within ECMAScript
modules is unsupported.

It is deprecated in favor of [`require.main`][], because it serves the same
purpose and is only available on CommonJS environment.

<a id="DEP0139"></a>
### DEP0139: `process.umask()` with no arguments
<!-- YAML
changes:
  - version: v14.0.0
    pr-url: https://github.com/nodejs/node/pull/32499
    description: Documentation-only deprecation.
-->

Type: Documentation-only

Calling `process.umask()` with no argument causes the process-wide umask to be
written twice. This introduces a race condition between threads, and is a
potential security vulnerability. There is no safe, cross-platform alternative
API.

<a id="DEP0140"></a>
### DEP0140: Use `request.destroy()` instead of `request.abort()`
<!-- YAML
changes:
  - version: v14.1.0
    pr-url: https://github.com/nodejs/node/pull/32807
    description: Documentation-only deprecation.
-->

Type: Documentation-only

Use [`request.destroy()`][] instead of [`request.abort()`][].

<a id="DEP0141"></a>
### DEP0141: `repl.inputStream` and `repl.outputStream`
<!-- YAML
changes:
  - version: v14.3.0
    pr-url: https://github.com/nodejs/node/pull/33294
    description: Documentation-only (supports [`--pending-deprecation`][]).
-->

Type: Documentation-only (supports [`--pending-deprecation`][])

The `repl` module exported the input and output stream twice. Use `.input`
instead of `.inputStream` and `.output` instead of `.outputStream`.

<a id="DEP0142"></a>
### DEP0142: `repl._builtinLibs`
<!-- YAML
changes:
  - version: v14.3.0
    pr-url: https://github.com/nodejs/node/pull/33294
    description: Documentation-only (supports [`--pending-deprecation`][]).
-->

Type: Documentation-only

The `repl` module exports a `_builtinLibs` property that contains an array with
native modules. It was incomplete so far and instead it's better to rely upon
`require('module').builtinModules`.

<a id="DEP0143"></a>
<<<<<<< HEAD
### DEP0143: `module.parent`
<!-- YAML
changes:
  - version: REPLACEME
    pr-url: https://github.com/nodejs/node/pull/32217
    description: Documentation-only deprecation.
-->

Type: Documentation-only

A CommonJS module can access the first module that required it using
`module.parent`. This feature is deprecated because it does not work
consistently in the presence of ECMAScript modules and because it gives an
inaccurate representation of the CommonJS module graph.

Some modules use it to check if they are the entry point of the current process.
Instead, it is recommended to compare `require.main` and `module`:

```js
if (require.main === module) {
  // Code section that will run only if current file is the entry point.
}
```

When looking for the CommonJS modules that have required the current one,
`require.cache` and `module.children` can be used:

```js
const moduleParents = Object.values(require.cache)
  .filter((m) => m.children.includes(module));
```
=======
### DEP0143: `Transform._transformState`
<!-- YAML
changes:
  - version: v14.5.0
    pr-url: https://github.com/nodejs/node/pull/33126
    description: Runtime deprecation.
-->
Type: Runtime
`Transform._transformState` will be removed in future versions where it is
no longer required due to simplification of the implementation.
>>>>>>> 8b4d0967

[`--pending-deprecation`]: cli.html#cli_pending_deprecation
[`--throw-deprecation`]: cli.html#cli_throw_deprecation
[`Buffer.allocUnsafeSlow(size)`]: buffer.html#buffer_class_method_buffer_allocunsafeslow_size
[`Buffer.from(array)`]: buffer.html#buffer_class_method_buffer_from_array
[`Buffer.from(buffer)`]: buffer.html#buffer_class_method_buffer_from_buffer
[`Buffer.isBuffer()`]: buffer.html#buffer_class_method_buffer_isbuffer_obj
[`Cipher`]: crypto.html#crypto_class_cipher
[`Decipher`]: crypto.html#crypto_class_decipher
[`EventEmitter.listenerCount(emitter, eventName)`]: events.html#events_eventemitter_listenercount_emitter_eventname
[`REPLServer.clearBufferedCommand()`]: repl.html#repl_replserver_clearbufferedcommand
[`ReadStream.open()`]: fs.html#fs_class_fs_readstream
[`Server.connections`]: net.html#net_server_connections
[`Server.getConnections()`]: net.html#net_server_getconnections_callback
[`Server.listen({fd: <number>})`]: net.html#net_server_listen_handle_backlog_callback
[`SlowBuffer`]: buffer.html#buffer_class_slowbuffer
[`WriteStream.open()`]: fs.html#fs_class_fs_writestream
[`assert`]: assert.html
[`asyncResource.runInAsyncScope()`]: async_hooks.html#async_hooks_asyncresource_runinasyncscope_fn_thisarg_args
[`child_process`]: child_process.html
[`clearInterval()`]: timers.html#timers_clearinterval_timeout
[`clearTimeout()`]: timers.html#timers_cleartimeout_timeout
[`console.error()`]: console.html#console_console_error_data_args
[`console.log()`]: console.html#console_console_log_data_args
[`crypto.DEFAULT_ENCODING`]: crypto.html#crypto_crypto_default_encoding
[`crypto.createCipher()`]: crypto.html#crypto_crypto_createcipher_algorithm_password_options
[`crypto.createCipheriv()`]: crypto.html#crypto_crypto_createcipheriv_algorithm_key_iv_options
[`crypto.createDecipher()`]: crypto.html#crypto_crypto_createdecipher_algorithm_password_options
[`crypto.createDecipheriv()`]: crypto.html#crypto_crypto_createdecipheriv_algorithm_key_iv_options
[`crypto.fips`]: crypto.html#crypto_crypto_fips
[`crypto.pbkdf2()`]: crypto.html#crypto_crypto_pbkdf2_password_salt_iterations_keylen_digest_callback
[`crypto.randomBytes()`]: crypto.html#crypto_crypto_randombytes_size_callback
[`crypto.scrypt()`]: crypto.html#crypto_crypto_scrypt_password_salt_keylen_options_callback
[`decipher.final()`]: crypto.html#crypto_decipher_final_outputencoding
[`decipher.setAuthTag()`]: crypto.html#crypto_decipher_setauthtag_buffer
[`domain`]: domain.html
[`ecdh.setPublicKey()`]: crypto.html#crypto_ecdh_setpublickey_publickey_encoding
[`emitter.listenerCount(eventName)`]: events.html#events_emitter_listenercount_eventname
[`fs.FileHandle`]: fs.html#fs_class_filehandle
[`fs.access()`]: fs.html#fs_fs_access_path_mode_callback
[`fs.createReadStream()`]: fs.html#fs_fs_createreadstream_path_options
[`fs.createWriteStream()`]: fs.html#fs_fs_createwritestream_path_options
[`fs.exists(path, callback)`]: fs.html#fs_fs_exists_path_callback
[`fs.lchmod(path, mode, callback)`]: fs.html#fs_fs_lchmod_path_mode_callback
[`fs.lchmodSync(path, mode)`]: fs.html#fs_fs_lchmodsync_path_mode
[`fs.lchown(path, uid, gid, callback)`]: fs.html#fs_fs_lchown_path_uid_gid_callback
[`fs.lchownSync(path, uid, gid)`]: fs.html#fs_fs_lchownsync_path_uid_gid
[`fs.read()`]: fs.html#fs_fs_read_fd_buffer_offset_length_position_callback
[`fs.readSync()`]: fs.html#fs_fs_readsync_fd_buffer_offset_length_position
[`fs.stat()`]: fs.html#fs_fs_stat_path_options_callback
[`http.get()`]: http.html#http_http_get_options_callback
[`http.request()`]: http.html#http_http_request_options_callback
[`https.get()`]: https.html#https_https_get_options_callback
[`https.request()`]: https.html#https_https_request_options_callback
[`module.createRequire()`]: modules.html#modules_module_createrequire_filename
[`os.networkInterfaces()`]: os.html#os_os_networkinterfaces
[`os.tmpdir()`]: os.html#os_os_tmpdir
[`process.env`]: process.html#process_process_env
[`process.mainModule`]: process.html#process_process_mainmodule
[`punycode`]: punycode.html
[`require.extensions`]: modules.html#modules_require_extensions
[`require.main`]: modules.html#modules_accessing_the_main_module
[`request.abort()`]: http.html#http_request_abort
[`request.socket`]: http.html#http_request_socket
[`request.connection`]: http.html#http_request_connection
[`request.destroy()`]: http.html#http_request_destroy_error
[`response.socket`]: http.html#http_response_socket
[`response.connection`]: http.html#http_response_connection
[`response.end()`]: http.html#http_response_end_data_encoding_callback
[`response.finished`]: #http_response_finished
[`response.writableFinished`]: #http_response_writablefinished
[`response.writableEnded`]: #http_response_writableended
[`script.createCachedData()`]: vm.html#vm_script_createcacheddata
[`setInterval()`]: timers.html#timers_setinterval_callback_delay_args
[`setTimeout()`]: timers.html#timers_settimeout_callback_delay_args
[`timeout.ref()`]: timers.html#timers_timeout_ref
[`timeout.refresh()`]: timers.html#timers_timeout_refresh
[`timeout.unref()`]: timers.html#timers_timeout_unref
[`tls.CryptoStream`]: tls.html#tls_class_cryptostream
[`tls.SecureContext`]: tls.html#tls_tls_createsecurecontext_options
[`tls.SecurePair`]: tls.html#tls_class_securepair
[`tls.TLSSocket`]: tls.html#tls_class_tls_tlssocket
[`tls.checkServerIdentity()`]: tls.html#tls_tls_checkserveridentity_hostname_cert
[`tls.createSecureContext()`]: tls.html#tls_tls_createsecurecontext_options
[`url.format()`]: url.html#url_url_format_urlobject
[`url.parse()`]: url.html#url_url_parse_urlstring_parsequerystring_slashesdenotehost
[`url.resolve()`]: url.html#url_url_resolve_from_to
[`util._extend()`]: util.html#util_util_extend_target_source
[`util.getSystemErrorName()`]: util.html#util_util_getsystemerrorname_err
[`util.inspect()`]: util.html#util_util_inspect_object_options
[`util.inspect.custom`]: util.html#util_util_inspect_custom
[`util.isArray()`]: util.html#util_util_isarray_object
[`util.isBoolean()`]: util.html#util_util_isboolean_object
[`util.isBuffer()`]: util.html#util_util_isbuffer_object
[`util.isDate()`]: util.html#util_util_isdate_object
[`util.isError()`]: util.html#util_util_iserror_object
[`util.isFunction()`]: util.html#util_util_isfunction_object
[`util.isNull()`]: util.html#util_util_isnull_object
[`util.isNullOrUndefined()`]: util.html#util_util_isnullorundefined_object
[`util.isNumber()`]: util.html#util_util_isnumber_object
[`util.isObject()`]: util.html#util_util_isobject_object
[`util.isPrimitive()`]: util.html#util_util_isprimitive_object
[`util.isRegExp()`]: util.html#util_util_isregexp_object
[`util.isString()`]: util.html#util_util_isstring_object
[`util.isSymbol()`]: util.html#util_util_issymbol_object
[`util.isUndefined()`]: util.html#util_util_isundefined_object
[`util.log()`]: util.html#util_util_log_string
[`util.types`]: util.html#util_util_types
[`util`]: util.html
[`worker.exitedAfterDisconnect`]: cluster.html#cluster_worker_exitedafterdisconnect
[`worker.terminate()`]: worker_threads.html#worker_threads_worker_terminate
[`zlib.bytesWritten`]: zlib.html#zlib_zlib_byteswritten
[Legacy URL API]: url.html#url_legacy_url_api
[NIST SP 800-38D]: https://nvlpubs.nist.gov/nistpubs/Legacy/SP/nistspecialpublication800-38d.pdf
[RFC 6066]: https://tools.ietf.org/html/rfc6066#section-3
[WHATWG URL API]: url.html#url_the_whatwg_url_api
[alloc]: buffer.html#buffer_class_method_buffer_alloc_size_fill_encoding
[alloc_unsafe_size]: buffer.html#buffer_class_method_buffer_allocunsafe_size
[from_arraybuffer]: buffer.html#buffer_class_method_buffer_from_arraybuffer_byteoffset_length
[from_string_encoding]: buffer.html#buffer_class_method_buffer_from_string_encoding
[legacy `urlObject`]: url.html#url_legacy_urlobject<|MERGE_RESOLUTION|>--- conflicted
+++ resolved
@@ -2696,8 +2696,19 @@
 `require('module').builtinModules`.
 
 <a id="DEP0143"></a>
-<<<<<<< HEAD
-### DEP0143: `module.parent`
+### DEP0143: `Transform._transformState`
+<!-- YAML
+changes:
+  - version: v14.5.0
+    pr-url: https://github.com/nodejs/node/pull/33126
+    description: Runtime deprecation.
+-->
+Type: Runtime
+`Transform._transformState` will be removed in future versions where it is
+no longer required due to simplification of the implementation.
+
+<a id="DEP0144"></a>
+### DEP0144: `module.parent`
 <!-- YAML
 changes:
   - version: REPLACEME
@@ -2728,18 +2739,6 @@
 const moduleParents = Object.values(require.cache)
   .filter((m) => m.children.includes(module));
 ```
-=======
-### DEP0143: `Transform._transformState`
-<!-- YAML
-changes:
-  - version: v14.5.0
-    pr-url: https://github.com/nodejs/node/pull/33126
-    description: Runtime deprecation.
--->
-Type: Runtime
-`Transform._transformState` will be removed in future versions where it is
-no longer required due to simplification of the implementation.
->>>>>>> 8b4d0967
 
 [`--pending-deprecation`]: cli.html#cli_pending_deprecation
 [`--throw-deprecation`]: cli.html#cli_throw_deprecation
