# Deprecated APIs

<!--introduced_in=v7.7.0-->

<!-- type=misc -->

Node.js APIs might be deprecated for any of the following reasons:

* Use of the API is unsafe.
* An improved alternative API is available.
* Breaking changes to the API are expected in a future major release.

Node.js uses four kinds of deprecations:

* Documentation-only
* Application (non-`node_modules` code only)
* Runtime (all code)
* End-of-Life

A Documentation-only deprecation is one that is expressed only within the
Node.js API docs. These generate no side-effects while running Node.js.
Some Documentation-only deprecations trigger a runtime warning when launched
with [`--pending-deprecation`][] flag (or its alternative,
`NODE_PENDING_DEPRECATION=1` environment variable), similarly to Runtime
deprecations below. Documentation-only deprecations that support that flag
are explicitly labeled as such in the
[list of Deprecated APIs](#list-of-deprecated-apis).

An Application deprecation for only non-`node_modules` code will, by default,
generate a process warning that will be printed to `stderr` the first time
the deprecated API is used in code that's not loaded from `node_modules`.
When the [`--throw-deprecation`][] command-line flag is used, a Runtime
deprecation will cause an error to be thrown. When
[`--pending-deprecation`][] is used, warnings will also be emitted for
code loaded from `node_modules`.

A runtime deprecation for all code is similar to the runtime deprecation
for non-`node_modules` code, except that it also emits a warning for
code loaded from `node_modules`.

An End-of-Life deprecation is used when functionality is or will soon be removed
from Node.js.

## Revoking deprecations

Occasionally, the deprecation of an API might be reversed. In such situations,
this document will be updated with information relevant to the decision.
However, the deprecation identifier will not be modified.

## List of deprecated APIs

### DEP0001: `http.OutgoingMessage.prototype.flush`

<!-- YAML
changes:
  - version: v14.0.0
    pr-url: https://github.com/nodejs/node/pull/31164
    description: End-of-Life.
  - version:
    - v6.12.0
    - v4.8.6
    pr-url: https://github.com/nodejs/node/pull/10116
    description: A deprecation code has been assigned.
  - version: v1.6.0
    pr-url: https://github.com/nodejs/node/pull/1156
    description: Runtime deprecation.
-->

Type: End-of-Life

`OutgoingMessage.prototype.flush()` has been removed. Use
`OutgoingMessage.prototype.flushHeaders()` instead.

### DEP0002: `require('_linklist')`

<!-- YAML
changes:
  - version: v8.0.0
    pr-url: https://github.com/nodejs/node/pull/12113
    description: End-of-Life.
  - version: v6.12.0
    pr-url: https://github.com/nodejs/node/pull/10116
    description: A deprecation code has been assigned.
  - version: v5.0.0
    pr-url: https://github.com/nodejs/node/pull/3078
    description: Runtime deprecation.
-->

Type: End-of-Life

The `_linklist` module is deprecated. Please use a userland alternative.

### DEP0003: `_writableState.buffer`

<!-- YAML
changes:
  - version: v14.0.0
    pr-url: https://github.com/nodejs/node/pull/31165
    description: End-of-Life.
  - version:
    - v6.12.0
    - v4.8.6
    pr-url: https://github.com/nodejs/node/pull/10116
    description: A deprecation code has been assigned.
  - version: v0.11.15
    pr-url: https://github.com/nodejs/node-v0.x-archive/pull/8826
    description: Runtime deprecation.
-->

Type: End-of-Life

The `_writableState.buffer` has been removed. Use `_writableState.getBuffer()`
instead.

### DEP0004: `CryptoStream.prototype.readyState`

<!-- YAML
changes:
  - version: v10.0.0
    pr-url: https://github.com/nodejs/node/pull/17882
    description: End-of-Life.
  - version:
    - v6.12.0
    - v4.8.6
    pr-url: https://github.com/nodejs/node/pull/10116
    description: A deprecation code has been assigned.
  - version: v0.4.0
    commit: 9c7f89bf56abd37a796fea621ad2e47dd33d2b82
    description: Documentation-only deprecation.
-->

Type: End-of-Life

The `CryptoStream.prototype.readyState` property was removed.

### DEP0005: `Buffer()` constructor

<!-- YAML
changes:
  - version: v10.0.0
    pr-url: https://github.com/nodejs/node/pull/19524
    description: Runtime deprecation.
  - version: v6.12.0
    pr-url: https://github.com/nodejs/node/pull/10116
    description: A deprecation code has been assigned.
  - version: v6.0.0
    pr-url: https://github.com/nodejs/node/pull/4682
    description: Documentation-only deprecation.
-->

Type: Application (non-`node_modules` code only)

The `Buffer()` function and `new Buffer()` constructor are deprecated due to
API usability issues that can lead to accidental security issues.

As an alternative, use one of the following methods of constructing `Buffer`
objects:

* [`Buffer.alloc(size[, fill[, encoding]])`][alloc]: Create a `Buffer` with
  _initialized_ memory.
* [`Buffer.allocUnsafe(size)`][alloc_unsafe_size]: Create a `Buffer` with
  _uninitialized_ memory.
* [`Buffer.allocUnsafeSlow(size)`][]: Create a `Buffer` with _uninitialized_
  memory.
* [`Buffer.from(array)`][]: Create a `Buffer` with a copy of `array`
* [`Buffer.from(arrayBuffer[, byteOffset[, length]])`][from_arraybuffer] -
  Create a `Buffer` that wraps the given `arrayBuffer`.
* [`Buffer.from(buffer)`][]: Create a `Buffer` that copies `buffer`.
* [`Buffer.from(string[, encoding])`][from_string_encoding]: Create a `Buffer`
  that copies `string`.

Without `--pending-deprecation`, runtime warnings occur only for code not in
`node_modules`. This means there will not be deprecation warnings for
`Buffer()` usage in dependencies. With `--pending-deprecation`, a runtime
warning results no matter where the `Buffer()` usage occurs.

### DEP0006: `child_process` `options.customFds`

<!-- YAML
changes:
  - version: v12.0.0
    pr-url: https://github.com/nodejs/node/pull/25279
    description: End-of-Life.
  - version:
    - v6.12.0
    - v4.8.6
    pr-url: https://github.com/nodejs/node/pull/10116
    description: A deprecation code has been assigned.
  - version: v0.11.14
    description: Runtime deprecation.
  - version: v0.5.10
    description: Documentation-only deprecation.
-->

Type: End-of-Life

Within the [`child_process`][] module's `spawn()`, `fork()`, and `exec()`
methods, the `options.customFds` option is deprecated. The `options.stdio`
option should be used instead.

### DEP0007: Replace `cluster` `worker.suicide` with `worker.exitedAfterDisconnect`

<!-- YAML
changes:
  - version: v9.0.0
    pr-url: https://github.com/nodejs/node/pull/13702
    description: End-of-Life.
  - version: v7.0.0
    pr-url: https://github.com/nodejs/node/pull/3747
    description: Runtime deprecation.
  - version: v6.12.0
    pr-url: https://github.com/nodejs/node/pull/10116
    description: A deprecation code has been assigned.
  - version: v6.0.0
    pr-url: https://github.com/nodejs/node/pull/3743
    description: Documentation-only deprecation.
-->

Type: End-of-Life

In an earlier version of the Node.js `cluster`, a boolean property with the name
`suicide` was added to the `Worker` object. The intent of this property was to
provide an indication of how and why the `Worker` instance exited. In Node.js
6.0.0, the old property was deprecated and replaced with a new
[`worker.exitedAfterDisconnect`][] property. The old property name did not
precisely describe the actual semantics and was unnecessarily emotion-laden.

### DEP0008: `require('node:constants')`

<!-- YAML
changes:
  - version: v6.12.0
    pr-url: https://github.com/nodejs/node/pull/10116
    description: A deprecation code has been assigned.
  - version: v6.3.0
    pr-url: https://github.com/nodejs/node/pull/6534
    description: Documentation-only deprecation.
-->

Type: Documentation-only

The `node:constants` module is deprecated. When requiring access to constants
relevant to specific Node.js builtin modules, developers should instead refer
to the `constants` property exposed by the relevant module. For instance,
`require('node:fs').constants` and `require('node:os').constants`.

### DEP0009: `crypto.pbkdf2` without digest

<!-- YAML
changes:
  - version: v14.0.0
    pr-url: https://github.com/nodejs/node/pull/31166
    description: End-of-Life (for `digest === null`).
  - version: v11.0.0
    pr-url: https://github.com/nodejs/node/pull/22861
    description: Runtime deprecation (for `digest === null`).
  - version: v8.0.0
    pr-url: https://github.com/nodejs/node/pull/11305
    description: End-of-Life (for `digest === undefined`).
  - version: v6.12.0
    pr-url: https://github.com/nodejs/node/pull/10116
    description: A deprecation code has been assigned.
  - version: v6.0.0
    pr-url: https://github.com/nodejs/node/pull/4047
    description: Runtime deprecation (for `digest === undefined`).
-->

Type: End-of-Life

Use of the [`crypto.pbkdf2()`][] API without specifying a digest was deprecated
in Node.js 6.0 because the method defaulted to using the non-recommended
`'SHA1'` digest. Previously, a deprecation warning was printed. Starting in
Node.js 8.0.0, calling `crypto.pbkdf2()` or `crypto.pbkdf2Sync()` with
`digest` set to `undefined` will throw a `TypeError`.

Beginning in Node.js v11.0.0, calling these functions with `digest` set to
`null` would print a deprecation warning to align with the behavior when `digest`
is `undefined`.

Now, however, passing either `undefined` or `null` will throw a `TypeError`.

### DEP0010: `crypto.createCredentials`

<!-- YAML
changes:
  - version: v11.0.0
    pr-url: https://github.com/nodejs/node/pull/21153
    description: End-of-Life.
  - version:
    - v6.12.0
    - v4.8.6
    pr-url: https://github.com/nodejs/node/pull/10116
    description: A deprecation code has been assigned.
  - version: v0.11.13
    pr-url: https://github.com/nodejs/node-v0.x-archive/pull/7265
    description: Runtime deprecation.
-->

Type: End-of-Life

The `crypto.createCredentials()` API was removed. Please use
[`tls.createSecureContext()`][] instead.

### DEP0011: `crypto.Credentials`

<!-- YAML
changes:
  - version: v11.0.0
    pr-url: https://github.com/nodejs/node/pull/21153
    description: End-of-Life.
  - version:
    - v6.12.0
    - v4.8.6
    pr-url: https://github.com/nodejs/node/pull/10116
    description: A deprecation code has been assigned.
  - version: v0.11.13
    pr-url: https://github.com/nodejs/node-v0.x-archive/pull/7265
    description: Runtime deprecation.
-->

Type: End-of-Life

The `crypto.Credentials` class was removed. Please use [`tls.SecureContext`][]
instead.

### DEP0012: `Domain.dispose`

<!-- YAML
changes:
  - version: v9.0.0
    pr-url: https://github.com/nodejs/node/pull/15412
    description: End-of-Life.
  - version:
    - v6.12.0
    - v4.8.6
    pr-url: https://github.com/nodejs/node/pull/10116
    description: A deprecation code has been assigned.
  - version: v0.11.7
    pr-url: https://github.com/nodejs/node-v0.x-archive/pull/5021
    description: Runtime deprecation.
-->

Type: End-of-Life

`Domain.dispose()` has been removed. Recover from failed I/O actions
explicitly via error event handlers set on the domain instead.

### DEP0013: `fs` asynchronous function without callback

<!-- YAML
changes:
  - version: v10.0.0
    pr-url: https://github.com/nodejs/node/pull/18668
    description: End-of-Life.
  - version: v7.0.0
    pr-url: https://github.com/nodejs/node/pull/7897
    description: Runtime deprecation.
-->

Type: End-of-Life

Calling an asynchronous function without a callback throws a `TypeError`
in Node.js 10.0.0 onwards. See <https://github.com/nodejs/node/pull/12562>.

### DEP0014: `fs.read` legacy String interface

<!-- YAML
changes:
  - version: v8.0.0
    pr-url: https://github.com/nodejs/node/pull/9683
    description: End-of-Life.
  - version:
    - v6.12.0
    - v4.8.6
    pr-url: https://github.com/nodejs/node/pull/10116
    description: A deprecation code has been assigned.
  - version: v6.0.0
    pr-url: https://github.com/nodejs/node/pull/4525
    description: Runtime deprecation.
  - version: v0.1.96
    commit: c93e0aaf062081db3ec40ac45b3e2c979d5759d6
    description: Documentation-only deprecation.
-->

Type: End-of-Life

The [`fs.read()`][] legacy `String` interface is deprecated. Use the `Buffer`
API as mentioned in the documentation instead.

### DEP0015: `fs.readSync` legacy String interface

<!-- YAML
changes:
  - version: v8.0.0
    pr-url: https://github.com/nodejs/node/pull/9683
    description: End-of-Life.
  - version:
    - v6.12.0
    - v4.8.6
    pr-url: https://github.com/nodejs/node/pull/10116
    description: A deprecation code has been assigned.
  - version: v6.0.0
    pr-url: https://github.com/nodejs/node/pull/4525
    description: Runtime deprecation.
  - version: v0.1.96
    commit: c93e0aaf062081db3ec40ac45b3e2c979d5759d6
    description: Documentation-only deprecation.
-->

Type: End-of-Life

The [`fs.readSync()`][] legacy `String` interface is deprecated. Use the
`Buffer` API as mentioned in the documentation instead.

### DEP0016: `GLOBAL`/`root`

<!-- YAML
changes:
  - version: v14.0.0
    pr-url: https://github.com/nodejs/node/pull/31167
    description: End-of-Life.
  - version: v6.12.0
    pr-url: https://github.com/nodejs/node/pull/10116
    description: A deprecation code has been assigned.
  - version: v6.0.0
    pr-url: https://github.com/nodejs/node/pull/1838
    description: Runtime deprecation.
-->

Type: End-of-Life

The `GLOBAL` and `root` aliases for the `global` property were deprecated
in Node.js 6.0.0 and have since been removed.

### DEP0017: `Intl.v8BreakIterator`

<!-- YAML
changes:
  - version: v9.0.0
    pr-url: https://github.com/nodejs/node/pull/15238
    description: End-of-Life.
  - version: v7.0.0
    pr-url: https://github.com/nodejs/node/pull/8908
    description: Runtime deprecation.
-->

Type: End-of-Life

`Intl.v8BreakIterator` was a non-standard extension and has been removed.
See [`Intl.Segmenter`](https://github.com/tc39/proposal-intl-segmenter).

### DEP0018: Unhandled promise rejections

<!-- YAML
changes:
  - version: v15.0.0
    pr-url: https://github.com/nodejs/node/pull/35316
    description: End-of-Life.
  - version: v7.0.0
    pr-url: https://github.com/nodejs/node/pull/8217
    description: Runtime deprecation.
-->

Type: End-of-Life

Unhandled promise rejections are deprecated. By default, promise rejections
that are not handled terminate the Node.js process with a non-zero exit
code. To change the way Node.js treats unhandled rejections, use the
[`--unhandled-rejections`][] command-line option.

### DEP0019: `require('.')` resolved outside directory

<!-- YAML
changes:
  - version: v12.0.0
    pr-url: https://github.com/nodejs/node/pull/26973
    description: Removed functionality.
  - version:
    - v6.12.0
    - v4.8.6
    pr-url: https://github.com/nodejs/node/pull/10116
    description: A deprecation code has been assigned.
  - version: v1.8.1
    pr-url: https://github.com/nodejs/node/pull/1363
    description: Runtime deprecation.
-->

Type: End-of-Life

In certain cases, `require('.')` could resolve outside the package directory.
This behavior has been removed.

### DEP0020: `Server.connections`

<!-- YAML
changes:
  - version: v15.0.0
    pr-url: https://github.com/nodejs/node/pull/33647
    description: Server.connections has been removed.
  - version:
    - v6.12.0
    - v4.8.6
    pr-url: https://github.com/nodejs/node/pull/10116
    description: A deprecation code has been assigned.
  - version: v0.9.7
    pr-url: https://github.com/nodejs/node-v0.x-archive/pull/4595
    description: Runtime deprecation.
-->

Type: End-of-Life

The `Server.connections` property was deprecated in Node.js v0.9.7 and has
been removed. Please use the [`Server.getConnections()`][] method instead.

### DEP0021: `Server.listenFD`

<!-- YAML
changes:
  - version: v12.0.0
    pr-url: https://github.com/nodejs/node/pull/27127
    description: End-of-Life.
  - version:
    - v6.12.0
    - v4.8.6
    pr-url: https://github.com/nodejs/node/pull/10116
    description: A deprecation code has been assigned.
  - version: v0.7.12
    commit: 41421ff9da1288aa241a5e9dcf915b685ade1c23
    description: Runtime deprecation.
-->

Type: End-of-Life

The `Server.listenFD()` method was deprecated and removed. Please use
[`Server.listen({fd: <number>})`][] instead.

### DEP0022: `os.tmpDir()`

<!-- YAML
changes:
  - version: v14.0.0
    pr-url: https://github.com/nodejs/node/pull/31169
    description: End-of-Life.
  - version: v7.0.0
    pr-url: https://github.com/nodejs/node/pull/6739
    description: Runtime deprecation.
-->

Type: End-of-Life

The `os.tmpDir()` API was deprecated in Node.js 7.0.0 and has since been
removed. Please use [`os.tmpdir()`][] instead.

### DEP0023: `os.getNetworkInterfaces()`

<!-- YAML
changes:
  - version: v12.0.0
    pr-url: https://github.com/nodejs/node/pull/25280
    description: End-of-Life.
  - version:
    - v6.12.0
    - v4.8.6
    pr-url: https://github.com/nodejs/node/pull/10116
    description: A deprecation code has been assigned.
  - version: v0.6.0
    commit: 37bb37d151fb6ee4696730e63ff28bb7a4924f97
    description: Runtime deprecation.
-->

Type: End-of-Life

The `os.getNetworkInterfaces()` method is deprecated. Please use the
[`os.networkInterfaces()`][] method instead.

### DEP0024: `REPLServer.prototype.convertToContext()`

<!-- YAML
changes:
  - version: v9.0.0
    pr-url: https://github.com/nodejs/node/pull/13434
    description: End-of-Life.
  - version: v7.0.0
    pr-url: https://github.com/nodejs/node/pull/7829
    description: Runtime deprecation.
-->

Type: End-of-Life

The `REPLServer.prototype.convertToContext()` API has been removed.

### DEP0025: `require('node:sys')`

<!-- YAML
changes:
  - version:
    - v6.12.0
    - v4.8.6
    pr-url: https://github.com/nodejs/node/pull/10116
    description: A deprecation code has been assigned.
  - version: v1.0.0
    pr-url: https://github.com/nodejs/node/pull/317
    description: Runtime deprecation.
-->

Type: Runtime

The `node:sys` module is deprecated. Please use the [`util`][] module instead.

### DEP0026: `util.print()`

<!-- YAML
changes:
  - version: v12.0.0
    pr-url: https://github.com/nodejs/node/pull/25377
    description: End-of-Life.
  - version:
    - v6.12.0
    - v4.8.6
    pr-url: https://github.com/nodejs/node/pull/10116
    description: A deprecation code has been assigned.
  - version: v0.11.3
    commit: 896b2aa7074fc886efd7dd0a397d694763cac7ce
    description: Runtime deprecation.
-->

Type: End-of-Life

`util.print()` has been removed. Please use [`console.log()`][] instead.

### DEP0027: `util.puts()`

<!-- YAML
changes:
  - version: v12.0.0
    pr-url: https://github.com/nodejs/node/pull/25377
    description: End-of-Life.
  - version:
    - v6.12.0
    - v4.8.6
    pr-url: https://github.com/nodejs/node/pull/10116
    description: A deprecation code has been assigned.
  - version: v0.11.3
    commit: 896b2aa7074fc886efd7dd0a397d694763cac7ce
    description: Runtime deprecation.
-->

Type: End-of-Life

`util.puts()` has been removed. Please use [`console.log()`][] instead.

### DEP0028: `util.debug()`

<!-- YAML
changes:
  - version: v12.0.0
    pr-url: https://github.com/nodejs/node/pull/25377
    description: End-of-Life.
  - version:
    - v6.12.0
    - v4.8.6
    pr-url: https://github.com/nodejs/node/pull/10116
    description: A deprecation code has been assigned.
  - version: v0.11.3
    commit: 896b2aa7074fc886efd7dd0a397d694763cac7ce
    description: Runtime deprecation.
-->

Type: End-of-Life

`util.debug()` has been removed. Please use [`console.error()`][] instead.

### DEP0029: `util.error()`

<!-- YAML
changes:
  - version: v12.0.0
    pr-url: https://github.com/nodejs/node/pull/25377
    description: End-of-Life.
  - version:
    - v6.12.0
    - v4.8.6
    pr-url: https://github.com/nodejs/node/pull/10116
    description: A deprecation code has been assigned.
  - version: v0.11.3
    commit: 896b2aa7074fc886efd7dd0a397d694763cac7ce
    description: Runtime deprecation.
-->

Type: End-of-Life

`util.error()` has been removed. Please use [`console.error()`][] instead.

### DEP0030: `SlowBuffer`

<!-- YAML
changes:
  - version: REPLACEME
    pr-url: https://github.com/nodejs/node/pull/55175
    description: Runtime deprecation.
  - version: v6.12.0
    pr-url: https://github.com/nodejs/node/pull/10116
    description: A deprecation code has been assigned.
  - version: v6.0.0
    pr-url: https://github.com/nodejs/node/pull/5833
    description: Documentation-only deprecation.
-->

Type: Runtime

The [`SlowBuffer`][] class is deprecated. Please use
[`Buffer.allocUnsafeSlow(size)`][] instead.

### DEP0031: `ecdh.setPublicKey()`

<!-- YAML
changes:
  - version: v6.12.0
    pr-url: https://github.com/nodejs/node/pull/10116
    description: A deprecation code has been assigned.
  - version: v5.2.0
    pr-url: https://github.com/nodejs/node/pull/3511
    description: Documentation-only deprecation.
-->

Type: Documentation-only

The [`ecdh.setPublicKey()`][] method is now deprecated as its inclusion in the
API is not useful.

### DEP0032: `node:domain` module

<!-- YAML
changes:
  - version:
    - v6.12.0
    - v4.8.6
    pr-url: https://github.com/nodejs/node/pull/10116
    description: A deprecation code has been assigned.
  - version: v1.4.2
    pr-url: https://github.com/nodejs/node/pull/943
    description: Documentation-only deprecation.
-->

Type: Documentation-only

The [`domain`][] module is deprecated and should not be used.

### DEP0033: `EventEmitter.listenerCount()`

<!-- YAML
changes:
  - version:
    - v6.12.0
    - v4.8.6
    pr-url: https://github.com/nodejs/node/pull/10116
    description: A deprecation code has been assigned.
  - version: v3.2.0
    pr-url: https://github.com/nodejs/node/pull/2349
    description: Documentation-only deprecation.
-->

Type: Documentation-only

The [`events.listenerCount(emitter, eventName)`][] API is
deprecated. Please use [`emitter.listenerCount(eventName)`][] instead.

### DEP0034: `fs.exists(path, callback)`

<!-- YAML
changes:
  - version:
    - v6.12.0
    - v4.8.6
    pr-url: https://github.com/nodejs/node/pull/10116
    description: A deprecation code has been assigned.
  - version: v1.0.0
    pr-url: https://github.com/nodejs/node/pull/166
    description: Documentation-only deprecation.
-->

Type: Documentation-only

The [`fs.exists(path, callback)`][] API is deprecated. Please use
[`fs.stat()`][] or [`fs.access()`][] instead.

### DEP0035: `fs.lchmod(path, mode, callback)`

<!-- YAML
changes:
  - version:
    - v6.12.0
    - v4.8.6
    pr-url: https://github.com/nodejs/node/pull/10116
    description: A deprecation code has been assigned.
  - version: v0.4.7
    description: Documentation-only deprecation.
-->

Type: Documentation-only

The [`fs.lchmod(path, mode, callback)`][] API is deprecated.

### DEP0036: `fs.lchmodSync(path, mode)`

<!-- YAML
changes:
  - version:
    - v6.12.0
    - v4.8.6
    pr-url: https://github.com/nodejs/node/pull/10116
    description: A deprecation code has been assigned.
  - version: v0.4.7
    description: Documentation-only deprecation.
-->

Type: Documentation-only

The [`fs.lchmodSync(path, mode)`][] API is deprecated.

### DEP0037: `fs.lchown(path, uid, gid, callback)`

<!-- YAML
changes:
  - version: v10.6.0
    pr-url: https://github.com/nodejs/node/pull/21498
    description: Deprecation revoked.
  - version:
    - v6.12.0
    - v4.8.6
    pr-url: https://github.com/nodejs/node/pull/10116
    description: A deprecation code has been assigned.
  - version: v0.4.7
    description: Documentation-only deprecation.
-->

Type: Deprecation revoked

The [`fs.lchown(path, uid, gid, callback)`][] API was deprecated. The
deprecation was revoked because the requisite supporting APIs were added in
libuv.

### DEP0038: `fs.lchownSync(path, uid, gid)`

<!-- YAML
changes:
  - version: v10.6.0
    pr-url: https://github.com/nodejs/node/pull/21498
    description: Deprecation revoked.
  - version:
    - v6.12.0
    - v4.8.6
    pr-url: https://github.com/nodejs/node/pull/10116
    description: A deprecation code has been assigned.
  - version: v0.4.7
    description: Documentation-only deprecation.
-->

Type: Deprecation revoked

The [`fs.lchownSync(path, uid, gid)`][] API was deprecated. The deprecation was
revoked because the requisite supporting APIs were added in libuv.

### DEP0039: `require.extensions`

<!-- YAML
changes:
  - version:
    - v6.12.0
    - v4.8.6
    pr-url: https://github.com/nodejs/node/pull/10116
    description: A deprecation code has been assigned.
  - version: v0.10.6
    commit: 7bd8a5a2a60b75266f89f9a32877d55294a3881c
    description: Documentation-only deprecation.
-->

Type: Documentation-only

The [`require.extensions`][] property is deprecated.

### DEP0040: `node:punycode` module

<!-- YAML
changes:
  - version: v21.0.0
    pr-url: https://github.com/nodejs/node/pull/47202
    description: Runtime deprecation.
  - version: v16.6.0
    pr-url: https://github.com/nodejs/node/pull/38444
    description: Added support for `--pending-deprecation`.
  - version: v7.0.0
    pr-url: https://github.com/nodejs/node/pull/7941
    description: Documentation-only deprecation.
-->

Type: Runtime

The [`punycode`][] module is deprecated. Please use a userland alternative
instead.

### DEP0041: `NODE_REPL_HISTORY_FILE` environment variable

<!-- YAML
changes:
  - version: v10.0.0
    pr-url: https://github.com/nodejs/node/pull/13876
    description: End-of-Life.
  - version:
    - v6.12.0
    - v4.8.6
    pr-url: https://github.com/nodejs/node/pull/10116
    description: A deprecation code has been assigned.
  - version: v3.0.0
    pr-url: https://github.com/nodejs/node/pull/2224
    description: Documentation-only deprecation.
-->

Type: End-of-Life

The `NODE_REPL_HISTORY_FILE` environment variable was removed. Please use
`NODE_REPL_HISTORY` instead.

### DEP0042: `tls.CryptoStream`

<!-- YAML
changes:
  - version: v10.0.0
    pr-url: https://github.com/nodejs/node/pull/17882
    description: End-of-Life.
  - version:
    - v6.12.0
    - v4.8.6
    pr-url: https://github.com/nodejs/node/pull/10116
    description: A deprecation code has been assigned.
  - version: v0.11.3
    commit: af80e7bc6e6f33c582eb1f7d37c7f5bbe9f910f7
    description: Documentation-only deprecation.
-->

Type: End-of-Life

The [`tls.CryptoStream`][] class was removed. Please use
[`tls.TLSSocket`][] instead.

### DEP0043: `tls.SecurePair`

<!-- YAML
changes:
  - version: v8.0.0
    pr-url: https://github.com/nodejs/node/pull/11349
    description: Runtime deprecation.
  - version: v6.12.0
    pr-url: https://github.com/nodejs/node/pull/10116
    description: A deprecation code has been assigned.
  - version: v6.0.0
    pr-url: https://github.com/nodejs/node/pull/6063
    description: Documentation-only deprecation.
  - version: v0.11.15
    pr-url:
      - https://github.com/nodejs/node-v0.x-archive/pull/8695
      - https://github.com/nodejs/node-v0.x-archive/pull/8700
    description: Deprecation revoked.
  - version: v0.11.3
    commit: af80e7bc6e6f33c582eb1f7d37c7f5bbe9f910f7
    description: Runtime deprecation.
-->

Type: Documentation-only

The [`tls.SecurePair`][] class is deprecated. Please use
[`tls.TLSSocket`][] instead.

### DEP0044: `util.isArray()`

<!-- YAML
changes:
  - version: v22.0.0
    pr-url: https://github.com/nodejs/node/pull/50488
    description: Runtime deprecation.
  - version:
    - v6.12.0
    - v4.8.6
    pr-url: https://github.com/nodejs/node/pull/10116
    description: A deprecation code has been assigned.
  - version:
    - v4.0.0
    - v3.3.1
    pr-url: https://github.com/nodejs/node/pull/2447
    description: Documentation-only deprecation.
-->

Type: Runtime

The [`util.isArray()`][] API is deprecated. Please use `Array.isArray()`
instead.

### DEP0045: `util.isBoolean()`

<!-- YAML
changes:
  - version: v23.0.0
    pr-url: https://github.com/nodejs/node/pull/52744
    description: End-of-Life deprecation.
  - version: v22.0.0
    pr-url: https://github.com/nodejs/node/pull/50488
    description: Runtime deprecation.
  - version:
    - v6.12.0
    - v4.8.6
    pr-url: https://github.com/nodejs/node/pull/10116
    description: A deprecation code has been assigned.
  - version:
    - v4.0.0
    - v3.3.1
    pr-url: https://github.com/nodejs/node/pull/2447
    description: Documentation-only deprecation.
-->

Type: End-of-Life

The `util.isBoolean()` API has been removed. Please use
`typeof arg === 'boolean'` instead.

### DEP0046: `util.isBuffer()`

<!-- YAML
changes:
  - version: v23.0.0
    pr-url: https://github.com/nodejs/node/pull/52744
    description: End-of-Life deprecation.
  - version: v22.0.0
    pr-url: https://github.com/nodejs/node/pull/50488
    description: Runtime deprecation.
  - version:
    - v6.12.0
    - v4.8.6
    pr-url: https://github.com/nodejs/node/pull/10116
    description: A deprecation code has been assigned.
  - version:
    - v4.0.0
    - v3.3.1
    pr-url: https://github.com/nodejs/node/pull/2447
    description: Documentation-only deprecation.
-->

Type: End-of-Life

The `util.isBuffer()` API has been removed. Please use
[`Buffer.isBuffer()`][] instead.

### DEP0047: `util.isDate()`

<!-- YAML
changes:
  - version: v23.0.0
    pr-url: https://github.com/nodejs/node/pull/52744
    description: End-of-Life deprecation.
  - version: v22.0.0
    pr-url: https://github.com/nodejs/node/pull/50488
    description: Runtime deprecation.
  - version:
    - v6.12.0
    - v4.8.6
    pr-url: https://github.com/nodejs/node/pull/10116
    description: A deprecation code has been assigned.
  - version:
    - v4.0.0
    - v3.3.1
    pr-url: https://github.com/nodejs/node/pull/2447
    description: Documentation-only deprecation.
-->

Type: End-of-Life

The `util.isDate()` API has been removed. Please use
`arg instanceof Date` instead.

### DEP0048: `util.isError()`

<!-- YAML
changes:
  - version: v23.0.0
    pr-url: https://github.com/nodejs/node/pull/52744
    description: End-of-Life deprecation.
  - version: v22.0.0
    pr-url: https://github.com/nodejs/node/pull/50488
    description: Runtime deprecation.
  - version:
    - v6.12.0
    - v4.8.6
    pr-url: https://github.com/nodejs/node/pull/10116
    description: A deprecation code has been assigned.
  - version:
    - v4.0.0
    - v3.3.1
    pr-url: https://github.com/nodejs/node/pull/2447
    description: Documentation-only deprecation.
-->

Type: End-of-Life

The `util.isError()` API has been removed. Please use
`Object.prototype.toString(arg) === '[object Error]' || arg instanceof Error`
instead.

### DEP0049: `util.isFunction()`

<!-- YAML
changes:
  - version: v23.0.0
    pr-url: https://github.com/nodejs/node/pull/52744
    description: End-of-Life deprecation.
  - version: v22.0.0
    pr-url: https://github.com/nodejs/node/pull/50488
    description: Runtime deprecation.
  - version:
    - v6.12.0
    - v4.8.6
    pr-url: https://github.com/nodejs/node/pull/10116
    description: A deprecation code has been assigned.
  - version:
    - v4.0.0
    - v3.3.1
    pr-url: https://github.com/nodejs/node/pull/2447
    description: Documentation-only deprecation.
-->

Type: End-of-Life

The `util.isFunction()` API has been removed. Please use
`typeof arg === 'function'` instead.

### DEP0050: `util.isNull()`

<!-- YAML
changes:
  - version: v23.0.0
    pr-url: https://github.com/nodejs/node/pull/52744
    description: End-of-Life deprecation.
  - version: v22.0.0
    pr-url: https://github.com/nodejs/node/pull/50488
    description: Runtime deprecation.
  - version:
    - v6.12.0
    - v4.8.6
    pr-url: https://github.com/nodejs/node/pull/10116
    description: A deprecation code has been assigned.
  - version:
    - v4.0.0
    - v3.3.1
    pr-url: https://github.com/nodejs/node/pull/2447
    description: Documentation-only deprecation.
-->

Type: End-of-Life

The `util.isNull()` API has been removed. Please use
`arg === null` instead.

### DEP0051: `util.isNullOrUndefined()`

<!-- YAML
changes:
  - version: v23.0.0
    pr-url: https://github.com/nodejs/node/pull/52744
    description: End-of-Life deprecation.
  - version: v22.0.0
    pr-url: https://github.com/nodejs/node/pull/50488
    description: Runtime deprecation.
  - version:
    - v6.12.0
    - v4.8.6
    pr-url: https://github.com/nodejs/node/pull/10116
    description: A deprecation code has been assigned.
  - version:
    - v4.0.0
    - v3.3.1
    pr-url: https://github.com/nodejs/node/pull/2447
    description: Documentation-only deprecation.
-->

Type: End-of-Life

The `util.isNullOrUndefined()` API has been removed. Please use
`arg === null || arg === undefined` instead.

### DEP0052: `util.isNumber()`

<!-- YAML
changes:
  - version: v23.0.0
    pr-url: https://github.com/nodejs/node/pull/52744
    description: End-of-Life deprecation.
  - version: v22.0.0
    pr-url: https://github.com/nodejs/node/pull/50488
    description: Runtime deprecation.
  - version:
    - v6.12.0
    - v4.8.6
    pr-url: https://github.com/nodejs/node/pull/10116
    description: A deprecation code has been assigned.
  - version:
    - v4.0.0
    - v3.3.1
    pr-url: https://github.com/nodejs/node/pull/2447
    description: Documentation-only deprecation.
-->

Type: End-of-Life

The `util.isNumber()` API has been removed. Please use
`typeof arg === 'number'` instead.

### DEP0053: `util.isObject()`

<!-- YAML
changes:
  - version: v23.0.0
    pr-url: https://github.com/nodejs/node/pull/52744
    description: End-of-Life deprecation.
  - version: v22.0.0
    pr-url: https://github.com/nodejs/node/pull/50488
    description: Runtime deprecation.
  - version:
    - v6.12.0
    - v4.8.6
    pr-url: https://github.com/nodejs/node/pull/10116
    description: A deprecation code has been assigned.
  - version:
    - v4.0.0
    - v3.3.1
    pr-url: https://github.com/nodejs/node/pull/2447
    description: Documentation-only deprecation.
-->

Type: End-of-Life

The `util.isObject()` API has been removed. Please use
`arg && typeof arg === 'object'` instead.

### DEP0054: `util.isPrimitive()`

<!-- YAML
changes:
  - version: v23.0.0
    pr-url: https://github.com/nodejs/node/pull/52744
    description: End-of-Life deprecation.
  - version: v22.0.0
    pr-url: https://github.com/nodejs/node/pull/50488
    description: Runtime deprecation.
  - version:
    - v6.12.0
    - v4.8.6
    pr-url: https://github.com/nodejs/node/pull/10116
    description: A deprecation code has been assigned.
  - version:
    - v4.0.0
    - v3.3.1
    pr-url: https://github.com/nodejs/node/pull/2447
    description: Documentation-only deprecation.
-->

Type: End-of-Life

The `util.isPrimitive()` API has been removed. Please use
`arg === null || (typeof arg !=='object' && typeof arg !== 'function')`
instead.

### DEP0055: `util.isRegExp()`

<!-- YAML
changes:
  - version: v23.0.0
    pr-url: https://github.com/nodejs/node/pull/52744
    description: End-of-Life deprecation.
  - version: v22.0.0
    pr-url: https://github.com/nodejs/node/pull/50488
    description: Runtime deprecation.
  - version:
    - v6.12.0
    - v4.8.6
    pr-url: https://github.com/nodejs/node/pull/10116
    description: A deprecation code has been assigned.
  - version:
    - v4.0.0
    - v3.3.1
    pr-url: https://github.com/nodejs/node/pull/2447
    description: Documentation-only deprecation.
-->

Type: End-of-Life

The `util.isRegExp()` API has been removed. Please use
`arg instanceof RegExp` instead.

### DEP0056: `util.isString()`

<!-- YAML
changes:
  - version: v23.0.0
    pr-url: https://github.com/nodejs/node/pull/52744
    description: End-of-Life deprecation.
  - version: v22.0.0
    pr-url: https://github.com/nodejs/node/pull/50488
    description: Runtime deprecation.
  - version:
    - v6.12.0
    - v4.8.6
    pr-url: https://github.com/nodejs/node/pull/10116
    description: A deprecation code has been assigned.
  - version:
    - v4.0.0
    - v3.3.1
    pr-url: https://github.com/nodejs/node/pull/2447
    description: Documentation-only deprecation.
-->

Type: End-of-Life

The `util.isString()` API has been removed. Please use
`typeof arg === 'string'` instead.

### DEP0057: `util.isSymbol()`

<!-- YAML
changes:
  - version: v23.0.0
    pr-url: https://github.com/nodejs/node/pull/52744
    description: End-of-Life deprecation.
  - version: v22.0.0
    pr-url: https://github.com/nodejs/node/pull/50488
    description: Runtime deprecation.
  - version:
    - v6.12.0
    - v4.8.6
    pr-url: https://github.com/nodejs/node/pull/10116
    description: A deprecation code has been assigned.
  - version:
    - v4.0.0
    - v3.3.1
    pr-url: https://github.com/nodejs/node/pull/2447
    description: Documentation-only deprecation.
-->

Type: End-of-Life

The `util.isSymbol()` API has been removed. Please use
`typeof arg === 'symbol'` instead.

### DEP0058: `util.isUndefined()`

<!-- YAML
changes:
  - version: v23.0.0
    pr-url: https://github.com/nodejs/node/pull/52744
    description: End-of-Life deprecation.
  - version: v22.0.0
    pr-url: https://github.com/nodejs/node/pull/50488
    description: Runtime deprecation.
  - version:
    - v6.12.0
    - v4.8.6
    pr-url: https://github.com/nodejs/node/pull/10116
    description: A deprecation code has been assigned.
  - version:
    - v4.0.0
    - v3.3.1
    pr-url: https://github.com/nodejs/node/pull/2447
    description: Documentation-only deprecation.
-->

Type: End-of-Life

The `util.isUndefined()` API has been removed. Please use
`arg === undefined` instead.

### DEP0059: `util.log()`

<!-- YAML
changes:
  - version: v23.0.0
    pr-url: https://github.com/nodejs/node/pull/52744
    description: End-of-Life deprecation.
  - version: v22.0.0
    pr-url: https://github.com/nodejs/node/pull/50488
    description: Runtime deprecation.
  - version: v6.12.0
    pr-url: https://github.com/nodejs/node/pull/10116
    description: A deprecation code has been assigned.
  - version: v6.0.0
    pr-url: https://github.com/nodejs/node/pull/6161
    description: Documentation-only deprecation.
-->

Type: End-of-Life

The `util.log()` API has been removed because it's an unmaintained
legacy API that was exposed to user land by accident. Instead,
consider the following alternatives based on your specific needs:

* **Third-Party Logging Libraries**

* **Use `console.log(new Date().toLocaleString(), message)`**

By adopting one of these alternatives, you can transition away from `util.log()`
and choose a logging strategy that aligns with the specific
requirements and complexity of your application.

### DEP0060: `util._extend()`

<!-- YAML
changes:
  - version: v22.0.0
    pr-url: https://github.com/nodejs/node/pull/50488
    description: Runtime deprecation.
  - version: v6.12.0
    pr-url: https://github.com/nodejs/node/pull/10116
    description: A deprecation code has been assigned.
  - version: v6.0.0
    pr-url: https://github.com/nodejs/node/pull/4903
    description: Documentation-only deprecation.
-->

Type: Runtime

The [`util._extend()`][] API is deprecated because it's an unmaintained
legacy API that was exposed to user land by accident.
Please use `target = Object.assign(target, source)` instead.

### DEP0061: `fs.SyncWriteStream`

<!-- YAML
changes:
  - version: v11.0.0
    pr-url: https://github.com/nodejs/node/pull/20735
    description: End-of-Life.
  - version: v8.0.0
    pr-url: https://github.com/nodejs/node/pull/10467
    description: Runtime deprecation.
  - version: v7.0.0
    pr-url: https://github.com/nodejs/node/pull/6749
    description: Documentation-only deprecation.
-->

Type: End-of-Life

The `fs.SyncWriteStream` class was never intended to be a publicly accessible
API and has been removed. No alternative API is available. Please use a userland
alternative.

### DEP0062: `node --debug`

<!-- YAML
changes:
  - version: v12.0.0
    pr-url: https://github.com/nodejs/node/pull/25828
    description: End-of-Life.
  - version: v8.0.0
    pr-url: https://github.com/nodejs/node/pull/10970
    description: Runtime deprecation.
-->

Type: End-of-Life

`--debug` activates the legacy V8 debugger interface, which was removed as
of V8 5.8. It is replaced by Inspector which is activated with `--inspect`
instead.

### DEP0063: `ServerResponse.prototype.writeHeader()`

<!-- YAML
changes:
  - version: v8.0.0
    pr-url: https://github.com/nodejs/node/pull/11355
    description: Documentation-only deprecation.
-->

Type: Documentation-only

The `node:http` module `ServerResponse.prototype.writeHeader()` API is
deprecated. Please use `ServerResponse.prototype.writeHead()` instead.

The `ServerResponse.prototype.writeHeader()` method was never documented as an
officially supported API.

### DEP0064: `tls.createSecurePair()`

<!-- YAML
changes:
  - version: v8.0.0
    pr-url: https://github.com/nodejs/node/pull/11349
    description: Runtime deprecation.
  - version: v6.12.0
    pr-url: https://github.com/nodejs/node/pull/10116
    description: A deprecation code has been assigned.
  - version: v6.0.0
    pr-url: https://github.com/nodejs/node/pull/6063
    description: Documentation-only deprecation.
  - version: v0.11.15
    pr-url:
      - https://github.com/nodejs/node-v0.x-archive/pull/8695
      - https://github.com/nodejs/node-v0.x-archive/pull/8700
    description: Deprecation revoked.
  - version: v0.11.3
    commit: af80e7bc6e6f33c582eb1f7d37c7f5bbe9f910f7
    description: Runtime deprecation.
-->

Type: Runtime

The `tls.createSecurePair()` API was deprecated in documentation in Node.js
0.11.3. Users should use `tls.Socket` instead.

### DEP0065: `repl.REPL_MODE_MAGIC` and `NODE_REPL_MODE=magic`

<!-- YAML
changes:
  - version: v10.0.0
    pr-url: https://github.com/nodejs/node/pull/19187
    description: End-of-Life.
  - version: v8.0.0
    pr-url: https://github.com/nodejs/node/pull/11599
    description: Documentation-only deprecation.
-->

Type: End-of-Life

The `node:repl` module's `REPL_MODE_MAGIC` constant, used for `replMode` option,
has been removed. Its behavior has been functionally identical to that of
`REPL_MODE_SLOPPY` since Node.js 6.0.0, when V8 5.0 was imported. Please use
`REPL_MODE_SLOPPY` instead.

The `NODE_REPL_MODE` environment variable is used to set the underlying
`replMode` of an interactive `node` session. Its value, `magic`, is also
removed. Please use `sloppy` instead.

### DEP0066: `OutgoingMessage.prototype._headers, OutgoingMessage.prototype._headerNames`

<!-- YAML
changes:
  - version: v12.0.0
    pr-url: https://github.com/nodejs/node/pull/24167
    description: Runtime deprecation.
  - version: v8.0.0
    pr-url: https://github.com/nodejs/node/pull/10941
    description: Documentation-only deprecation.
-->

Type: Runtime

The `node:http` module `OutgoingMessage.prototype._headers` and
`OutgoingMessage.prototype._headerNames` properties are deprecated. Use one of
the public methods (e.g. `OutgoingMessage.prototype.getHeader()`,
`OutgoingMessage.prototype.getHeaders()`,
`OutgoingMessage.prototype.getHeaderNames()`,
`OutgoingMessage.prototype.getRawHeaderNames()`,
`OutgoingMessage.prototype.hasHeader()`,
`OutgoingMessage.prototype.removeHeader()`,
`OutgoingMessage.prototype.setHeader()`) for working with outgoing headers.

The `OutgoingMessage.prototype._headers` and
`OutgoingMessage.prototype._headerNames` properties were never documented as
officially supported properties.

### DEP0067: `OutgoingMessage.prototype._renderHeaders`

<!-- YAML
changes:
  - version: v8.0.0
    pr-url: https://github.com/nodejs/node/pull/10941
    description: Documentation-only deprecation.
-->

Type: Documentation-only

The `node:http` module `OutgoingMessage.prototype._renderHeaders()` API is
deprecated.

The `OutgoingMessage.prototype._renderHeaders` property was never documented as
an officially supported API.

### DEP0068: `node debug`

<!-- YAML
changes:
  - version: v15.0.0
    pr-url: https://github.com/nodejs/node/pull/33648
    description: The legacy `node debug` command was removed.
  - version: v8.0.0
    pr-url: https://github.com/nodejs/node/pull/11441
    description: Runtime deprecation.
-->

Type: End-of-Life

`node debug` corresponds to the legacy CLI debugger which has been replaced with
a V8-inspector based CLI debugger available through `node inspect`.

### DEP0069: `vm.runInDebugContext(string)`

<!-- YAML
changes:
  - version: v10.0.0
    pr-url: https://github.com/nodejs/node/pull/13295
    description: End-of-Life.
  - version: v9.0.0
    pr-url: https://github.com/nodejs/node/pull/12815
    description: Runtime deprecation.
  - version: v8.0.0
    pr-url: https://github.com/nodejs/node/pull/12243
    description: Documentation-only deprecation.
-->

Type: End-of-Life

DebugContext has been removed in V8 and is not available in Node.js 10+.

DebugContext was an experimental API.

### DEP0070: `async_hooks.currentId()`

<!-- YAML
changes:
  - version: v9.0.0
    pr-url: https://github.com/nodejs/node/pull/14414
    description: End-of-Life.
  - version: v8.2.0
    pr-url: https://github.com/nodejs/node/pull/13490
    description: Runtime deprecation.
-->

Type: End-of-Life

`async_hooks.currentId()` was renamed to `async_hooks.executionAsyncId()` for
clarity.

This change was made while `async_hooks` was an experimental API.

### DEP0071: `async_hooks.triggerId()`

<!-- YAML
changes:
  - version: v9.0.0
    pr-url: https://github.com/nodejs/node/pull/14414
    description: End-of-Life.
  - version: v8.2.0
    pr-url: https://github.com/nodejs/node/pull/13490
    description: Runtime deprecation.
-->

Type: End-of-Life

`async_hooks.triggerId()` was renamed to `async_hooks.triggerAsyncId()` for
clarity.

This change was made while `async_hooks` was an experimental API.

### DEP0072: `async_hooks.AsyncResource.triggerId()`

<!-- YAML
changes:
  - version: v9.0.0
    pr-url: https://github.com/nodejs/node/pull/14414
    description: End-of-Life.
  - version: v8.2.0
    pr-url: https://github.com/nodejs/node/pull/13490
    description: Runtime deprecation.
-->

Type: End-of-Life

`async_hooks.AsyncResource.triggerId()` was renamed to
`async_hooks.AsyncResource.triggerAsyncId()` for clarity.

This change was made while `async_hooks` was an experimental API.

### DEP0073: Several internal properties of `net.Server`

<!-- YAML
changes:
  - version: v10.0.0
    pr-url: https://github.com/nodejs/node/pull/17141
    description: End-of-Life.
  - version: v9.0.0
    pr-url: https://github.com/nodejs/node/pull/14449
    description: Runtime deprecation.
-->

Type: End-of-Life

Accessing several internal, undocumented properties of `net.Server` instances
with inappropriate names is deprecated.

As the original API was undocumented and not generally useful for non-internal
code, no replacement API is provided.

### DEP0074: `REPLServer.bufferedCommand`

<!-- YAML
changes:
  - version: v15.0.0
    pr-url: https://github.com/nodejs/node/pull/33286
    description: End-of-Life.
  - version: v9.0.0
    pr-url: https://github.com/nodejs/node/pull/13687
    description: Runtime deprecation.
-->

Type: End-of-Life

The `REPLServer.bufferedCommand` property was deprecated in favor of
[`REPLServer.clearBufferedCommand()`][].

### DEP0075: `REPLServer.parseREPLKeyword()`

<!-- YAML
changes:
  - version: v15.0.0
    pr-url: https://github.com/nodejs/node/pull/33286
    description: End-of-Life.
  - version: v9.0.0
    pr-url: https://github.com/nodejs/node/pull/14223
    description: Runtime deprecation.
-->

Type: End-of-Life

`REPLServer.parseREPLKeyword()` was removed from userland visibility.

### DEP0076: `tls.parseCertString()`

<!-- YAML
changes:
  - version: v18.0.0
    pr-url: https://github.com/nodejs/node/pull/41479
    description: End-of-Life.
  - version: v9.0.0
    pr-url: https://github.com/nodejs/node/pull/14249
    description: Runtime deprecation.
  - version: v8.6.0
    pr-url: https://github.com/nodejs/node/pull/14245
    description: Documentation-only deprecation.
-->

Type: End-of-Life

`tls.parseCertString()` was a trivial parsing helper that was made public by
mistake. While it was supposed to parse certificate subject and issuer strings,
it never handled multi-value Relative Distinguished Names correctly.

Earlier versions of this document suggested using `querystring.parse()` as an
alternative to `tls.parseCertString()`. However, `querystring.parse()` also does
not handle all certificate subjects correctly and should not be used.

### DEP0077: `Module._debug()`

<!-- YAML
changes:
  - version: v9.0.0
    pr-url: https://github.com/nodejs/node/pull/13948
    description: Runtime deprecation.
-->

Type: Runtime

`Module._debug()` is deprecated.

The `Module._debug()` function was never documented as an officially
supported API.

### DEP0078: `REPLServer.turnOffEditorMode()`

<!-- YAML
changes:
  - version: v15.0.0
    pr-url: https://github.com/nodejs/node/pull/33286
    description: End-of-Life.
  - version: v9.0.0
    pr-url: https://github.com/nodejs/node/pull/15136
    description: Runtime deprecation.
-->

Type: End-of-Life

`REPLServer.turnOffEditorMode()` was removed from userland visibility.

### DEP0079: Custom inspection function on objects via `.inspect()`

<!-- YAML
changes:
  - version: v11.0.0
    pr-url: https://github.com/nodejs/node/pull/20722
    description: End-of-Life.
  - version: v10.0.0
    pr-url: https://github.com/nodejs/node/pull/16393
    description: Runtime deprecation.
  - version: v8.7.0
    pr-url: https://github.com/nodejs/node/pull/15631
    description: Documentation-only deprecation.
-->

Type: End-of-Life

Using a property named `inspect` on an object to specify a custom inspection
function for [`util.inspect()`][] is deprecated. Use [`util.inspect.custom`][]
instead. For backward compatibility with Node.js prior to version 6.4.0, both
can be specified.

### DEP0080: `path._makeLong()`

<!-- YAML
changes:
  - version: v9.0.0
    pr-url: https://github.com/nodejs/node/pull/14956
    description: Documentation-only deprecation.
-->

Type: Documentation-only

The internal `path._makeLong()` was not intended for public use. However,
userland modules have found it useful. The internal API is deprecated
and replaced with an identical, public `path.toNamespacedPath()` method.

### DEP0081: `fs.truncate()` using a file descriptor

<!-- YAML
changes:
  - version: v9.0.0
    pr-url: https://github.com/nodejs/node/pull/15990
    description: Runtime deprecation.
-->

Type: Runtime

`fs.truncate()` `fs.truncateSync()` usage with a file descriptor is
deprecated. Please use `fs.ftruncate()` or `fs.ftruncateSync()` to work with
file descriptors.

### DEP0082: `REPLServer.prototype.memory()`

<!-- YAML
changes:
  - version: v15.0.0
    pr-url: https://github.com/nodejs/node/pull/33286
    description: End-of-Life.
  - version: v9.0.0
    pr-url: https://github.com/nodejs/node/pull/16242
    description: Runtime deprecation.
-->

Type: End-of-Life

`REPLServer.prototype.memory()` is only necessary for the internal mechanics of
the `REPLServer` itself. Do not use this function.

### DEP0083: Disabling ECDH by setting `ecdhCurve` to `false`

<!-- YAML
changes:
  - version: v10.0.0
    pr-url: https://github.com/nodejs/node/pull/19794
    description: End-of-Life.
  - version: v9.2.0
    pr-url: https://github.com/nodejs/node/pull/16130
    description: Runtime deprecation.
-->

Type: End-of-Life.

The `ecdhCurve` option to `tls.createSecureContext()` and `tls.TLSSocket` could
be set to `false` to disable ECDH entirely on the server only. This mode was
deprecated in preparation for migrating to OpenSSL 1.1.0 and consistency with
the client and is now unsupported. Use the `ciphers` parameter instead.

### DEP0084: requiring bundled internal dependencies

<!-- YAML
changes:
  - version: v12.0.0
    pr-url: https://github.com/nodejs/node/pull/25138
    description: This functionality has been removed.
  - version: v10.0.0
    pr-url: https://github.com/nodejs/node/pull/16392
    description: Runtime deprecation.
-->

Type: End-of-Life

Since Node.js versions 4.4.0 and 5.2.0, several modules only intended for
internal usage were mistakenly exposed to user code through `require()`. These
modules were:

* `v8/tools/codemap`
* `v8/tools/consarray`
* `v8/tools/csvparser`
* `v8/tools/logreader`
* `v8/tools/profile_view`
* `v8/tools/profile`
* `v8/tools/SourceMap`
* `v8/tools/splaytree`
* `v8/tools/tickprocessor-driver`
* `v8/tools/tickprocessor`
* `node-inspect/lib/_inspect` (from 7.6.0)
* `node-inspect/lib/internal/inspect_client` (from 7.6.0)
* `node-inspect/lib/internal/inspect_repl` (from 7.6.0)

The `v8/*` modules do not have any exports, and if not imported in a specific
order would in fact throw errors. As such there are virtually no legitimate use
cases for importing them through `require()`.

On the other hand, `node-inspect` can be installed locally through a package
manager, as it is published on the npm registry under the same name. No source
code modification is necessary if that is done.

### DEP0085: AsyncHooks sensitive API

<!-- YAML
changes:
  - version: v10.0.0
    pr-url: https://github.com/nodejs/node/pull/17147
    description: End-of-Life.
  - version:
    - v9.4.0
    - v8.10.0
    pr-url: https://github.com/nodejs/node/pull/16972
    description: Runtime deprecation.
-->

Type: End-of-Life

The AsyncHooks sensitive API was never documented and had various minor issues.
Use the `AsyncResource` API instead. See
<https://github.com/nodejs/node/issues/15572>.

### DEP0086: Remove `runInAsyncIdScope`

<!-- YAML
changes:
  - version: v10.0.0
    pr-url: https://github.com/nodejs/node/pull/17147
    description: End-of-Life.
  - version:
    - v9.4.0
    - v8.10.0
    pr-url: https://github.com/nodejs/node/pull/16972
    description: Runtime deprecation.
-->

Type: End-of-Life

`runInAsyncIdScope` doesn't emit the `'before'` or `'after'` event and can thus
cause a lot of issues. See <https://github.com/nodejs/node/issues/14328>.

<!-- md-lint skip-deprecation DEP0087 -->

<!-- md-lint skip-deprecation DEP0088 -->

### DEP0089: `require('node:assert')`

<!-- YAML
changes:
  - version: v12.8.0
    pr-url: https://github.com/nodejs/node/pull/28892
    description: Deprecation revoked.
  - version:
      - v9.9.0
      - v8.13.0
    pr-url: https://github.com/nodejs/node/pull/17002
    description: Documentation-only deprecation.
-->

Type: Deprecation revoked

Importing assert directly was not recommended as the exposed functions use
loose equality checks. The deprecation was revoked because use of the
`node:assert` module is not discouraged, and the deprecation caused developer
confusion.

### DEP0090: Invalid GCM authentication tag lengths

<!-- YAML
changes:
  - version: v11.0.0
    pr-url: https://github.com/nodejs/node/pull/17825
    description: End-of-Life.
  - version: v10.0.0
    pr-url: https://github.com/nodejs/node/pull/18017
    description: Runtime deprecation.
-->

Type: End-of-Life

Node.js used to support all GCM authentication tag lengths which are accepted by
OpenSSL when calling [`decipher.setAuthTag()`][]. Beginning with Node.js
v11.0.0, only authentication tag lengths of 128, 120, 112, 104, 96, 64, and 32
bits are allowed. Authentication tags of other lengths are invalid per
[NIST SP 800-38D][].

### DEP0091: `crypto.DEFAULT_ENCODING`

<!-- YAML
changes:
  - version: v20.0.0
    pr-url: https://github.com/nodejs/node/pull/47182
    description: End-of-Life.
  - version: v10.0.0
    pr-url: https://github.com/nodejs/node/pull/18333
    description: Runtime deprecation.
-->

Type: End-of-Life

The `crypto.DEFAULT_ENCODING` property only existed for compatibility with
Node.js releases prior to versions 0.9.3 and has been removed.

### DEP0092: Top-level `this` bound to `module.exports`

<!-- YAML
changes:
  - version: v10.0.0
    pr-url: https://github.com/nodejs/node/pull/16878
    description: Documentation-only deprecation.
-->

Type: Documentation-only

Assigning properties to the top-level `this` as an alternative
to `module.exports` is deprecated. Developers should use `exports`
or `module.exports` instead.

### DEP0093: `crypto.fips` is deprecated and replaced

<!-- YAML
changes:
  - version: v23.0.0
    pr-url: https://github.com/nodejs/node/pull/55019
    description: Runtime deprecation.
  - version: v10.0.0
    pr-url: https://github.com/nodejs/node/pull/18335
    description: Documentation-only deprecation.
-->

Type: Runtime

The [`crypto.fips`][] property is deprecated. Please use `crypto.setFips()`
and `crypto.getFips()` instead.

### DEP0094: Using `assert.fail()` with more than one argument

<!-- YAML
changes:
  - version: v10.0.0
    pr-url: https://github.com/nodejs/node/pull/18418
    description: Runtime deprecation.
-->

Type: Runtime

Using `assert.fail()` with more than one argument is deprecated. Use
`assert.fail()` with only one argument or use a different `node:assert` module
method.

### DEP0095: `timers.enroll()`

<!-- YAML
changes:
  - version: v10.0.0
    pr-url: https://github.com/nodejs/node/pull/18066
    description: Runtime deprecation.
-->

Type: Runtime

`timers.enroll()` is deprecated. Please use the publicly documented
[`setTimeout()`][] or [`setInterval()`][] instead.

### DEP0096: `timers.unenroll()`

<!-- YAML
changes:
  - version: v10.0.0
    pr-url: https://github.com/nodejs/node/pull/18066
    description: Runtime deprecation.
-->

Type: Runtime

`timers.unenroll()` is deprecated. Please use the publicly documented
[`clearTimeout()`][] or [`clearInterval()`][] instead.

### DEP0097: `MakeCallback` with `domain` property

<!-- YAML
changes:
  - version: v10.0.0
    pr-url: https://github.com/nodejs/node/pull/17417
    description: Runtime deprecation.
-->

Type: Runtime

Users of `MakeCallback` that add the `domain` property to carry context,
should start using the `async_context` variant of `MakeCallback` or
`CallbackScope`, or the high-level `AsyncResource` class.

### DEP0098: AsyncHooks embedder `AsyncResource.emitBefore` and `AsyncResource.emitAfter` APIs

<!-- YAML
changes:
  - version: v12.0.0
    pr-url: https://github.com/nodejs/node/pull/26530
    description: End-of-Life.
  - version:
    - v10.0.0
    - v9.6.0
    - v8.12.0
    pr-url: https://github.com/nodejs/node/pull/18632
    description: Runtime deprecation.
-->

Type: End-of-Life

The embedded API provided by AsyncHooks exposes `.emitBefore()` and
`.emitAfter()` methods which are very easy to use incorrectly which can lead
to unrecoverable errors.

Use [`asyncResource.runInAsyncScope()`][] API instead which provides a much
safer, and more convenient, alternative. See
<https://github.com/nodejs/node/pull/18513>.

### DEP0099: Async context-unaware `node::MakeCallback` C++ APIs

<!-- YAML
changes:
  - version: v10.0.0
    pr-url: https://github.com/nodejs/node/pull/18632
    description: Compile-time deprecation.
-->

Type: Compile-time

Certain versions of `node::MakeCallback` APIs available to native addons are
deprecated. Please use the versions of the API that accept an `async_context`
parameter.

### DEP0100: `process.assert()`

<!-- YAML
changes:
  - version: v23.0.0
    pr-url: https://github.com/nodejs/node/pull/55035
    description: End-of-Life.
  - version: v10.0.0
    pr-url: https://github.com/nodejs/node/pull/18666
    description: Runtime deprecation.
  - version: v0.3.7
    description: Documentation-only deprecation.
-->

Type: End-of-Life

`process.assert()` is deprecated. Please use the [`assert`][] module instead.

This was never a documented feature.

### DEP0101: `--with-lttng`

<!-- YAML
changes:
  - version: v10.0.0
    pr-url: https://github.com/nodejs/node/pull/18982
    description: End-of-Life.
-->

Type: End-of-Life

The `--with-lttng` compile-time option has been removed.

### DEP0102: Using `noAssert` in `Buffer#(read|write)` operations

<!-- YAML
changes:
  - version: v10.0.0
    pr-url: https://github.com/nodejs/node/pull/18395
    description: End-of-Life.
-->

Type: End-of-Life

Using the `noAssert` argument has no functionality anymore. All input is
verified regardless of the value of `noAssert`. Skipping the verification
could lead to hard-to-find errors and crashes.

### DEP0103: `process.binding('util').is[...]` typechecks

<!-- YAML
changes:
  - version: v10.9.0
    pr-url: https://github.com/nodejs/node/pull/22004
    description: Superseded by [DEP0111](#DEP0111).
  - version: v10.0.0
    pr-url: https://github.com/nodejs/node/pull/18415
    description: Documentation-only deprecation.
-->

Type: Documentation-only (supports [`--pending-deprecation`][])

Using `process.binding()` in general should be avoided. The type checking
methods in particular can be replaced by using [`util.types`][].

This deprecation has been superseded by the deprecation of the
`process.binding()` API ([DEP0111](#DEP0111)).

### DEP0104: `process.env` string coercion

<!-- YAML
changes:
  - version: v10.0.0
    pr-url: https://github.com/nodejs/node/pull/18990
    description: Documentation-only deprecation.
-->

Type: Documentation-only (supports [`--pending-deprecation`][])

When assigning a non-string property to [`process.env`][], the assigned value is
implicitly converted to a string. This behavior is deprecated if the assigned
value is not a string, boolean, or number. In the future, such assignment might
result in a thrown error. Please convert the property to a string before
assigning it to `process.env`.

### DEP0105: `decipher.finaltol`

<!-- YAML
changes:
  - version: v11.0.0
    pr-url: https://github.com/nodejs/node/pull/19941
    description: End-of-Life.
  - version: v10.0.0
    pr-url: https://github.com/nodejs/node/pull/19353
    description: Runtime deprecation.
-->

Type: End-of-Life

`decipher.finaltol()` has never been documented and was an alias for
[`decipher.final()`][]. This API has been removed, and it is recommended to use
[`decipher.final()`][] instead.

### DEP0106: `crypto.createCipher` and `crypto.createDecipher`

<!-- YAML
changes:
  - version: v22.0.0
    pr-url: https://github.com/nodejs/node/pull/50973
    description: End-of-Life.
  - version: v11.0.0
    pr-url: https://github.com/nodejs/node/pull/22089
    description: Runtime deprecation.
  - version: v10.0.0
    pr-url: https://github.com/nodejs/node/pull/19343
    description: Documentation-only deprecation.
-->

Type: End-of-Life

`crypto.createCipher()` and `crypto.createDecipher()` have been removed
as they use a weak key derivation function (MD5 with no salt) and static
initialization vectors.
It is recommended to derive a key using
[`crypto.pbkdf2()`][] or [`crypto.scrypt()`][] with random salts and to use
[`crypto.createCipheriv()`][] and [`crypto.createDecipheriv()`][] to obtain the
[`Cipher`][] and [`Decipher`][] objects respectively.

### DEP0107: `tls.convertNPNProtocols()`

<!-- YAML
changes:
  - version: v11.0.0
    pr-url: https://github.com/nodejs/node/pull/20736
    description: End-of-Life.
  - version: v10.0.0
    pr-url: https://github.com/nodejs/node/pull/19403
    description: Runtime deprecation.
-->

Type: End-of-Life

This was an undocumented helper function not intended for use outside Node.js
core and obsoleted by the removal of NPN (Next Protocol Negotiation) support.

### DEP0108: `zlib.bytesRead`

<!-- YAML
changes:
  - version: v23.0.0
    pr-url: https://github.com/nodejs/node/pull/55020
    description: End-of-Life.
  - version: v11.0.0
    pr-url: https://github.com/nodejs/node/pull/23308
    description: Runtime deprecation.
  - version: v10.0.0
    pr-url: https://github.com/nodejs/node/pull/19414
    description: Documentation-only deprecation.
-->

Type: End-of-Life

Deprecated alias for [`zlib.bytesWritten`][]. This original name was chosen
because it also made sense to interpret the value as the number of bytes
read by the engine, but is inconsistent with other streams in Node.js that
expose values under these names.

### DEP0109: `http`, `https`, and `tls` support for invalid URLs

<!-- YAML
changes:
  - version: v16.0.0
    pr-url: https://github.com/nodejs/node/pull/36853
    description: End-of-Life.
  - version: v11.0.0
    pr-url: https://github.com/nodejs/node/pull/20270
    description: Runtime deprecation.
-->

Type: End-of-Life

Some previously supported (but strictly invalid) URLs were accepted through the
[`http.request()`][], [`http.get()`][], [`https.request()`][],
[`https.get()`][], and [`tls.checkServerIdentity()`][] APIs because those were
accepted by the legacy `url.parse()` API. The mentioned APIs now use the WHATWG
URL parser that requires strictly valid URLs. Passing an invalid URL is
deprecated and support will be removed in the future.

### DEP0110: `vm.Script` cached data

<!-- YAML
changes:
  - version: v10.6.0
    pr-url: https://github.com/nodejs/node/pull/20300
    description: Documentation-only deprecation.
-->

Type: Documentation-only

The `produceCachedData` option is deprecated. Use
[`script.createCachedData()`][] instead.

### DEP0111: `process.binding()`

<!-- YAML
changes:
  - version: v11.12.0
    pr-url: https://github.com/nodejs/node/pull/26500
    description: Added support for `--pending-deprecation`.
  - version: v10.9.0
    pr-url: https://github.com/nodejs/node/pull/22004
    description: Documentation-only deprecation.
-->

Type: Documentation-only (supports [`--pending-deprecation`][])

`process.binding()` is for use by Node.js internal code only.

While `process.binding()` has not reached End-of-Life status in general, it is
unavailable when the [permission model][] is enabled.

### DEP0112: `dgram` private APIs

<!-- YAML
changes:
  - version: v11.0.0
    pr-url: https://github.com/nodejs/node/pull/22011
    description: Runtime deprecation.
-->

Type: Runtime

The `node:dgram` module previously contained several APIs that were never meant
to accessed outside of Node.js core: `Socket.prototype._handle`,
`Socket.prototype._receiving`, `Socket.prototype._bindState`,
`Socket.prototype._queue`, `Socket.prototype._reuseAddr`,
`Socket.prototype._healthCheck()`, `Socket.prototype._stopReceiving()`, and
`dgram._createSocketHandle()`.

### DEP0113: `Cipher.setAuthTag()`, `Decipher.getAuthTag()`

<!-- YAML
changes:
  - version: v12.0.0
    pr-url: https://github.com/nodejs/node/pull/26249
    description: End-of-Life.
  - version: v11.0.0
    pr-url: https://github.com/nodejs/node/pull/22126
    description: Runtime deprecation.
-->

Type: End-of-Life

`Cipher.setAuthTag()` and `Decipher.getAuthTag()` are no longer available. They
were never documented and would throw when called.

### DEP0114: `crypto._toBuf()`

<!-- YAML
changes:
  - version: v12.0.0
    pr-url: https://github.com/nodejs/node/pull/25338
    description: End-of-Life.
  - version: v11.0.0
    pr-url: https://github.com/nodejs/node/pull/22501
    description: Runtime deprecation.
-->

Type: End-of-Life

The `crypto._toBuf()` function was not designed to be used by modules outside
of Node.js core and was removed.

<!--lint disable nodejs-yaml-comments -->

### DEP0115: `crypto.prng()`, `crypto.pseudoRandomBytes()`, `crypto.rng()`

<!-- YAML
changes:
  - version: v11.0.0
    pr-url:
      - https://github.com/nodejs/node/pull/22519
      - https://github.com/nodejs/node/pull/23017
    description: Added documentation-only deprecation
                 with `--pending-deprecation` support.
-->

Type: Documentation-only (supports [`--pending-deprecation`][])

<!--lint enable nodejs-yaml-comments -->

In recent versions of Node.js, there is no difference between
[`crypto.randomBytes()`][] and `crypto.pseudoRandomBytes()`. The latter is
deprecated along with the undocumented aliases `crypto.prng()` and
`crypto.rng()` in favor of [`crypto.randomBytes()`][] and might be removed in a
future release.

### DEP0116: Legacy URL API

<!-- YAML
changes:
  - version:
      - v19.0.0
      - v18.13.0
    pr-url: https://github.com/nodejs/node/pull/44919
    description: \`url.parse()` is deprecated again in DEP0169.
  - version:
      - v15.13.0
      - v14.17.0
    pr-url: https://github.com/nodejs/node/pull/37784
    description: Deprecation revoked. Status changed to "Legacy".
  - version: v11.0.0
    pr-url: https://github.com/nodejs/node/pull/22715
    description: Documentation-only deprecation.
-->

Type: Deprecation revoked

The [legacy URL API][] is deprecated. This includes [`url.format()`][],
[`url.parse()`][], [`url.resolve()`][], and the [legacy `urlObject`][]. Please
use the [WHATWG URL API][] instead.

### DEP0117: Native crypto handles

<!-- YAML
changes:
  - version: v12.0.0
    pr-url: https://github.com/nodejs/node/pull/27011
    description: End-of-Life.
  - version: v11.0.0
    pr-url: https://github.com/nodejs/node/pull/22747
    description: Runtime deprecation.
-->

Type: End-of-Life

Previous versions of Node.js exposed handles to internal native objects through
the `_handle` property of the `Cipher`, `Decipher`, `DiffieHellman`,
`DiffieHellmanGroup`, `ECDH`, `Hash`, `Hmac`, `Sign`, and `Verify` classes.
The `_handle` property has been removed because improper use of the native
object can lead to crashing the application.

### DEP0118: `dns.lookup()` support for a falsy host name

<!-- YAML
changes:
  - version: v11.0.0
    pr-url: https://github.com/nodejs/node/pull/23173
    description: Runtime deprecation.
-->

Type: Runtime

Previous versions of Node.js supported `dns.lookup()` with a falsy host name
like `dns.lookup(false)` due to backward compatibility.
This behavior is undocumented and is thought to be unused in real world apps.
It will become an error in future versions of Node.js.

### DEP0119: `process.binding('uv').errname()` private API

<!-- YAML
changes:
  - version: v11.0.0
    pr-url: https://github.com/nodejs/node/pull/23597
    description: Documentation-only deprecation.
-->

Type: Documentation-only (supports [`--pending-deprecation`][])

`process.binding('uv').errname()` is deprecated. Please use
[`util.getSystemErrorName()`][] instead.

### DEP0120: Windows Performance Counter support

<!-- YAML
changes:
  - version: v12.0.0
    pr-url: https://github.com/nodejs/node/pull/24862
    description: End-of-Life.
  - version: v11.0.0
    pr-url: https://github.com/nodejs/node/pull/22485
    description: Runtime deprecation.
-->

Type: End-of-Life

Windows Performance Counter support has been removed from Node.js. The
undocumented `COUNTER_NET_SERVER_CONNECTION()`,
`COUNTER_NET_SERVER_CONNECTION_CLOSE()`, `COUNTER_HTTP_SERVER_REQUEST()`,
`COUNTER_HTTP_SERVER_RESPONSE()`, `COUNTER_HTTP_CLIENT_REQUEST()`, and
`COUNTER_HTTP_CLIENT_RESPONSE()` functions have been deprecated.

### DEP0121: `net._setSimultaneousAccepts()`

<!-- YAML
changes:
  - version: v12.0.0
    pr-url: https://github.com/nodejs/node/pull/23760
    description: Runtime deprecation.
-->

Type: Runtime

The undocumented `net._setSimultaneousAccepts()` function was originally
intended for debugging and performance tuning when using the
`node:child_process` and `node:cluster` modules on Windows. The function is not
generally useful and is being removed. See discussion here:
<https://github.com/nodejs/node/issues/18391>

### DEP0122: `tls` `Server.prototype.setOptions()`

<!-- YAML
changes:
  - version: v12.0.0
    pr-url: https://github.com/nodejs/node/pull/23820
    description: Runtime deprecation.
-->

Type: Runtime

Please use `Server.prototype.setSecureContext()` instead.

### DEP0123: setting the TLS ServerName to an IP address

<!-- YAML
changes:
  - version: v12.0.0
    pr-url: https://github.com/nodejs/node/pull/23329
    description: Runtime deprecation.
-->

Type: Runtime

Setting the TLS ServerName to an IP address is not permitted by
[RFC 6066][]. This will be ignored in a future version.

### DEP0124: using `REPLServer.rli`

<!-- YAML
changes:
  - version: v15.0.0
    pr-url: https://github.com/nodejs/node/pull/33286
    description: End-of-Life.
  - version: v12.0.0
    pr-url: https://github.com/nodejs/node/pull/26260
    description: Runtime deprecation.
-->

Type: End-of-Life

This property is a reference to the instance itself.

### DEP0125: `require('node:_stream_wrap')`

<!-- YAML
changes:
  - version: v12.0.0
    pr-url: https://github.com/nodejs/node/pull/26245
    description: Runtime deprecation.
-->

Type: Runtime

The `node:_stream_wrap` module is deprecated.

### DEP0126: `timers.active()`

<!-- YAML
changes:
  - version: v11.14.0
    pr-url: https://github.com/nodejs/node/pull/26760
    description: Runtime deprecation.
-->

Type: Runtime

The previously undocumented `timers.active()` is deprecated.
Please use the publicly documented [`timeout.refresh()`][] instead.
If re-referencing the timeout is necessary, [`timeout.ref()`][] can be used
with no performance impact since Node.js 10.

### DEP0127: `timers._unrefActive()`

<!-- YAML
changes:
  - version: v11.14.0
    pr-url: https://github.com/nodejs/node/pull/26760
    description: Runtime deprecation.
-->

Type: Runtime

The previously undocumented and "private" `timers._unrefActive()` is deprecated.
Please use the publicly documented [`timeout.refresh()`][] instead.
If unreferencing the timeout is necessary, [`timeout.unref()`][] can be used
with no performance impact since Node.js 10.

### DEP0128: modules with an invalid `main` entry and an `index.js` file

<!-- YAML
changes:
  - version: v16.0.0
    pr-url: https://github.com/nodejs/node/pull/37204
    description: Runtime deprecation.
  - version: v12.0.0
    pr-url: https://github.com/nodejs/node/pull/26823
    description: Documentation-only.
-->

Type: Runtime

Modules that have an invalid `main` entry (e.g., `./does-not-exist.js`) and
also have an `index.js` file in the top level directory will resolve the
`index.js` file. That is deprecated and is going to throw an error in future
Node.js versions.

### DEP0129: `ChildProcess._channel`

<!-- YAML
changes:
  - version: v13.0.0
    pr-url: https://github.com/nodejs/node/pull/27949
    description: Runtime deprecation.
  - version: v11.14.0
    pr-url: https://github.com/nodejs/node/pull/26982
    description: Documentation-only.
-->

Type: Runtime

The `_channel` property of child process objects returned by `spawn()` and
similar functions is not intended for public use. Use `ChildProcess.channel`
instead.

### DEP0130: `Module.createRequireFromPath()`

<!-- YAML
changes:
  - version: v16.0.0
    pr-url: https://github.com/nodejs/node/pull/37201
    description: End-of-life.
  - version: v13.0.0
    pr-url: https://github.com/nodejs/node/pull/27951
    description: Runtime deprecation.
  - version: v12.2.0
    pr-url: https://github.com/nodejs/node/pull/27405
    description: Documentation-only.
-->

Type: End-of-Life

Use [`module.createRequire()`][] instead.

### DEP0131: Legacy HTTP parser

<!-- YAML
changes:
  - version: v13.0.0
    pr-url: https://github.com/nodejs/node/pull/29589
    description: This feature has been removed.
  - version: v12.22.0
    pr-url: https://github.com/nodejs/node/pull/37603
    description: Runtime deprecation.
  - version: v12.3.0
    pr-url: https://github.com/nodejs/node/pull/27498
    description: Documentation-only.
-->

Type: End-of-Life

The legacy HTTP parser, used by default in versions of Node.js prior to 12.0.0,
is deprecated and has been removed in v13.0.0. Prior to v13.0.0, the
`--http-parser=legacy` command-line flag could be used to revert to using the
legacy parser.

### DEP0132: `worker.terminate()` with callback

<!-- YAML
changes:
  - version: v12.5.0
    pr-url: https://github.com/nodejs/node/pull/28021
    description: Runtime deprecation.
-->

Type: Runtime

Passing a callback to [`worker.terminate()`][] is deprecated. Use the returned
`Promise` instead, or a listener to the worker's `'exit'` event.

### DEP0133: `http` `connection`

<!-- YAML
changes:
  - version: v12.12.0
    pr-url: https://github.com/nodejs/node/pull/29015
    description: Documentation-only deprecation.
-->

Type: Documentation-only

Prefer [`response.socket`][] over [`response.connection`][] and
[`request.socket`][] over [`request.connection`][].

### DEP0134: `process._tickCallback`

<!-- YAML
changes:
  - version: v12.12.0
    pr-url: https://github.com/nodejs/node/pull/29781
    description: Documentation-only deprecation.
-->

Type: Documentation-only (supports [`--pending-deprecation`][])

The `process._tickCallback` property was never documented as
an officially supported API.

### DEP0135: `WriteStream.open()` and `ReadStream.open()` are internal

<!-- YAML
changes:
  - version: v13.0.0
    pr-url: https://github.com/nodejs/node/pull/29061
    description: Runtime deprecation.
-->

Type: Runtime

[`WriteStream.open()`][] and [`ReadStream.open()`][] are undocumented internal
APIs that do not make sense to use in userland. File streams should always be
opened through their corresponding factory methods [`fs.createWriteStream()`][]
and [`fs.createReadStream()`][]) or by passing a file descriptor in options.

### DEP0136: `http` `finished`

<!-- YAML
changes:
  - version:
     - v13.4.0
     - v12.16.0
    pr-url: https://github.com/nodejs/node/pull/28679
    description: Documentation-only deprecation.
-->

Type: Documentation-only

[`response.finished`][] indicates whether [`response.end()`][] has been
called, not whether `'finish'` has been emitted and the underlying data
is flushed.

Use [`response.writableFinished`][] or [`response.writableEnded`][]
accordingly instead to avoid the ambiguity.

To maintain existing behavior `response.finished` should be replaced with
`response.writableEnded`.

### DEP0137: Closing fs.FileHandle on garbage collection

<!-- YAML
changes:
  - version: v14.0.0
    pr-url: https://github.com/nodejs/node/pull/28396
    description: Runtime deprecation.
-->

Type: Runtime

Allowing a [`fs.FileHandle`][] object to be closed on garbage collection is
deprecated. In the future, doing so might result in a thrown error that will
terminate the process.

Please ensure that all `fs.FileHandle` objects are explicitly closed using
`FileHandle.prototype.close()` when the `fs.FileHandle` is no longer needed:

```js
const fsPromises = require('node:fs').promises;
async function openAndClose() {
  let filehandle;
  try {
    filehandle = await fsPromises.open('thefile.txt', 'r');
  } finally {
    if (filehandle !== undefined)
      await filehandle.close();
  }
}
```

### DEP0138: `process.mainModule`

<!-- YAML
changes:
  - version: v14.0.0
    pr-url: https://github.com/nodejs/node/pull/32232
    description: Documentation-only deprecation.
-->

Type: Documentation-only

[`process.mainModule`][] is a CommonJS-only feature while `process` global
object is shared with non-CommonJS environment. Its use within ECMAScript
modules is unsupported.

It is deprecated in favor of [`require.main`][], because it serves the same
purpose and is only available on CommonJS environment.

### DEP0139: `process.umask()` with no arguments

<!-- YAML
changes:
  - version:
    - v14.0.0
    - v12.19.0
    pr-url: https://github.com/nodejs/node/pull/32499
    description: Documentation-only deprecation.
-->

Type: Documentation-only

Calling `process.umask()` with no argument causes the process-wide umask to be
written twice. This introduces a race condition between threads, and is a
potential security vulnerability. There is no safe, cross-platform alternative
API.

### DEP0140: Use `request.destroy()` instead of `request.abort()`

<!-- YAML
changes:
  - version:
    - v14.1.0
    - v13.14.0
    pr-url: https://github.com/nodejs/node/pull/32807
    description: Documentation-only deprecation.
-->

Type: Documentation-only

Use [`request.destroy()`][] instead of [`request.abort()`][].

### DEP0141: `repl.inputStream` and `repl.outputStream`

<!-- YAML
changes:
  - version: v14.3.0
    pr-url: https://github.com/nodejs/node/pull/33294
    description: Documentation-only (supports [`--pending-deprecation`][]).
-->

Type: Documentation-only (supports [`--pending-deprecation`][])

The `node:repl` module exported the input and output stream twice. Use `.input`
instead of `.inputStream` and `.output` instead of `.outputStream`.

### DEP0142: `repl._builtinLibs`

<!-- YAML
changes:
  - version: v14.3.0
    pr-url: https://github.com/nodejs/node/pull/33294
    description: Documentation-only (supports [`--pending-deprecation`][]).
-->

Type: Documentation-only

The `node:repl` module exports a `_builtinLibs` property that contains an array
of built-in modules. It was incomplete so far and instead it's better to rely
upon `require('node:module').builtinModules`.

### DEP0143: `Transform._transformState`

<!-- YAML
changes:
  - version: v14.5.0
    pr-url: https://github.com/nodejs/node/pull/33126
    description: Runtime deprecation.
-->

Type: Runtime
`Transform._transformState` will be removed in future versions where it is
no longer required due to simplification of the implementation.

### DEP0144: `module.parent`

<!-- YAML
changes:
  - version:
    - v14.6.0
    - v12.19.0
    pr-url: https://github.com/nodejs/node/pull/32217
    description: Documentation-only deprecation.
-->

Type: Documentation-only (supports [`--pending-deprecation`][])

A CommonJS module can access the first module that required it using
`module.parent`. This feature is deprecated because it does not work
consistently in the presence of ECMAScript modules and because it gives an
inaccurate representation of the CommonJS module graph.

Some modules use it to check if they are the entry point of the current process.
Instead, it is recommended to compare `require.main` and `module`:

```js
if (require.main === module) {
  // Code section that will run only if current file is the entry point.
}
```

When looking for the CommonJS modules that have required the current one,
`require.cache` and `module.children` can be used:

```js
const moduleParents = Object.values(require.cache)
  .filter((m) => m.children.includes(module));
```

### DEP0145: `socket.bufferSize`

<!-- YAML
changes:
  - version: v14.6.0
    pr-url: https://github.com/nodejs/node/pull/34088
    description: Documentation-only deprecation.
-->

Type: Documentation-only

[`socket.bufferSize`][] is just an alias for [`writable.writableLength`][].

### DEP0146: `new crypto.Certificate()`

<!-- YAML
changes:
  - version: v14.9.0
    pr-url: https://github.com/nodejs/node/pull/34697
    description: Documentation-only deprecation.
-->

Type: Documentation-only

The [`crypto.Certificate()` constructor][] is deprecated. Use
[static methods of `crypto.Certificate()`][] instead.

### DEP0147: `fs.rmdir(path, { recursive: true })`

<!-- YAML
changes:
  - version: v16.0.0
    pr-url: https://github.com/nodejs/node/pull/37302
    description: Runtime deprecation.
  - version: v15.0.0
    pr-url: https://github.com/nodejs/node/pull/35562
    description: Runtime deprecation for permissive behavior.
  - version: v14.14.0
    pr-url: https://github.com/nodejs/node/pull/35579
    description: Documentation-only deprecation.
-->

Type: Runtime

In future versions of Node.js, `recursive` option will be ignored for
`fs.rmdir`, `fs.rmdirSync`, and `fs.promises.rmdir`.

Use `fs.rm(path, { recursive: true, force: true })`,
`fs.rmSync(path, { recursive: true, force: true })` or
`fs.promises.rm(path, { recursive: true, force: true })` instead.

### DEP0148: Folder mappings in `"exports"` (trailing `"/"`)

<!-- YAML
changes:
  - version: v17.0.0
    pr-url: https://github.com/nodejs/node/pull/40121
    description: End-of-Life.
  - version: v16.0.0
    pr-url: https://github.com/nodejs/node/pull/37215
    description: Runtime deprecation.
  - version: v15.1.0
    pr-url: https://github.com/nodejs/node/pull/35747
    description: Runtime deprecation for self-referencing imports.
  - version: v14.13.0
    pr-url: https://github.com/nodejs/node/pull/34718
    description: Documentation-only deprecation.
-->

Type: Runtime

Using a trailing `"/"` to define subpath folder mappings in the
[subpath exports][] or [subpath imports][] fields is deprecated. Use
[subpath patterns][] instead.

### DEP0149: `http.IncomingMessage#connection`

<!-- YAML
changes:
  - version: v16.0.0
    pr-url: https://github.com/nodejs/node/pull/33768
    description: Documentation-only deprecation.
 -->

Type: Documentation-only.

Prefer [`message.socket`][] over [`message.connection`][].

### DEP0150: Changing the value of `process.config`

<!-- YAML
changes:
  - version: v19.0.0
    pr-url: https://github.com/nodejs/node/pull/43627
    description: End-of-Life.
  - version: v16.0.0
    pr-url: https://github.com/nodejs/node/pull/36902
    description: Runtime deprecation.
-->

Type: End-of-Life

The `process.config` property provides access to Node.js compile-time settings.
However, the property is mutable and therefore subject to tampering. The ability
to change the value will be removed in a future version of Node.js.

### DEP0151: Main index lookup and extension searching

<!-- YAML
changes:
  - version: v16.0.0
    pr-url: https://github.com/nodejs/node/pull/37206
    description: Runtime deprecation.
  - version:
      - v15.8.0
      - v14.18.0
    pr-url: https://github.com/nodejs/node/pull/36918
    description: Documentation-only deprecation
                 with `--pending-deprecation` support.
-->

Type: Runtime

Previously, `index.js` and extension searching lookups would apply to
`import 'pkg'` main entry point resolution, even when resolving ES modules.

With this deprecation, all ES module main entry point resolutions require
an explicit [`"exports"` or `"main"` entry][] with the exact file extension.

### DEP0152: Extension PerformanceEntry properties

<!-- YAML
changes:
  - version: v16.0.0
    pr-url: https://github.com/nodejs/node/pull/37136
    description: Runtime deprecation.
-->

Type: Runtime

The `'gc'`, `'http2'`, and `'http'` {PerformanceEntry} object types have
additional properties assigned to them that provide additional information.
These properties are now available within the standard `detail` property
of the `PerformanceEntry` object. The existing accessors have been
deprecated and should no longer be used.

### DEP0153: `dns.lookup` and `dnsPromises.lookup` options type coercion

<!-- YAML
changes:
  - version: v18.0.0
    pr-url: https://github.com/nodejs/node/pull/41431
    description: End-of-Life.
  - version: v17.0.0
    pr-url: https://github.com/nodejs/node/pull/39793
    description: Runtime deprecation.
  - version: v16.8.0
    pr-url: https://github.com/nodejs/node/pull/38906
    description: Documentation-only deprecation.
-->

Type: End-of-Life

Using a non-nullish non-integer value for `family` option, a non-nullish
non-number value for `hints` option, a non-nullish non-boolean value for `all`
option, or a non-nullish non-boolean value for `verbatim` option in
[`dns.lookup()`][] and [`dnsPromises.lookup()`][] throws an
`ERR_INVALID_ARG_TYPE` error.

### DEP0154: RSA-PSS generate key pair options

<!-- YAML
changes:
  - version: v20.0.0
    pr-url: https://github.com/nodejs/node/pull/45653
    description: Runtime deprecation.
  - version: v16.10.0
    pr-url: https://github.com/nodejs/node/pull/39927
    description: Documentation-only deprecation.
-->

Type: Runtime

The `'hash'` and `'mgf1Hash'` options are replaced with `'hashAlgorithm'`
and `'mgf1HashAlgorithm'`.

### DEP0155: Trailing slashes in pattern specifier resolutions

<!-- YAML
changes:
  - version: v17.0.0
    pr-url: https://github.com/nodejs/node/pull/40117
    description: Runtime deprecation.
  - version: v16.10.0
    pr-url: https://github.com/nodejs/node/pull/40039
    description: Documentation-only deprecation
                 with `--pending-deprecation` support.
-->

Type: Runtime

The remapping of specifiers ending in `"/"` like `import 'pkg/x/'` is deprecated
for package `"exports"` and `"imports"` pattern resolutions.

### DEP0156: `.aborted` property and `'abort'`, `'aborted'` event in `http`

<!-- YAML
changes:
  - version:
    - v17.0.0
    - v16.12.0
    pr-url: https://github.com/nodejs/node/pull/36670
    description: Documentation-only deprecation.
-->

Type: Documentation-only

Move to {Stream} API instead, as the [`http.ClientRequest`][],
[`http.ServerResponse`][], and [`http.IncomingMessage`][] are all stream-based.
Check `stream.destroyed` instead of the `.aborted` property, and listen for
`'close'` instead of `'abort'`, `'aborted'` event.

The `.aborted` property and `'abort'` event are only useful for detecting
`.abort()` calls. For closing a request early, use the Stream
`.destroy([error])` then check the `.destroyed` property and `'close'` event
should have the same effect. The receiving end should also check the
[`readable.readableEnded`][] value on [`http.IncomingMessage`][] to get whether
it was an aborted or graceful destroy.

### DEP0157: Thenable support in streams

<!-- YAML
changes:
  - version: v18.0.0
    pr-url: https://github.com/nodejs/node/pull/40773
    description: End-of-life.
  - version:
      - v17.2.0
      - v16.14.0
    pr-url: https://github.com/nodejs/node/pull/40860
    description: Documentation-only deprecation.
-->

Type: End-of-Life

An undocumented feature of Node.js streams was to support thenables in
implementation methods. This is now deprecated, use callbacks instead and avoid
use of async function for streams implementation methods.

This feature caused users to encounter unexpected problems where the user
implements the function in callback style but uses e.g. an async method which
would cause an error since mixing promise and callback semantics is not valid.

```js
const w = new Writable({
  async final(callback) {
    await someOp();
    callback();
  },
});
```

### DEP0158: `buffer.slice(start, end)`

<!-- YAML
changes:
  - version:
    - v17.5.0
    - v16.15.0
    pr-url: https://github.com/nodejs/node/pull/41596
    description: Documentation-only deprecation.
-->

Type: Documentation-only

This method was deprecated because it is not compatible with
`Uint8Array.prototype.slice()`, which is a superclass of `Buffer`.

Use [`buffer.subarray`][] which does the same thing instead.

### DEP0159: `ERR_INVALID_CALLBACK`

<!-- YAML
changes:
  - version: v18.0.0
    pr-url: https://github.com/nodejs/node/pull/41678
    description: End-of-Life.
-->

Type: End-of-Life

This error code was removed due to adding more confusion to
the errors used for value type validation.

### DEP0160: `process.on('multipleResolves', handler)`

<!-- YAML
changes:
  - version: v18.0.0
    pr-url: https://github.com/nodejs/node/pull/41896
    description: Runtime deprecation.
  - version:
    - v17.6.0
    - v16.15.0
    pr-url: https://github.com/nodejs/node/pull/41872
    description: Documentation-only deprecation.
-->

Type: Runtime.

This event was deprecated because it did not work with V8 promise combinators
which diminished its usefulness.

### DEP0161: `process._getActiveRequests()` and `process._getActiveHandles()`

<!-- YAML
changes:
  - version:
    - v17.6.0
    - v16.15.0
    pr-url: https://github.com/nodejs/node/pull/41587
    description: Documentation-only deprecation.
-->

Type: Documentation-only

The `process._getActiveHandles()` and `process._getActiveRequests()`
functions are not intended for public use and can be removed in future
releases.

Use [`process.getActiveResourcesInfo()`][] to get a list of types of active
resources and not the actual references.

### DEP0162: `fs.write()`, `fs.writeFileSync()` coercion to string

<!-- YAML
changes:
  - version: v19.0.0
    pr-url: https://github.com/nodejs/node/pull/42796
    description: End-of-Life.
  - version: v18.0.0
    pr-url: https://github.com/nodejs/node/pull/42607
    description: Runtime deprecation.
  - version:
    - v17.8.0
    - v16.15.0
    pr-url: https://github.com/nodejs/node/pull/42149
    description: Documentation-only deprecation.
-->

Type: End-of-Life

Implicit coercion of objects with own `toString` property, passed as second
parameter in [`fs.write()`][], [`fs.writeFile()`][], [`fs.appendFile()`][],
[`fs.writeFileSync()`][], and [`fs.appendFileSync()`][] is deprecated.
Convert them to primitive strings.

### DEP0163: `channel.subscribe(onMessage)`, `channel.unsubscribe(onMessage)`

<!-- YAML
changes:
  - version:
    - v18.7.0
    - v16.17.0
    pr-url: https://github.com/nodejs/node/pull/42714
    description: Documentation-only deprecation.
-->

Type: Documentation-only

These methods were deprecated because they can be used in a way which does not
hold the channel reference alive long enough to receive the events.

Use [`diagnostics_channel.subscribe(name, onMessage)`][] or
[`diagnostics_channel.unsubscribe(name, onMessage)`][] which does the same
thing instead.

### DEP0164: `process.exit(code)`, `process.exitCode` coercion to integer

<!-- YAML
changes:
  - version: v20.0.0
    pr-url: https://github.com/nodejs/node/pull/43716
    description: End-of-Life.
  - version: v19.0.0
    pr-url: https://github.com/nodejs/node/pull/44711
    description: Runtime deprecation.
  - version:
    - v18.10.0
    - v16.18.0
    pr-url: https://github.com/nodejs/node/pull/44714
    description: Documentation-only deprecation of `process.exitCode` integer
                 coercion.
  - version:
    - v18.7.0
    - v16.17.0
    pr-url: https://github.com/nodejs/node/pull/43738
    description: Documentation-only deprecation of `process.exit(code)` integer
                 coercion.
-->

Type: End-of-Life

Values other than `undefined`, `null`, integer numbers, and integer strings
(e.g., `'1'`) are deprecated as value for the `code` parameter in
[`process.exit()`][] and as value to assign to [`process.exitCode`][].

### DEP0165: `--trace-atomics-wait`

<!-- YAML
changes:
  - version: v23.0.0
    pr-url: https://github.com/nodejs/node/pull/52747
    description: End-of-Life.
  - version: v22.0.0
    pr-url: https://github.com/nodejs/node/pull/51179
    description: Runtime deprecation.
  - version:
    - v18.8.0
    - v16.18.0
    pr-url: https://github.com/nodejs/node/pull/44093
    description: Documentation-only deprecation.
-->

Type: End-of-Life

The `--trace-atomics-wait` flag has been removed because
it uses the V8 hook `SetAtomicsWaitCallback`,
that will be removed in a future V8 release.

### DEP0166: Double slashes in imports and exports targets

<!-- YAML
changes:
  - version: v19.0.0
    pr-url: https://github.com/nodejs/node/pull/44495
    description: Runtime deprecation.
  - version: v18.10.0
    pr-url: https://github.com/nodejs/node/pull/44477
    description: Documentation-only deprecation
                 with `--pending-deprecation` support.
-->

Type: Runtime

Package imports and exports targets mapping into paths including a double slash
(of _"/"_ or _"\\"_) are deprecated and will fail with a resolution validation
error in a future release. This same deprecation also applies to pattern matches
starting or ending in a slash.

### DEP0167: Weak `DiffieHellmanGroup` instances (`modp1`, `modp2`, `modp5`)

<!-- YAML
changes:
  - version:
    - v18.10.0
    - v16.18.0
    pr-url: https://github.com/nodejs/node/pull/44588
    description: Documentation-only deprecation.
-->

Type: Documentation-only

The well-known MODP groups `modp1`, `modp2`, and `modp5` are deprecated because
they are not secure against practical attacks. See [RFC 8247 Section 2.4][] for
details.

These groups might be removed in future versions of Node.js. Applications that
rely on these groups should evaluate using stronger MODP groups instead.

### DEP0168: Unhandled exception in Node-API callbacks

<!-- YAML
changes:
  - version:
    - v18.3.0
    - v16.17.0
    pr-url: https://github.com/nodejs/node/pull/36510
    description: Runtime deprecation.
-->

Type: Runtime

The implicit suppression of uncaught exceptions in Node-API callbacks is now
deprecated.

Set the flag [`--force-node-api-uncaught-exceptions-policy`][] to force Node.js
to emit an [`'uncaughtException'`][] event if the exception is not handled in
Node-API callbacks.

### DEP0169: Insecure url.parse()

<!-- YAML
changes:
  - version:
      - REPLACEME
    pr-url: https://github.com/nodejs/node/pull/55017
    description: Application deprecation.
  - version:
      - v19.9.0
      - v18.17.0
    pr-url: https://github.com/nodejs/node/pull/47203
    description: Added support for `--pending-deprecation`.
  - version:
      - v19.0.0
      - v18.13.0
    pr-url: https://github.com/nodejs/node/pull/44919
    description: Documentation-only deprecation.
-->

Type: Application (non-`node_modules` code only)

[`url.parse()`][] behavior is not standardized and prone to errors that
have security implications. Use the [WHATWG URL API][] instead. CVEs are not
issued for `url.parse()` vulnerabilities.

### DEP0170: Invalid port when using `url.parse()`

<!-- YAML
changes:
  - version:
    - v20.0.0
    pr-url: https://github.com/nodejs/node/pull/45526
    description: Runtime deprecation.
  - version:
      - v19.2.0
      - v18.13.0
    pr-url: https://github.com/nodejs/node/pull/45576
    description: Documentation-only deprecation.
-->

Type: Runtime

[`url.parse()`][] accepts URLs with ports that are not numbers. This behavior
might result in host name spoofing with unexpected input. These URLs will throw
an error in future versions of Node.js, as the [WHATWG URL API][] does already.

### DEP0171: Setters for `http.IncomingMessage` headers and trailers

<!-- YAML
changes:
  - version:
      - v19.3.0
      - v18.13.0
    pr-url: https://github.com/nodejs/node/pull/45697
    description: Documentation-only deprecation.
-->

Type: Documentation-only

In a future version of Node.js, [`message.headers`][],
[`message.headersDistinct`][], [`message.trailers`][], and
[`message.trailersDistinct`][] will be read-only.

### DEP0172: The `asyncResource` property of `AsyncResource` bound functions

<!-- YAML
changes:
  - version: v20.0.0
    pr-url: https://github.com/nodejs/node/pull/46432
    description: Runtime-deprecation.
-->

Type: Runtime

In a future version of Node.js, the `asyncResource` property will no longer
be added when a function is bound to an `AsyncResource`.

### DEP0173: the `assert.CallTracker` class

<!-- YAML
changes:
  - version: v20.1.0
    pr-url: https://github.com/nodejs/node/pull/47740
    description: Documentation-only deprecation.
-->

Type: Documentation-only

In a future version of Node.js, [`assert.CallTracker`][],
will be removed.
Consider using alternatives such as the [`mock`][] helper function.

### DEP0174: calling `promisify` on a function that returns a `Promise`

<!-- YAML
changes:
  - version: v21.0.0
    pr-url: https://github.com/nodejs/node/pull/49609
    description: Runtime deprecation.
  - version: v20.8.0
    pr-url: https://github.com/nodejs/node/pull/49647
    description: Documentation-only deprecation.
-->

Type: Runtime

Calling [`util.promisify`][] on a function that returns a <Promise> will ignore
the result of said promise, which can lead to unhandled promise rejections.

### DEP0175: `util.toUSVString`

<!-- YAML
changes:
  - version: v20.8.0
    pr-url: https://github.com/nodejs/node/pull/49725
    description: Documentation-only deprecation.
-->

Type: Documentation-only

The [`util.toUSVString()`][] API is deprecated. Please use
[`String.prototype.toWellFormed`][] instead.

### DEP0176: `fs.F_OK`, `fs.R_OK`, `fs.W_OK`, `fs.X_OK`

<!-- YAML
changes:
  - version: REPLACEME
    pr-url: https://github.com/nodejs/node/pull/49686
    description: Runtime deprecation.
  - version: v20.8.0
    pr-url: https://github.com/nodejs/node/pull/49683
    description: Documentation-only deprecation.
-->

Type: Runtime

`F_OK`, `R_OK`, `W_OK` and `X_OK` getters exposed directly on `node:fs` are
deprecated. Get them from `fs.constants` or `fs.promises.constants` instead.

### DEP0177: `util.types.isWebAssemblyCompiledModule`

<!-- YAML
changes:
  - version:
    - v21.7.0
    - v20.12.0
    pr-url: https://github.com/nodejs/node/pull/51442
    description: End-of-Life.
  - version:
    - v21.3.0
    - v20.11.0
    pr-url: https://github.com/nodejs/node/pull/50486
    description: A deprecation code has been assigned.
  - version: v14.0.0
    pr-url: https://github.com/nodejs/node/pull/32116
    description: Documentation-only deprecation.
-->

Type: End-of-Life

The `util.types.isWebAssemblyCompiledModule` API has been removed.
Please use `value instanceof WebAssembly.Module` instead.

### DEP0178: `dirent.path`

<!-- YAML
changes:
  - version: REPLACEME
    pr-url: https://github.com/nodejs/node/pull/55548
    description: End-of-Life.
  - version: v23.0.0
    pr-url: https://github.com/nodejs/node/pull/51050
    description: Runtime deprecation.
  - version:
    - v21.5.0
    - v20.12.0
    - v18.20.0
    pr-url: https://github.com/nodejs/node/pull/51020
    description: Documentation-only deprecation.
-->

Type: End-of-Life

The `dirent.path` property has been removed due to its lack of consistency across
release lines. Please use [`dirent.parentPath`][] instead.

### DEP0179: `Hash` constructor

<!-- YAML
changes:
  - version: v22.0.0
    pr-url: https://github.com/nodejs/node/pull/51880
    description: Runtime deprecation.
  - version:
    - v21.5.0
    - v20.12.0
    pr-url: https://github.com/nodejs/node/pull/51077
    description: Documentation-only deprecation.
-->

Type: Runtime

Calling `Hash` class directly with `Hash()` or `new Hash()` is
deprecated due to being internals, not intended for public use.
Please use the [`crypto.createHash()`][] method to create Hash instances.

### DEP0180: `fs.Stats` constructor

<!-- YAML
changes:
  - version: v22.0.0
    pr-url: https://github.com/nodejs/node/pull/52067
    description: Runtime deprecation.
  - version: v20.13.0
    pr-url: https://github.com/nodejs/node/pull/51879
    description: Documentation-only deprecation.
-->

Type: Runtime

Calling `fs.Stats` class directly with `Stats()` or `new Stats()` is
deprecated due to being internals, not intended for public use.

### DEP0181: `Hmac` constructor

<!-- YAML
changes:
  - version: v22.0.0
    pr-url: https://github.com/nodejs/node/pull/52071
    description: Runtime deprecation.
  - version: v20.13.0
    pr-url: https://github.com/nodejs/node/pull/51881
    description: Documentation-only deprecation.
-->

Type: Runtime

Calling `Hmac` class directly with `Hmac()` or `new Hmac()` is
deprecated due to being internals, not intended for public use.
Please use the [`crypto.createHmac()`][] method to create Hmac instances.

### DEP0182: Short GCM authentication tags without explicit `authTagLength`

<!-- YAML
changes:
  - version: v23.0.0
    pr-url: https://github.com/nodejs/node/pull/52552
    description: Runtime deprecation.
  - version: v20.13.0
    pr-url: https://github.com/nodejs/node/pull/52345
    description: Documentation-only deprecation.
-->

Type: Runtime

Applications that intend to use authentication tags that are shorter than the
default authentication tag length must set the `authTagLength` option of the
[`crypto.createDecipheriv()`][] function to the appropriate length.

For ciphers in GCM mode, the [`decipher.setAuthTag()`][] function accepts
authentication tags of any valid length (see [DEP0090](#DEP0090)). This behavior
is deprecated to better align with recommendations per [NIST SP 800-38D][].

### DEP0183: OpenSSL engine-based APIs

<!-- YAML
changes:
  - version:
    - v22.4.0
    - v20.16.0
    pr-url: https://github.com/nodejs/node/pull/53329
    description: Documentation-only deprecation.
-->

Type: Documentation-only

OpenSSL 3 has deprecated support for custom engines with a recommendation to
switch to its new provider model. The `clientCertEngine` option for
`https.request()`, [`tls.createSecureContext()`][], and [`tls.createServer()`][];
the `privateKeyEngine` and `privateKeyIdentifier` for [`tls.createSecureContext()`][];
and [`crypto.setEngine()`][] all depend on this functionality from OpenSSL.

### DEP0184: Instantiating `node:zlib` classes without `new`

<!-- YAML
changes:
  - version: REPLACEME
    pr-url: https://github.com/nodejs/node/pull/55718
    description: Runtime deprecation.
  - version:
    - v22.9.0
    - v20.18.0
    pr-url: https://github.com/nodejs/node/pull/54708
    description: Documentation-only deprecation.
-->

Type: Runtime

Instantiating classes without the `new` qualifier exported by the `node:zlib` module is deprecated.
It is recommended to use the `new` qualifier instead. This applies to all Zlib classes, such as `Deflate`,
`DeflateRaw`, `Gunzip`, `Inflate`, `InflateRaw`, `Unzip`, and `Zlib`.

### DEP0185: Instantiating `node:repl` classes without `new`

<!-- YAML
changes:
  - version: REPLACEME
    pr-url: https://github.com/nodejs/node/pull/54869
    description: Runtime deprecation.
  - version:
    - v22.9.0
    - v20.18.0
    pr-url: https://github.com/nodejs/node/pull/54842
    description: Documentation-only deprecation.
-->

Type: Runtime

Instantiating classes without the `new` qualifier exported by the `node:repl` module is deprecated.
It is recommended to use the `new` qualifier instead. This applies to all REPL classes, including
`REPLServer` and `Recoverable`.

<!-- md-lint skip-deprecation DEP0186 -->

### DEP0187: Passing invalid argument types to `fs.existsSync`

<!-- YAML
changes:
<<<<<<< HEAD
  - version: REPLACEME
    pr-url: https://github.com/nodejs/node/pull/55753
    description: Runtime deprecation.
  - version: v23.4.0
=======
  - version:
    - v23.4.0
    - v22.13.0
>>>>>>> a627a999
    pr-url: https://github.com/nodejs/node/pull/55892
    description: Documentation-only.
-->

Type: Runtime

Passing non-supported argument types is deprecated and, instead of returning `false`,
will throw an error in a future version.

### DEP0188: `process.features.ipv6` and `process.features.uv`

<!-- YAML
changes:
  - version:
    - v23.4.0
    - v22.13.0
    pr-url: https://github.com/nodejs/node/pull/55545
    description: Documentation-only deprecation.
-->

Type: Documentation-only

These properties are unconditionally `true`. Any checks based on these properties are redundant.

### DEP0189: `process.features.tls_*`

<!-- YAML
changes:
  - version:
    - v23.4.0
    - v22.13.0
    pr-url: https://github.com/nodejs/node/pull/55545
    description: Documentation-only deprecation.
-->

Type: Documentation-only

`process.features.tls_alpn`, `process.features.tls_ocsp`, and `process.features.tls_sni` are
deprecated, as their values are guaranteed to be identical to that of `process.features.tls`.

[NIST SP 800-38D]: https://nvlpubs.nist.gov/nistpubs/Legacy/SP/nistspecialpublication800-38d.pdf
[RFC 6066]: https://tools.ietf.org/html/rfc6066#section-3
[RFC 8247 Section 2.4]: https://www.rfc-editor.org/rfc/rfc8247#section-2.4
[WHATWG URL API]: url.md#the-whatwg-url-api
[`"exports"` or `"main"` entry]: packages.md#main-entry-point-export
[`'uncaughtException'`]: process.md#event-uncaughtexception
[`--force-node-api-uncaught-exceptions-policy`]: cli.md#--force-node-api-uncaught-exceptions-policy
[`--pending-deprecation`]: cli.md#--pending-deprecation
[`--throw-deprecation`]: cli.md#--throw-deprecation
[`--unhandled-rejections`]: cli.md#--unhandled-rejectionsmode
[`Buffer.allocUnsafeSlow(size)`]: buffer.md#static-method-bufferallocunsafeslowsize
[`Buffer.from(array)`]: buffer.md#static-method-bufferfromarray
[`Buffer.from(buffer)`]: buffer.md#static-method-bufferfrombuffer
[`Buffer.isBuffer()`]: buffer.md#static-method-bufferisbufferobj
[`Cipher`]: crypto.md#class-cipher
[`Decipher`]: crypto.md#class-decipher
[`REPLServer.clearBufferedCommand()`]: repl.md#replserverclearbufferedcommand
[`ReadStream.open()`]: fs.md#class-fsreadstream
[`Server.getConnections()`]: net.md#servergetconnectionscallback
[`Server.listen({fd: <number>})`]: net.md#serverlistenhandle-backlog-callback
[`SlowBuffer`]: buffer.md#class-slowbuffer
[`String.prototype.toWellFormed`]: https://developer.mozilla.org/en-US/docs/Web/JavaScript/Reference/Global_Objects/String/toWellFormed
[`WriteStream.open()`]: fs.md#class-fswritestream
[`assert.CallTracker`]: assert.md#class-assertcalltracker
[`assert`]: assert.md
[`asyncResource.runInAsyncScope()`]: async_context.md#asyncresourceruninasyncscopefn-thisarg-args
[`buffer.subarray`]: buffer.md#bufsubarraystart-end
[`child_process`]: child_process.md
[`clearInterval()`]: timers.md#clearintervaltimeout
[`clearTimeout()`]: timers.md#cleartimeouttimeout
[`console.error()`]: console.md#consoleerrordata-args
[`console.log()`]: console.md#consolelogdata-args
[`crypto.Certificate()` constructor]: crypto.md#legacy-api
[`crypto.createCipheriv()`]: crypto.md#cryptocreatecipherivalgorithm-key-iv-options
[`crypto.createDecipheriv()`]: crypto.md#cryptocreatedecipherivalgorithm-key-iv-options
[`crypto.createHash()`]: crypto.md#cryptocreatehashalgorithm-options
[`crypto.createHmac()`]: crypto.md#cryptocreatehmacalgorithm-key-options
[`crypto.fips`]: crypto.md#cryptofips
[`crypto.pbkdf2()`]: crypto.md#cryptopbkdf2password-salt-iterations-keylen-digest-callback
[`crypto.randomBytes()`]: crypto.md#cryptorandombytessize-callback
[`crypto.scrypt()`]: crypto.md#cryptoscryptpassword-salt-keylen-options-callback
[`crypto.setEngine()`]: crypto.md#cryptosetengineengine-flags
[`decipher.final()`]: crypto.md#decipherfinaloutputencoding
[`decipher.setAuthTag()`]: crypto.md#deciphersetauthtagbuffer-encoding
[`diagnostics_channel.subscribe(name, onMessage)`]: diagnostics_channel.md#diagnostics_channelsubscribename-onmessage
[`diagnostics_channel.unsubscribe(name, onMessage)`]: diagnostics_channel.md#diagnostics_channelunsubscribename-onmessage
[`dirent.parentPath`]: fs.md#direntparentpath
[`dns.lookup()`]: dns.md#dnslookuphostname-options-callback
[`dnsPromises.lookup()`]: dns.md#dnspromiseslookuphostname-options
[`domain`]: domain.md
[`ecdh.setPublicKey()`]: crypto.md#ecdhsetpublickeypublickey-encoding
[`emitter.listenerCount(eventName)`]: events.md#emitterlistenercounteventname-listener
[`events.listenerCount(emitter, eventName)`]: events.md#eventslistenercountemitter-eventname
[`fs.FileHandle`]: fs.md#class-filehandle
[`fs.access()`]: fs.md#fsaccesspath-mode-callback
[`fs.appendFile()`]: fs.md#fsappendfilepath-data-options-callback
[`fs.appendFileSync()`]: fs.md#fsappendfilesyncpath-data-options
[`fs.createReadStream()`]: fs.md#fscreatereadstreampath-options
[`fs.createWriteStream()`]: fs.md#fscreatewritestreampath-options
[`fs.exists(path, callback)`]: fs.md#fsexistspath-callback
[`fs.lchmod(path, mode, callback)`]: fs.md#fslchmodpath-mode-callback
[`fs.lchmodSync(path, mode)`]: fs.md#fslchmodsyncpath-mode
[`fs.lchown(path, uid, gid, callback)`]: fs.md#fslchownpath-uid-gid-callback
[`fs.lchownSync(path, uid, gid)`]: fs.md#fslchownsyncpath-uid-gid
[`fs.read()`]: fs.md#fsreadfd-buffer-offset-length-position-callback
[`fs.readSync()`]: fs.md#fsreadsyncfd-buffer-offset-length-position
[`fs.stat()`]: fs.md#fsstatpath-options-callback
[`fs.write()`]: fs.md#fswritefd-buffer-offset-length-position-callback
[`fs.writeFile()`]: fs.md#fswritefilefile-data-options-callback
[`fs.writeFileSync()`]: fs.md#fswritefilesyncfile-data-options
[`http.ClientRequest`]: http.md#class-httpclientrequest
[`http.IncomingMessage`]: http.md#class-httpincomingmessage
[`http.ServerResponse`]: http.md#class-httpserverresponse
[`http.get()`]: http.md#httpgetoptions-callback
[`http.request()`]: http.md#httprequestoptions-callback
[`https.get()`]: https.md#httpsgetoptions-callback
[`https.request()`]: https.md#httpsrequestoptions-callback
[`message.connection`]: http.md#messageconnection
[`message.headersDistinct`]: http.md#messageheadersdistinct
[`message.headers`]: http.md#messageheaders
[`message.socket`]: http.md#messagesocket
[`message.trailersDistinct`]: http.md#messagetrailersdistinct
[`message.trailers`]: http.md#messagetrailers
[`mock`]: test.md#mocking
[`module.createRequire()`]: module.md#modulecreaterequirefilename
[`os.networkInterfaces()`]: os.md#osnetworkinterfaces
[`os.tmpdir()`]: os.md#ostmpdir
[`process.env`]: process.md#processenv
[`process.exit()`]: process.md#processexitcode
[`process.exitCode`]: process.md#processexitcode_1
[`process.getActiveResourcesInfo()`]: process.md#processgetactiveresourcesinfo
[`process.mainModule`]: process.md#processmainmodule
[`punycode`]: punycode.md
[`readable.readableEnded`]: stream.md#readablereadableended
[`request.abort()`]: http.md#requestabort
[`request.connection`]: http.md#requestconnection
[`request.destroy()`]: http.md#requestdestroyerror
[`request.socket`]: http.md#requestsocket
[`require.extensions`]: modules.md#requireextensions
[`require.main`]: modules.md#accessing-the-main-module
[`response.connection`]: http.md#responseconnection
[`response.end()`]: http.md#responseenddata-encoding-callback
[`response.finished`]: http.md#responsefinished
[`response.socket`]: http.md#responsesocket
[`response.writableEnded`]: http.md#responsewritableended
[`response.writableFinished`]: http.md#responsewritablefinished
[`script.createCachedData()`]: vm.md#scriptcreatecacheddata
[`setInterval()`]: timers.md#setintervalcallback-delay-args
[`setTimeout()`]: timers.md#settimeoutcallback-delay-args
[`socket.bufferSize`]: net.md#socketbuffersize
[`timeout.ref()`]: timers.md#timeoutref
[`timeout.refresh()`]: timers.md#timeoutrefresh
[`timeout.unref()`]: timers.md#timeoutunref
[`tls.CryptoStream`]: tls.md#class-tlscryptostream
[`tls.SecureContext`]: tls.md#tlscreatesecurecontextoptions
[`tls.SecurePair`]: tls.md#class-tlssecurepair
[`tls.TLSSocket`]: tls.md#class-tlstlssocket
[`tls.checkServerIdentity()`]: tls.md#tlscheckserveridentityhostname-cert
[`tls.createSecureContext()`]: tls.md#tlscreatesecurecontextoptions
[`tls.createServer()`]: tls.md#tlscreateserveroptions-secureconnectionlistener
[`url.format()`]: url.md#urlformaturlobject
[`url.parse()`]: url.md#urlparseurlstring-parsequerystring-slashesdenotehost
[`url.resolve()`]: url.md#urlresolvefrom-to
[`util._extend()`]: util.md#util_extendtarget-source
[`util.getSystemErrorName()`]: util.md#utilgetsystemerrornameerr
[`util.inspect()`]: util.md#utilinspectobject-options
[`util.inspect.custom`]: util.md#utilinspectcustom
[`util.isArray()`]: util.md#utilisarrayobject
[`util.promisify`]: util.md#utilpromisifyoriginal
[`util.toUSVString()`]: util.md#utiltousvstringstring
[`util.types`]: util.md#utiltypes
[`util`]: util.md
[`worker.exitedAfterDisconnect`]: cluster.md#workerexitedafterdisconnect
[`worker.terminate()`]: worker_threads.md#workerterminate
[`writable.writableLength`]: stream.md#writablewritablelength
[`zlib.bytesWritten`]: zlib.md#zlibbyteswritten
[alloc]: buffer.md#static-method-bufferallocsize-fill-encoding
[alloc_unsafe_size]: buffer.md#static-method-bufferallocunsafesize
[from_arraybuffer]: buffer.md#static-method-bufferfromarraybuffer-byteoffset-length
[from_string_encoding]: buffer.md#static-method-bufferfromstring-encoding
[legacy URL API]: url.md#legacy-url-api
[legacy `urlObject`]: url.md#legacy-urlobject
[permission model]: permissions.md#permission-model
[static methods of `crypto.Certificate()`]: crypto.md#class-certificate
[subpath exports]: packages.md#subpath-exports
[subpath imports]: packages.md#subpath-imports
[subpath patterns]: packages.md#subpath-patterns<|MERGE_RESOLUTION|>--- conflicted
+++ resolved
@@ -3779,16 +3779,12 @@
 
 <!-- YAML
 changes:
-<<<<<<< HEAD
   - version: REPLACEME
     pr-url: https://github.com/nodejs/node/pull/55753
     description: Runtime deprecation.
-  - version: v23.4.0
-=======
   - version:
     - v23.4.0
     - v22.13.0
->>>>>>> a627a999
     pr-url: https://github.com/nodejs/node/pull/55892
     description: Documentation-only.
 -->
