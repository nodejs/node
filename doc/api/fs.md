--- conflicted
+++ resolved
@@ -2598,14 +2598,9 @@
 
 ## FS Constants
 
-<<<<<<< HEAD
-The following constants are exported by `fs.constants`. *Note:* Not every
-constant will be available on every operating system.
-=======
 The following constants are exported by `fs.constants`.
 
 *Note*: Not every constant will be available on every operating system.
->>>>>>> af3aa682
 
 ### File Access Constants
 
