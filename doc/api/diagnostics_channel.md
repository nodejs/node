--- conflicted
+++ resolved
@@ -1103,14 +1103,9 @@
 
 ### Built-in Channels
 
-<<<<<<< HEAD
+#### Async Context Frame
+
 > Stability: 1 - Experimental
-
-While the diagnostics\_channel API is now considered stable, the built-in
-channels currently available are not. Each channel must be declared stable
-independently.
-
-#### Async Context Frame
 
 `async_context_frame.set`
 
@@ -1122,8 +1117,6 @@
 set internal `AsyncContextFrame` instance. It is not emitted when
 [`--no-async-context-frame`][] is used.
 
-=======
->>>>>>> b1973550
 #### Console
 
 > Stability: 1 - Experimental
