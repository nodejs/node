# Buffer

    Stability: 2 - Stable

Pure JavaScript is Unicode friendly but not nice to binary data.  When
dealing with TCP streams or the file system, it's necessary to handle octet
streams. io.js has several strategies for manipulating, creating, and
consuming octet streams.

Raw data is stored in instances of the `Buffer` class. A `Buffer` is similar
to an array of integers but corresponds to a raw memory allocation outside
the V8 heap. A `Buffer` cannot be resized.

The `Buffer` class is a global, making it very rare that one would need
to ever `require('buffer')`.

Converting between Buffers and JavaScript string objects requires an explicit
encoding method.  Here are the different string encodings.

* `'ascii'` - for 7 bit ASCII data only.  This encoding method is very fast, and
  will strip the high bit if set.

* `'utf8'` - Multibyte encoded Unicode characters. Many web pages and other
  document formats use UTF-8.

* `'utf16le'` - 2 or 4 bytes, little endian encoded Unicode characters.
  Surrogate pairs (U+10000 to U+10FFFF) are supported.

* `'ucs2'` - Alias of `'utf16le'`.

* `'base64'` - Base64 string encoding.

* `'binary'` - A way of encoding raw binary data into strings by using only
  the first 8 bits of each character. This encoding method is deprecated and
  should be avoided in favor of `Buffer` objects where possible. This encoding
  will be removed in future versions of io.js.

* `'hex'` - Encode each byte as two hexadecimal characters.

Creating a typed array from a `Buffer` works with the following caveats:

1. The buffer's memory is copied, not shared.

2. The buffer's memory is interpreted as an array, not a byte array.  That is,
   `new Uint32Array(new Buffer([1,2,3,4]))` creates a 4-element `Uint32Array`
   with elements `[1,2,3,4]`, not a `Uint32Array` with a single element
   `[0x1020304]` or `[0x4030201]`.

NOTE: Node.js v0.8 simply retained a reference to the buffer in `array.buffer`
instead of cloning it.

While more efficient, it introduces subtle incompatibilities with the typed
arrays specification.  `ArrayBuffer#slice()` makes a copy of the slice while
`Buffer#slice()` creates a view.

## Class: Buffer

The Buffer class is a global type for dealing with binary data directly.
It can be constructed in a variety of ways.

### new Buffer(size)

* `size` Number

Allocates a new buffer of `size` bytes.  `size` must be less than
1,073,741,824 bytes (1 GB) on 32 bits architectures or
2,147,483,648 bytes (2 GB) on 64 bits architectures,
otherwise a `RangeError` is thrown.
<<<<<<< HEAD
=======

Unlike `ArrayBuffers`, the underlying memory for buffers is not initialized. So
the contents of a newly created `Buffer` is unknown. Use `buf.fill(0)`to
initialize a buffer to zeroes.
>>>>>>> 53596fd2

### new Buffer(array)

* `array` Array

Allocates a new buffer using an `array` of octets.

### new Buffer(buffer)

* `buffer` {Buffer}

Copies the passed `buffer` data onto a new `Buffer` instance.

### new Buffer(str[, encoding])

* `str` String - string to encode.
* `encoding` String - encoding to use, Optional.

Allocates a new buffer containing the given `str`.
`encoding` defaults to `'utf8'`.

### Class Method: Buffer.isEncoding(encoding)

* `encoding` {String} The encoding string to test

Returns true if the `encoding` is a valid encoding argument, or false
otherwise.

### Class Method: Buffer.isBuffer(obj)

* `obj` Object
* Return: Boolean

Tests if `obj` is a `Buffer`.

### Class Method: Buffer.byteLength(string[, encoding])

* `string` String
* `encoding` String, Optional, Default: 'utf8'
* Return: Number

Gives the actual byte length of a string. `encoding` defaults to `'utf8'`.
This is not the same as `String.prototype.length` since that returns the
number of *characters* in a string.

Example:

    str = '\u00bd + \u00bc = \u00be';

    console.log(str + ": " + str.length + " characters, " +
      Buffer.byteLength(str, 'utf8') + " bytes");

    // ½ + ¼ = ¾: 9 characters, 12 bytes

### Class Method: Buffer.concat(list[, totalLength])

* `list` {Array} List of Buffer objects to concat
* `totalLength` {Number} Total length of the buffers when concatenated

Returns a buffer which is the result of concatenating all the buffers in
the list together.

If the list has no items, or if the totalLength is 0, then it returns a
zero-length buffer.

If totalLength is not provided, it is read from the buffers in the list.
However, this adds an additional loop to the function, so it is faster
to provide the length explicitly.

### Class Method: Buffer.compare(buf1, buf2)

* `buf1` {Buffer}
* `buf2` {Buffer}

The same as [`buf1.compare(buf2)`](#buffer_buf_compare_otherbuffer). Useful
for sorting an Array of Buffers:

    var arr = [Buffer('1234'), Buffer('0123')];
    arr.sort(Buffer.compare);


### buf.length

* Number

The size of the buffer in bytes.  Note that this is not necessarily the size
of the contents. `length` refers to the amount of memory allocated for the
buffer object.  It does not change when the contents of the buffer are changed.

    buf = new Buffer(1234);

    console.log(buf.length);
    buf.write("some string", 0, "ascii");
    console.log(buf.length);

    // 1234
    // 1234

While the `length` property is not immutable, changing the value of `length`
can result in undefined and inconsistent behavior. Applications that wish to
modify the length of a buffer should therefore treat `length` as read-only and
use `buf.slice` to create a new buffer.

    buf = new Buffer(10);
    buf.write("abcdefghj", 0, "ascii");
    console.log(buf.length); // 10
    buf = buf.slice(0,5);
    console.log(buf.length); // 5

### buf.write(string[, offset][, length][, encoding])

* `string` String - data to be written to buffer
* `offset` Number, Optional, Default: 0
* `length` Number, Optional, Default: `buffer.length - offset`
* `encoding` String, Optional, Default: 'utf8'

Writes `string` to the buffer at `offset` using the given encoding.
`offset` defaults to `0`, `encoding` defaults to `'utf8'`. `length` is
the number of bytes to write. Returns number of octets written. If `buffer` did
not contain enough space to fit the entire string, it will write a partial
amount of the string. `length` defaults to `buffer.length - offset`.
The method will not write partial characters.

    buf = new Buffer(256);
    len = buf.write('\u00bd + \u00bc = \u00be', 0);
    console.log(len + " bytes: " + buf.toString('utf8', 0, len));

### buf.writeUIntLE(value, offset, byteLength[, noAssert])
### buf.writeUIntBE(value, offset, byteLength[, noAssert])
### buf.writeIntLE(value, offset, byteLength[, noAssert])
### buf.writeIntBE(value, offset, byteLength[, noAssert])

* `value` {Number} Bytes to be written to buffer
* `offset` {Number} `0 <= offset <= buf.length`
* `byteLength` {Number} `0 < byteLength <= 6`
* `noAssert` {Boolean} Default: false
* Return: {Number}

Writes `value` to the buffer at the specified `offset` and `byteLength`.
Supports up to 48 bits of accuracy. For example:

    var b = new Buffer(6);
    b.writeUIntBE(0x1234567890ab, 0, 6);
    // <Buffer 12 34 56 78 90 ab>

Set `noAssert` to `true` to skip validation of `value` and `offset`. Defaults
to `false`.

### buf.readUIntLE(offset, byteLength[, noAssert])
### buf.readUIntBE(offset, byteLength[, noAssert])
### buf.readIntLE(offset, byteLength[, noAssert])
### buf.readIntBE(offset, byteLength[, noAssert])

* `offset` {Number} `0 <= offset <= buf.length`
* `byteLength` {Number} `0 < byteLength <= 6`
* `noAssert` {Boolean} Default: false
* Return: {Number}

A generalized version of all numeric read methods. Supports up to 48 bits of
accuracy. For example:

    var b = new Buffer(6);
    b.writeUint16LE(0x90ab, 0);
    b.writeUInt32LE(0x12345678, 2);
    b.readUIntLE(0, 6).toString(16);  // Specify 6 bytes (48 bits)
    // output: '1234567890ab'

Set `noAssert` to true to skip validation of `offset`. This means that `offset`
may be beyond the end of the buffer. Defaults to `false`.

### buf.toString([encoding][, start][, end])

* `encoding` String, Optional, Default: 'utf8'
* `start` Number, Optional, Default: 0
* `end` Number, Optional, Default: `buffer.length`

Decodes and returns a string from buffer data encoded using the specified
character set encoding. If `encoding` is `undefined` or `null`, then `encoding`
defaults to `'utf8'. The `start` and `end` parameters default to `0` and
`buffer.length` when `undefined`.

    buf = new Buffer(26);
    for (var i = 0 ; i < 26 ; i++) {
      buf[i] = i + 97; // 97 is ASCII a
    }
    buf.toString('ascii'); // outputs: abcdefghijklmnopqrstuvwxyz
    buf.toString('ascii',0,5); // outputs: abcde
    buf.toString('utf8',0,5); // outputs: abcde
    buf.toString(undefined,0,5); // encoding defaults to 'utf8', outputs abcde

See `buffer.write()` example, above.


### buf.toJSON()

Returns a JSON-representation of the Buffer instance.  `JSON.stringify`
implicitly calls this function when stringifying a Buffer instance.

Example:

    var buf = new Buffer('test');
    var json = JSON.stringify(buf);

    console.log(json);
    // '{"type":"Buffer","data":[116,101,115,116]}'

    var copy = JSON.parse(json, function(key, value) {
        return value && value.type === 'Buffer'
          ? new Buffer(value.data)
          : value;
      });

    console.log(copy);
    // <Buffer 74 65 73 74>

### buf[index]

<!--type=property-->
<!--name=[index]-->

Get and set the octet at `index`. The values refer to individual bytes,
so the legal range is between `0x00` and `0xFF` hex or `0` and `255`.

Example: copy an ASCII string into a buffer, one byte at a time:

    str = "io.js";
    buf = new Buffer(str.length);

    for (var i = 0; i < str.length ; i++) {
      buf[i] = str.charCodeAt(i);
    }

    console.log(buf);

    // io.js

### buf.equals(otherBuffer)

* `otherBuffer` {Buffer}

Returns a boolean of whether `this` and `otherBuffer` have the same
bytes.

### buf.compare(otherBuffer)

* `otherBuffer` {Buffer}

Returns a number indicating whether `this` comes before or after or is
the same as the `otherBuffer` in sort order.


### buf.copy(targetBuffer[, targetStart][, sourceStart][, sourceEnd])

* `targetBuffer` Buffer object - Buffer to copy into
* `targetStart` Number, Optional, Default: 0
* `sourceStart` Number, Optional, Default: 0
* `sourceEnd` Number, Optional, Default: `buffer.length`

Copies data from a region of this buffer to a region in the target buffer even
if the target memory region overlaps with the source. If `undefined` the
`targetStart` and `sourceStart` parameters default to `0` while `sourceEnd`
defaults to `buffer.length`.

Example: build two Buffers, then copy `buf1` from byte 16 through byte 19
into `buf2`, starting at the 8th byte in `buf2`.

    buf1 = new Buffer(26);
    buf2 = new Buffer(26);

    for (var i = 0 ; i < 26 ; i++) {
      buf1[i] = i + 97; // 97 is ASCII a
      buf2[i] = 33; // ASCII !
    }

    buf1.copy(buf2, 8, 16, 20);
    console.log(buf2.toString('ascii', 0, 25));

    // !!!!!!!!qrst!!!!!!!!!!!!!

Example: Build a single buffer, then copy data from one region to an overlapping
region in the same buffer

    buf = new Buffer(26);

    for (var i = 0 ; i < 26 ; i++) {
      buf[i] = i + 97; // 97 is ASCII a
    }

    buf.copy(buf, 0, 4, 10);
    console.log(buf.toString());

    // efghijghijklmnopqrstuvwxyz


### buf.slice([start][, end])

* `start` Number, Optional, Default: 0
* `end` Number, Optional, Default: `buffer.length`

Returns a new buffer which references the same memory as the old, but offset
and cropped by the `start` (defaults to `0`) and `end` (defaults to
`buffer.length`) indexes.  Negative indexes start from the end of the buffer.

**Modifying the new buffer slice will modify memory in the original buffer!**

Example: build a Buffer with the ASCII alphabet, take a slice, then modify one
byte from the original Buffer.

    var buf1 = new Buffer(26);

    for (var i = 0 ; i < 26 ; i++) {
      buf1[i] = i + 97; // 97 is ASCII a
    }

    var buf2 = buf1.slice(0, 3);
    console.log(buf2.toString('ascii', 0, buf2.length));
    buf1[0] = 33;
    console.log(buf2.toString('ascii', 0, buf2.length));

    // abc
    // !bc


### buf.indexOf(value[, byteOffset])

* `value` String, Buffer or Number
* `byteOffset` Number, Optional, Default: 0
* Return: Number

Operates similar to
[Array#indexOf()](https://developer.mozilla.org/en-US/docs/Web/JavaScript/Reference/Global_Objects/Array/indexOf).
Accepts a String, Buffer or Number. Strings are interpreted as UTF8. Buffers
will use the entire buffer. So in order to compare a partial Buffer use
`Buffer#slice()`. Numbers can range from 0 to 255.

### buf.readUInt8(offset[, noAssert])

* `offset` Number
* `noAssert` Boolean, Optional, Default: false
* Return: Number

Reads an unsigned 8 bit integer from the buffer at the specified offset.

Set `noAssert` to true to skip validation of `offset`. This means that `offset`
may be beyond the end of the buffer. Defaults to `false`.

Example:

    var buf = new Buffer(4);

    buf[0] = 0x3;
    buf[1] = 0x4;
    buf[2] = 0x23;
    buf[3] = 0x42;

    for (ii = 0; ii < buf.length; ii++) {
      console.log(buf.readUInt8(ii));
    }

    // 0x3
    // 0x4
    // 0x23
    // 0x42

### buf.readUInt16LE(offset[, noAssert])
### buf.readUInt16BE(offset[, noAssert])

* `offset` Number
* `noAssert` Boolean, Optional, Default: false
* Return: Number

Reads an unsigned 16 bit integer from the buffer at the specified offset with
specified endian format.

Set `noAssert` to true to skip validation of `offset`. This means that `offset`
may be beyond the end of the buffer. Defaults to `false`.

Example:

    var buf = new Buffer(4);

    buf[0] = 0x3;
    buf[1] = 0x4;
    buf[2] = 0x23;
    buf[3] = 0x42;

    console.log(buf.readUInt16BE(0));
    console.log(buf.readUInt16LE(0));
    console.log(buf.readUInt16BE(1));
    console.log(buf.readUInt16LE(1));
    console.log(buf.readUInt16BE(2));
    console.log(buf.readUInt16LE(2));

    // 0x0304
    // 0x0403
    // 0x0423
    // 0x2304
    // 0x2342
    // 0x4223

### buf.readUInt32LE(offset[, noAssert])
### buf.readUInt32BE(offset[, noAssert])

* `offset` Number
* `noAssert` Boolean, Optional, Default: false
* Return: Number

Reads an unsigned 32 bit integer from the buffer at the specified offset with
specified endian format.

Set `noAssert` to true to skip validation of `offset`. This means that `offset`
may be beyond the end of the buffer. Defaults to `false`.

Example:

    var buf = new Buffer(4);

    buf[0] = 0x3;
    buf[1] = 0x4;
    buf[2] = 0x23;
    buf[3] = 0x42;

    console.log(buf.readUInt32BE(0));
    console.log(buf.readUInt32LE(0));

    // 0x03042342
    // 0x42230403

### buf.readInt8(offset[, noAssert])

* `offset` Number
* `noAssert` Boolean, Optional, Default: false
* Return: Number

Reads a signed 8 bit integer from the buffer at the specified offset.

Set `noAssert` to true to skip validation of `offset`. This means that `offset`
may be beyond the end of the buffer. Defaults to `false`.

Works as `buffer.readUInt8`, except buffer contents are treated as two's
complement signed values.

### buf.readInt16LE(offset[, noAssert])
### buf.readInt16BE(offset[, noAssert])

* `offset` Number
* `noAssert` Boolean, Optional, Default: false
* Return: Number

Reads a signed 16 bit integer from the buffer at the specified offset with
specified endian format.

Set `noAssert` to true to skip validation of `offset`. This means that `offset`
may be beyond the end of the buffer. Defaults to `false`.

Works as `buffer.readUInt16*`, except buffer contents are treated as two's
complement signed values.

### buf.readInt32LE(offset[, noAssert])
### buf.readInt32BE(offset[, noAssert])

* `offset` Number
* `noAssert` Boolean, Optional, Default: false
* Return: Number

Reads a signed 32 bit integer from the buffer at the specified offset with
specified endian format.

Set `noAssert` to true to skip validation of `offset`. This means that `offset`
may be beyond the end of the buffer. Defaults to `false`.

Works as `buffer.readUInt32*`, except buffer contents are treated as two's
complement signed values.

### buf.readFloatLE(offset[, noAssert])
### buf.readFloatBE(offset[, noAssert])

* `offset` Number
* `noAssert` Boolean, Optional, Default: false
* Return: Number

Reads a 32 bit float from the buffer at the specified offset with specified
endian format.

Set `noAssert` to true to skip validation of `offset`. This means that `offset`
may be beyond the end of the buffer. Defaults to `false`.

Example:

    var buf = new Buffer(4);

    buf[0] = 0x00;
    buf[1] = 0x00;
    buf[2] = 0x80;
    buf[3] = 0x3f;

    console.log(buf.readFloatLE(0));

    // 0x01

### buf.readDoubleLE(offset[, noAssert])
### buf.readDoubleBE(offset[, noAssert])

* `offset` Number
* `noAssert` Boolean, Optional, Default: false
* Return: Number

Reads a 64 bit double from the buffer at the specified offset with specified
endian format.

Set `noAssert` to true to skip validation of `offset`. This means that `offset`
may be beyond the end of the buffer. Defaults to `false`.

Example:

    var buf = new Buffer(8);

    buf[0] = 0x55;
    buf[1] = 0x55;
    buf[2] = 0x55;
    buf[3] = 0x55;
    buf[4] = 0x55;
    buf[5] = 0x55;
    buf[6] = 0xd5;
    buf[7] = 0x3f;

    console.log(buf.readDoubleLE(0));

    // 0.3333333333333333

### buf.writeUInt8(value, offset[, noAssert])

* `value` Number
* `offset` Number
* `noAssert` Boolean, Optional, Default: false

Writes `value` to the buffer at the specified offset. Note, `value` must be a
valid unsigned 8 bit integer.

Set `noAssert` to true to skip validation of `value` and `offset`. This means
that `value` may be too large for the specific function and `offset` may be
beyond the end of the buffer leading to the values being silently dropped. This
should not be used unless you are certain of correctness. Defaults to `false`.

Example:

    var buf = new Buffer(4);
    buf.writeUInt8(0x3, 0);
    buf.writeUInt8(0x4, 1);
    buf.writeUInt8(0x23, 2);
    buf.writeUInt8(0x42, 3);

    console.log(buf);

    // <Buffer 03 04 23 42>

### buf.writeUInt16LE(value, offset[, noAssert])
### buf.writeUInt16BE(value, offset[, noAssert])

* `value` Number
* `offset` Number
* `noAssert` Boolean, Optional, Default: false

Writes `value` to the buffer at the specified offset with specified endian
format. Note, `value` must be a valid unsigned 16 bit integer.

Set `noAssert` to true to skip validation of `value` and `offset`. This means
that `value` may be too large for the specific function and `offset` may be
beyond the end of the buffer leading to the values being silently dropped. This
should not be used unless you are certain of correctness. Defaults to `false`.

Example:

    var buf = new Buffer(4);
    buf.writeUInt16BE(0xdead, 0);
    buf.writeUInt16BE(0xbeef, 2);

    console.log(buf);

    buf.writeUInt16LE(0xdead, 0);
    buf.writeUInt16LE(0xbeef, 2);

    console.log(buf);

    // <Buffer de ad be ef>
    // <Buffer ad de ef be>

### buf.writeUInt32LE(value, offset[, noAssert])
### buf.writeUInt32BE(value, offset[, noAssert])

* `value` Number
* `offset` Number
* `noAssert` Boolean, Optional, Default: false

Writes `value` to the buffer at the specified offset with specified endian
format. Note, `value` must be a valid unsigned 32 bit integer.

Set `noAssert` to true to skip validation of `value` and `offset`. This means
that `value` may be too large for the specific function and `offset` may be
beyond the end of the buffer leading to the values being silently dropped. This
should not be used unless you are certain of correctness. Defaults to `false`.

Example:

    var buf = new Buffer(4);
    buf.writeUInt32BE(0xfeedface, 0);

    console.log(buf);

    buf.writeUInt32LE(0xfeedface, 0);

    console.log(buf);

    // <Buffer fe ed fa ce>
    // <Buffer ce fa ed fe>

### buf.writeInt8(value, offset[, noAssert])

* `value` Number
* `offset` Number
* `noAssert` Boolean, Optional, Default: false

Writes `value` to the buffer at the specified offset. Note, `value` must be a
valid signed 8 bit integer.

Set `noAssert` to true to skip validation of `value` and `offset`. This means
that `value` may be too large for the specific function and `offset` may be
beyond the end of the buffer leading to the values being silently dropped. This
should not be used unless you are certain of correctness. Defaults to `false`.

Works as `buffer.writeUInt8`, except value is written out as a two's complement
signed integer into `buffer`.

### buf.writeInt16LE(value, offset[, noAssert])
### buf.writeInt16BE(value, offset[, noAssert])

* `value` Number
* `offset` Number
* `noAssert` Boolean, Optional, Default: false

Writes `value` to the buffer at the specified offset with specified endian
format. Note, `value` must be a valid signed 16 bit integer.

Set `noAssert` to true to skip validation of `value` and `offset`. This means
that `value` may be too large for the specific function and `offset` may be
beyond the end of the buffer leading to the values being silently dropped. This
should not be used unless you are certain of correctness. Defaults to `false`.

Works as `buffer.writeUInt16*`, except value is written out as a two's
complement signed integer into `buffer`.

### buf.writeInt32LE(value, offset[, noAssert])
### buf.writeInt32BE(value, offset[, noAssert])

* `value` Number
* `offset` Number
* `noAssert` Boolean, Optional, Default: false

Writes `value` to the buffer at the specified offset with specified endian
format. Note, `value` must be a valid signed 32 bit integer.

Set `noAssert` to true to skip validation of `value` and `offset`. This means
that `value` may be too large for the specific function and `offset` may be
beyond the end of the buffer leading to the values being silently dropped. This
should not be used unless you are certain of correctness. Defaults to `false`.

Works as `buffer.writeUInt32*`, except value is written out as a two's
complement signed integer into `buffer`.

### buf.writeFloatLE(value, offset[, noAssert])
### buf.writeFloatBE(value, offset[, noAssert])

* `value` Number
* `offset` Number
* `noAssert` Boolean, Optional, Default: false

Writes `value` to the buffer at the specified offset with specified endian
format. Note, behavior is unspecified if `value` is not a 32 bit float.

Set `noAssert` to true to skip validation of `value` and `offset`. This means
that `value` may be too large for the specific function and `offset` may be
beyond the end of the buffer leading to the values being silently dropped. This
should not be used unless you are certain of correctness. Defaults to `false`.

Example:

    var buf = new Buffer(4);
    buf.writeFloatBE(0xcafebabe, 0);

    console.log(buf);

    buf.writeFloatLE(0xcafebabe, 0);

    console.log(buf);

    // <Buffer 4f 4a fe bb>
    // <Buffer bb fe 4a 4f>

### buf.writeDoubleLE(value, offset[, noAssert])
### buf.writeDoubleBE(value, offset[, noAssert])

* `value` Number
* `offset` Number
* `noAssert` Boolean, Optional, Default: false

Writes `value` to the buffer at the specified offset with specified endian
format. Note, `value` must be a valid 64 bit double.

Set `noAssert` to true to skip validation of `value` and `offset`. This means
that `value` may be too large for the specific function and `offset` may be
beyond the end of the buffer leading to the values being silently dropped. This
should not be used unless you are certain of correctness. Defaults to `false`.

Example:

    var buf = new Buffer(8);
    buf.writeDoubleBE(0xdeadbeefcafebabe, 0);

    console.log(buf);

    buf.writeDoubleLE(0xdeadbeefcafebabe, 0);

    console.log(buf);

    // <Buffer 43 eb d5 b7 dd f9 5f d7>
    // <Buffer d7 5f f9 dd b7 d5 eb 43>

### buf.fill(value[, offset][, end])

* `value`
* `offset` Number, Optional
* `end` Number, Optional

Fills the buffer with the specified value. If the `offset` (defaults to `0`)
and `end` (defaults to `buffer.length`) are not given it will fill the entire
buffer.

    var b = new Buffer(50);
    b.fill("h");

### buffer.values()

Creates iterator for buffer values (bytes). This function is called automatically
when `buffer` is used in a `for..of` statement.

### buffer.keys()

Creates iterator for buffer keys (indices).

### buffer.entries()

Creates iterator for `[index, byte]` arrays.

## buffer.INSPECT_MAX_BYTES

* Number, Default: 50

How many bytes will be returned when `buffer.inspect()` is called. This can
be overridden by user modules.

Note that this is a property on the buffer module returned by
`require('buffer')`, not on the Buffer global, or a buffer instance.

## ES6 iteration

Buffers can be iterated over using `for..of` syntax:

    var buf = new Buffer([1, 2, 3]);

    for (var b of buf)
      console.log(b)

    // 1
    // 2
    // 3

Additionally, `buffer.values()`, `buffer.keys()` and `buffer.entries()`
methods can be used to create iterators.

## Class: SlowBuffer

Returns an un-pooled `Buffer`.

In order to avoid the garbage collection overhead of creating many individually
allocated Buffers, by default allocations under 4KB are sliced from a single
larger allocated object. This approach improves both performance and memory
usage since v8 does not need to track and cleanup as many `Persistent` objects.

In the case where a developer may need to retain a small chunk of memory from a
pool for an indeterminate amount of time it may be appropriate to create an
un-pooled Buffer instance using SlowBuffer and copy out the relevant bits.

    // need to keep around a few small chunks of memory
    var store = [];

    socket.on('readable', function() {
      var data = socket.read();
      // allocate for retained data
      var sb = new SlowBuffer(10);
      // copy the data into the new allocation
      data.copy(sb, 0, 0, 10);
      store.push(sb);
    });

Though this should be used sparingly and only be a last resort *after* a developer
has actively observed undue memory retention in their applications.<|MERGE_RESOLUTION|>--- conflicted
+++ resolved
@@ -66,13 +66,10 @@
 1,073,741,824 bytes (1 GB) on 32 bits architectures or
 2,147,483,648 bytes (2 GB) on 64 bits architectures,
 otherwise a `RangeError` is thrown.
-<<<<<<< HEAD
-=======
 
 Unlike `ArrayBuffers`, the underlying memory for buffers is not initialized. So
 the contents of a newly created `Buffer` is unknown. Use `buf.fill(0)`to
 initialize a buffer to zeroes.
->>>>>>> 53596fd2
 
 ### new Buffer(array)
 
