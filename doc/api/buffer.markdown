--- conflicted
+++ resolved
@@ -286,33 +286,10 @@
 * `byteOffset` Number, Optional, Default: 0
 * Return: Number
 
-<<<<<<< HEAD
 Operates similar to [`Array#indexOf()`][]. Accepts a String, Buffer or Number.
 Strings are interpreted as UTF8. Buffers will use the entire buffer. So in order
 to compare a partial Buffer use [`Buffer#slice()`][]. Numbers can range from 0 to
 255.
-=======
-Operates similar to
-[Array#indexOf()](https://developer.mozilla.org/en-US/docs/Web/JavaScript/Reference/Global_Objects/Array/indexOf).
-Accepts a String, Buffer or Number. Strings are interpreted as UTF8. Buffers
-will use the entire buffer. So in order to compare a partial Buffer use
-`Buffer#slice()`. Numbers can range from 0 to 255.
-
-### buf.includes(value[, byteOffset][, encoding])
-
-* `value` String, Buffer or Number
-* `byteOffset` Number, Optional, Default: 0
-* `encoding` String, Optional, Default: 'utf8'
-
-Operates similar to
-[Array#includes()](https://developer.mozilla.org/en-US/docs/Web/JavaScript/Reference/Global_Objects/Array/includes).
-Accepts a String, Buffer or Number. Strings are interpreted as UTF8 unless
-overridden with the `encoding` argument. Buffers will use the entire buffer.
-So in order to compare a partial Buffer use `Buffer#slice()`. Numbers can range
-from 0 to 255.
-
-### buf.readUInt8(offset[, noAssert])
->>>>>>> 25ffa3b1
 
 ### buf.length
 
@@ -464,6 +441,19 @@
 Set `noAssert` to true to skip validation of `offset`. This means that `offset`
 may be beyond the end of the buffer. Defaults to `false`.
 
+### buf.includes(value[, byteOffset][, encoding])
+
+* `value` String, Buffer or Number
+* `byteOffset` Number, Optional, Default: 0
+* `encoding` String, Optional, Default: 'utf8'
+
+Operates similar to
+[Array#includes()](https://developer.mozilla.org/en-US/docs/Web/JavaScript/Reference/Global_Objects/Array/includes).
+Accepts a String, Buffer or Number. Strings are interpreted as UTF8 unless
+overridden with the `encoding` argument. Buffers will use the entire buffer.
+So in order to compare a partial Buffer use `Buffer#slice()`. Numbers can range
+from 0 to 255.
+
 ### buf.readUInt8(offset[, noAssert])
 
 * `offset` Number
