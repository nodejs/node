# Command-line API

<!--introduced_in=v5.9.1-->

<!--type=misc-->

Node.js comes with a variety of CLI options. These options expose built-in
debugging, multiple ways to execute scripts, and other helpful runtime options.

To view this documentation as a manual page in a terminal, run `man node`.

## Synopsis

`node [options] [V8 options] [<program-entry-point> | -e "script" | -] [--] [arguments]`

`node inspect [<program-entry-point> | -e "script" | <host>:<port>] …`

`node --v8-options`

Execute without arguments to start the [REPL][].

For more info about `node inspect`, see the [debugger][] documentation.

## Program entry point

The program entry point is a specifier-like string. If the string is not an
absolute path, it's resolved as a relative path from the current working
directory. That path is then resolved by [CommonJS][] module loader, or by the
[ES module loader][Modules loaders] if [`--experimental-default-type=module`][]
is passed. If no corresponding file is found, an error is thrown.

If a file is found, its path will be passed to the
[ES module loader][Modules loaders] under any of the following conditions:

* The program was started with a command-line flag that forces the entry
  point to be loaded with ECMAScript module loader, such as `--import` or
  [`--experimental-default-type=module`][].
* The file has an `.mjs` extension.
* The file does not have a `.cjs` extension, and the nearest parent
  `package.json` file contains a top-level [`"type"`][] field with a value of
  `"module"`.

Otherwise, the file is loaded using the CommonJS module loader. See
[Modules loaders][] for more details.

### ECMAScript modules loader entry point caveat

When loading, the [ES module loader][Modules loaders] loads the program
entry point, the `node` command will accept as input only files with `.js`,
`.mjs`, or `.cjs` extensions; with `.wasm` extensions when
[`--experimental-wasm-modules`][] is enabled; and with no extension when
[`--experimental-default-type=module`][] is passed.

## Options

<!-- YAML
changes:
  - version: v10.12.0
    pr-url: https://github.com/nodejs/node/pull/23020
    description: Underscores instead of dashes are now allowed for
                 Node.js options as well, in addition to V8 options.
-->

All options, including V8 options, allow words to be separated by both
dashes (`-`) or underscores (`_`). For example, `--pending-deprecation` is
equivalent to `--pending_deprecation`.

If an option that takes a single value (such as `--max-http-header-size`) is
passed more than once, then the last passed value is used. Options from the
command line take precedence over options passed through the [`NODE_OPTIONS`][]
environment variable.

### `-`

<!-- YAML
added: v8.0.0
-->

Alias for stdin. Analogous to the use of `-` in other command-line utilities,
meaning that the script is read from stdin, and the rest of the options
are passed to that script.

### `--`

<!-- YAML
added: v6.11.0
-->

Indicate the end of node options. Pass the rest of the arguments to the script.
If no script filename or eval/print script is supplied prior to this, then
the next argument is used as a script filename.

### `--abort-on-uncaught-exception`

<!-- YAML
added: v0.10.8
-->

Aborting instead of exiting causes a core file to be generated for post-mortem
analysis using a debugger (such as `lldb`, `gdb`, and `mdb`).

If this flag is passed, the behavior can still be set to not abort through
[`process.setUncaughtExceptionCaptureCallback()`][] (and through usage of the
`node:domain` module that uses it).

### `--allow-addons`

<!-- YAML
added:
  - v21.6.0
  - v20.12.0
-->

> Stability: 1.1 - Active development

When using the [Permission Model][], the process will not be able to use
native addons by default.
Attempts to do so will throw an `ERR_DLOPEN_DISABLED` unless the
user explicitly passes the `--allow-addons` flag when starting Node.js.

Example:

```cjs
// Attempt to require an native addon
require('nodejs-addon-example');
```

```console
$ node --experimental-permission --allow-fs-read=* index.js
node:internal/modules/cjs/loader:1319
  return process.dlopen(module, path.toNamespacedPath(filename));
                 ^

Error: Cannot load native addon because loading addons is disabled.
    at Module._extensions..node (node:internal/modules/cjs/loader:1319:18)
    at Module.load (node:internal/modules/cjs/loader:1091:32)
    at Module._load (node:internal/modules/cjs/loader:938:12)
    at Module.require (node:internal/modules/cjs/loader:1115:19)
    at require (node:internal/modules/helpers:130:18)
    at Object.<anonymous> (/home/index.js:1:15)
    at Module._compile (node:internal/modules/cjs/loader:1233:14)
    at Module._extensions..js (node:internal/modules/cjs/loader:1287:10)
    at Module.load (node:internal/modules/cjs/loader:1091:32)
    at Module._load (node:internal/modules/cjs/loader:938:12) {
  code: 'ERR_DLOPEN_DISABLED'
}
```

### `--allow-child-process`

<!-- YAML
added: v20.0.0
-->

> Stability: 1.1 - Active development

When using the [Permission Model][], the process will not be able to spawn any
child process by default.
Attempts to do so will throw an `ERR_ACCESS_DENIED` unless the
user explicitly passes the `--allow-child-process` flag when starting Node.js.

Example:

```js
const childProcess = require('node:child_process');
// Attempt to bypass the permission
childProcess.spawn('node', ['-e', 'require("fs").writeFileSync("/new-file", "example")']);
```

```console
$ node --experimental-permission --allow-fs-read=* index.js
node:internal/child_process:388
  const err = this._handle.spawn(options);
                           ^
Error: Access to this API has been restricted
    at ChildProcess.spawn (node:internal/child_process:388:28)
    at Object.spawn (node:child_process:723:9)
    at Object.<anonymous> (/home/index.js:3:14)
    at Module._compile (node:internal/modules/cjs/loader:1120:14)
    at Module._extensions..js (node:internal/modules/cjs/loader:1174:10)
    at Module.load (node:internal/modules/cjs/loader:998:32)
    at Module._load (node:internal/modules/cjs/loader:839:12)
    at Function.executeUserEntryPoint [as runMain] (node:internal/modules/run_main:81:12)
    at node:internal/main/run_main_module:17:47 {
  code: 'ERR_ACCESS_DENIED',
  permission: 'ChildProcess'
}
```

### `--allow-fs-read`

<!-- YAML
added: v20.0.0
changes:
  - version: v20.7.0
    pr-url: https://github.com/nodejs/node/pull/49047
    description: Paths delimited by comma (`,`) are no longer allowed.
-->

> Stability: 1.1 - Active development

This flag configures file system read permissions using
the [Permission Model][].

The valid arguments for the `--allow-fs-read` flag are:

* `*` - To allow all `FileSystemRead` operations.
* Multiple paths can be allowed using multiple `--allow-fs-read` flags.
  Example `--allow-fs-read=/folder1/ --allow-fs-read=/folder1/`

Paths delimited by comma (`,`) are no longer allowed.
When passing a single flag with a comma a warning will be displayed.

Examples can be found in the [File System Permissions][] documentation.

Relative paths are NOT yet supported by the CLI flag.

The initializer module also needs to be allowed. Consider the following example:

```console
$ node --experimental-permission t.js
node:internal/modules/cjs/loader:162
  const result = internalModuleStat(filename);
                 ^

Error: Access to this API has been restricted
    at stat (node:internal/modules/cjs/loader:162:18)
    at Module._findPath (node:internal/modules/cjs/loader:640:16)
    at resolveMainPath (node:internal/modules/run_main:15:25)
    at Function.executeUserEntryPoint [as runMain] (node:internal/modules/run_main:53:24)
    at node:internal/main/run_main_module:23:47 {
  code: 'ERR_ACCESS_DENIED',
  permission: 'FileSystemRead',
  resource: '/Users/rafaelgss/repos/os/node/t.js'
}
```

The process needs to have access to the `index.js` module:

```bash
node --experimental-permission --allow-fs-read=/path/to/index.js index.js
```

### `--allow-fs-write`

<!-- YAML
added: v20.0.0
changes:
  - version: v20.7.0
    pr-url: https://github.com/nodejs/node/pull/49047
    description: Paths delimited by comma (`,`) are no longer allowed.
-->

> Stability: 1.1 - Active development

This flag configures file system write permissions using
the [Permission Model][].

The valid arguments for the `--allow-fs-write` flag are:

* `*` - To allow all `FileSystemWrite` operations.
* Multiple paths can be allowed using multiple `--allow-fs-read` flags.
  Example `--allow-fs-read=/folder1/ --allow-fs-read=/folder1/`

Paths delimited by comma (`,`) are no longer allowed.
When passing a single flag with a comma a warning will be displayed.

Examples can be found in the [File System Permissions][] documentation.

Relative paths are NOT supported through the CLI flag.

### `--allow-worker`

<!-- YAML
added: v20.0.0
-->

> Stability: 1.1 - Active development

When using the [Permission Model][], the process will not be able to create any
worker threads by default.
For security reasons, the call will throw an `ERR_ACCESS_DENIED` unless the
user explicitly pass the flag `--allow-worker` in the main Node.js process.

Example:

```js
const { Worker } = require('node:worker_threads');
// Attempt to bypass the permission
new Worker(__filename);
```

```console
$ node --experimental-permission --allow-fs-read=* index.js
node:internal/worker:188
    this[kHandle] = new WorkerImpl(url,
                    ^

Error: Access to this API has been restricted
    at new Worker (node:internal/worker:188:21)
    at Object.<anonymous> (/home/index.js.js:3:1)
    at Module._compile (node:internal/modules/cjs/loader:1120:14)
    at Module._extensions..js (node:internal/modules/cjs/loader:1174:10)
    at Module.load (node:internal/modules/cjs/loader:998:32)
    at Module._load (node:internal/modules/cjs/loader:839:12)
    at Function.executeUserEntryPoint [as runMain] (node:internal/modules/run_main:81:12)
    at node:internal/main/run_main_module:17:47 {
  code: 'ERR_ACCESS_DENIED',
  permission: 'WorkerThreads'
}
```

### `--build-snapshot`

<!-- YAML
added: v18.8.0
-->

> Stability: 1 - Experimental

Generates a snapshot blob when the process exits and writes it to
disk, which can be loaded later with `--snapshot-blob`.

When building the snapshot, if `--snapshot-blob` is not specified,
the generated blob will be written, by default, to `snapshot.blob`
in the current working directory. Otherwise it will be written to
the path specified by `--snapshot-blob`.

```console
$ echo "globalThis.foo = 'I am from the snapshot'" > snapshot.js

# Run snapshot.js to initialize the application and snapshot the
# state of it into snapshot.blob.
$ node --snapshot-blob snapshot.blob --build-snapshot snapshot.js

$ echo "console.log(globalThis.foo)" > index.js

# Load the generated snapshot and start the application from index.js.
$ node --snapshot-blob snapshot.blob index.js
I am from the snapshot
```

The [`v8.startupSnapshot` API][] can be used to specify an entry point at
snapshot building time, thus avoiding the need of an additional entry
script at deserialization time:

```console
$ echo "require('v8').startupSnapshot.setDeserializeMainFunction(() => console.log('I am from the snapshot'))" > snapshot.js
$ node --snapshot-blob snapshot.blob --build-snapshot snapshot.js
$ node --snapshot-blob snapshot.blob
I am from the snapshot
```

For more information, check out the [`v8.startupSnapshot` API][] documentation.

Currently the support for run-time snapshot is experimental in that:

1. User-land modules are not yet supported in the snapshot, so only
   one single file can be snapshotted. Users can bundle their applications
   into a single script with their bundler of choice before building
   a snapshot, however.
2. Only a subset of the built-in modules work in the snapshot, though the
   Node.js core test suite checks that a few fairly complex applications
   can be snapshotted. Support for more modules are being added. If any
   crashes or buggy behaviors occur when building a snapshot, please file
   a report in the [Node.js issue tracker][] and link to it in the
   [tracking issue for user-land snapshots][].

### `--build-snapshot-config`

<!-- YAML
added:
  - v21.6.0
  - v20.12.0
-->

> Stability: 1 - Experimental

Specifies the path to a JSON configuration file which configures snapshot
creation behavior.

The following options are currently supported:

* `builder` {string} Required. Provides the name to the script that is executed
  before building the snapshot, as if [`--build-snapshot`][] had been passed
  with `builder` as the main script name.
* `withoutCodeCache` {boolean} Optional. Including the code cache reduces the
  time spent on compiling functions included in the snapshot at the expense
  of a bigger snapshot size and potentially breaking portability of the
  snapshot.

When using this flag, additional script files provided on the command line will
not be executed and instead be interpreted as regular command line arguments.

### `-c`, `--check`

<!-- YAML
added:
  - v5.0.0
  - v4.2.0
changes:
  - version: v10.0.0
    pr-url: https://github.com/nodejs/node/pull/19600
    description: The `--require` option is now supported when checking a file.
-->

Syntax check the script without executing.

### `--completion-bash`

<!-- YAML
added: v10.12.0
-->

Print source-able bash completion script for Node.js.

```bash
node --completion-bash > node_bash_completion
source node_bash_completion
```

### `-C condition`, `--conditions=condition`

<!-- YAML
added:
  - v14.9.0
  - v12.19.0
-->

> Stability: 1 - Experimental

Enable experimental support for custom [conditional exports][] resolution
conditions.

Any number of custom string condition names are permitted.

The default Node.js conditions of `"node"`, `"default"`, `"import"`, and
`"require"` will always apply as defined.

For example, to run a module with "development" resolutions:

```bash
node -C development app.js
```

### `--cpu-prof`

<!-- YAML
added: v12.0.0
-->

> Stability: 1 - Experimental

Starts the V8 CPU profiler on start up, and writes the CPU profile to disk
before exit.

If `--cpu-prof-dir` is not specified, the generated profile is placed
in the current working directory.

If `--cpu-prof-name` is not specified, the generated profile is
named `CPU.${yyyymmdd}.${hhmmss}.${pid}.${tid}.${seq}.cpuprofile`.

```console
$ node --cpu-prof index.js
$ ls *.cpuprofile
CPU.20190409.202950.15293.0.0.cpuprofile
```

### `--cpu-prof-dir`

<!-- YAML
added: v12.0.0
-->

> Stability: 1 - Experimental

Specify the directory where the CPU profiles generated by `--cpu-prof` will
be placed.

The default value is controlled by the
[`--diagnostic-dir`][] command-line option.

### `--cpu-prof-interval`

<!-- YAML
added: v12.2.0
-->

> Stability: 1 - Experimental

Specify the sampling interval in microseconds for the CPU profiles generated
by `--cpu-prof`. The default is 1000 microseconds.

### `--cpu-prof-name`

<!-- YAML
added: v12.0.0
-->

> Stability: 1 - Experimental

Specify the file name of the CPU profile generated by `--cpu-prof`.

### `--diagnostic-dir=directory`

Set the directory to which all diagnostic output files are written.
Defaults to current working directory.

Affects the default output directory of:

* [`--cpu-prof-dir`][]
* [`--heap-prof-dir`][]
* [`--redirect-warnings`][]

### `--disable-warning=code-or-type`

> Stability: 1.1 - Active development

<!-- YAML
added:
  - v21.3.0
  - v20.11.0
-->

Disable specific process warnings by `code` or `type`.

Warnings emitted from [`process.emitWarning()`][emit_warning] may contain a
`code` and a `type`. This option will not-emit warnings that have a matching
`code` or `type`.

List of [deprecation warnings][].

The Node.js core warning types are: `DeprecationWarning` and
`ExperimentalWarning`

For example, the following script will not emit
[DEP0025 `require('node:sys')`][DEP0025 warning] when executed with
`node --disable-warning=DEP0025`:

```mjs
import sys from 'node:sys';
```

```cjs
const sys = require('node:sys');
```

For example, the following script will emit the
[DEP0025 `require('node:sys')`][DEP0025 warning], but not any Experimental
Warnings (such as
[ExperimentalWarning: `vm.measureMemory` is an experimental feature][]
in <=v21) when executed with `node --disable-warning=ExperimentalWarning`:

```mjs
import sys from 'node:sys';
import vm from 'node:vm';

vm.measureMemory();
```

```cjs
const sys = require('node:sys');
const vm = require('node:vm');

vm.measureMemory();
```

### `--disable-proto=mode`

<!-- YAML
added:
 - v13.12.0
 - v12.17.0
-->

Disable the `Object.prototype.__proto__` property. If `mode` is `delete`, the
property is removed entirely. If `mode` is `throw`, accesses to the
property throw an exception with the code `ERR_PROTO_ACCESS`.

### `--disallow-code-generation-from-strings`

<!-- YAML
added: v9.8.0
-->

Make built-in language features like `eval` and `new Function` that generate
code from strings throw an exception instead. This does not affect the Node.js
`node:vm` module.

### `--dns-result-order=order`

<!-- YAML
added:
  - v16.4.0
  - v14.18.0
changes:
  - version:
    - v22.1.0
    - v20.13.0
    pr-url: https://github.com/nodejs/node/pull/52492
    description: The `ipv6first` is supported now.
  - version: v17.0.0
    pr-url: https://github.com/nodejs/node/pull/39987
    description: Changed default value to `verbatim`.
-->

Set the default value of `order` in [`dns.lookup()`][] and
[`dnsPromises.lookup()`][]. The value could be:

* `ipv4first`: sets default `order` to `ipv4first`.
* `ipv6first`: sets default `order` to `ipv6first`.
* `verbatim`: sets default `order` to `verbatim`.

The default is `verbatim` and [`dns.setDefaultResultOrder()`][] have higher
priority than `--dns-result-order`.

### `--enable-fips`

<!-- YAML
added: v6.0.0
-->

Enable FIPS-compliant crypto at startup. (Requires Node.js to be built
against FIPS-compatible OpenSSL.)

### `--enable-network-family-autoselection`

<!-- YAML
added: v18.18.0
-->

Enables the family autoselection algorithm unless connection options explicitly
disables it.

### `--enable-source-maps`

<!-- YAML
added: v12.12.0
changes:
  - version:
      - v15.11.0
      - v14.18.0
    pr-url: https://github.com/nodejs/node/pull/37362
    description: This API is no longer experimental.
-->

Enable [Source Map v3][Source Map] support for stack traces.

When using a transpiler, such as TypeScript, stack traces thrown by an
application reference the transpiled code, not the original source position.
`--enable-source-maps` enables caching of Source Maps and makes a best
effort to report stack traces relative to the original source file.

Overriding `Error.prepareStackTrace` may prevent `--enable-source-maps` from
modifying the stack trace. Call and return the results of the original
`Error.prepareStackTrace` in the overriding function to modify the stack trace
with source maps.

```js
const originalPrepareStackTrace = Error.prepareStackTrace;
Error.prepareStackTrace = (error, trace) => {
  // Modify error and trace and format stack trace with
  // original Error.prepareStackTrace.
  return originalPrepareStackTrace(error, trace);
};
```

Note, enabling source maps can introduce latency to your application
when `Error.stack` is accessed. If you access `Error.stack` frequently
in your application, take into account the performance implications
of `--enable-source-maps`.

### `--env-file=config`

> Stability: 1.1 - Active development

<!-- YAML
added: v20.6.0
changes:
  - version:
    - v21.7.0
    - v20.12.0
    pr-url: https://github.com/nodejs/node/pull/51289
    description: Add support to multi-line values.
-->

Loads environment variables from a file relative to the current directory,
making them available to applications on `process.env`. The [environment
variables which configure Node.js][environment_variables], such as `NODE_OPTIONS`,
are parsed and applied. If the same variable is defined in the environment and
in the file, the value from the environment takes precedence.

You can pass multiple `--env-file` arguments. Subsequent files override
pre-existing variables defined in previous files.

```bash
node --env-file=.env --env-file=.development.env index.js
```

The format of the file should be one line per key-value pair of environment
variable name and value separated by `=`:

```text
PORT=3000
```

Any text after a `#` is treated as a comment:

```text
# This is a comment
PORT=3000 # This is also a comment
```

Values can start and end with the following quotes: `` ` ``, `"` or `'`.
They are omitted from the values.

```text
USERNAME="nodejs" # will result in `nodejs` as the value.
```

Multi-line values are supported:

```text
MULTI_LINE="THIS IS
A MULTILINE"
# will result in `THIS IS\nA MULTILINE` as the value.
```

Export keyword before a key is ignored:

```text
export USERNAME="nodejs" # will result in `nodejs` as the value.
```

### `-e`, `--eval "script"`

<!-- YAML
added: v0.5.2
changes:
  - version: v5.11.0
    pr-url: https://github.com/nodejs/node/pull/5348
    description: Built-in libraries are now available as predefined variables.
-->

Evaluate the following argument as JavaScript. The modules which are
predefined in the REPL can also be used in `script`.

On Windows, using `cmd.exe` a single quote will not work correctly because it
only recognizes double `"` for quoting. In Powershell or Git bash, both `'`
and `"` are usable.

### `--experimental-default-type=type`

<!-- YAML
added:
  - v21.0.0
  - v20.10.0
  - v18.19.0
-->

> Stability: 1.0 - Early development

Define which module system, `module` or `commonjs`, to use for the following:

* String input provided via `--eval` or STDIN, if `--input-type` is unspecified.

* Files ending in `.js` or with no extension, if there is no `package.json` file
  present in the same folder or any parent folder.

* Files ending in `.js` or with no extension, if the nearest parent
  `package.json` field lacks a `"type"` field; unless the `package.json` folder
  or any parent folder is inside a `node_modules` folder.

In other words, `--experimental-default-type=module` flips all the places where
Node.js currently defaults to CommonJS to instead default to ECMAScript modules,
with the exception of folders and subfolders below `node_modules`, for backward
compatibility.

Under `--experimental-default-type=module` and `--experimental-wasm-modules`,
files with no extension will be treated as WebAssembly if they begin with the
WebAssembly magic number (`\0asm`); otherwise they will be treated as ES module
JavaScript.

### `--experimental-detect-module`

<!-- YAML
added:
  - v21.1.0
  - v20.10.0
-->

> Stability: 1.1 - Active development

Node.js will inspect the source code of ambiguous input to determine whether it
contains ES module syntax; if such syntax is detected, the input will be treated
as an ES module.

Ambiguous input is defined as:

* Files with a `.js` extension or no extension; and either no controlling
  `package.json` file or one that lacks a `type` field; and
  `--experimental-default-type` is not specified.
* String input (`--eval` or STDIN) when neither `--input-type` nor
  `--experimental-default-type` are specified.

ES module syntax is defined as syntax that would throw when evaluated as
CommonJS. This includes the following:

* `import` statements (but _not_ `import()` expressions, which are valid in
  CommonJS).
* `export` statements.
* `import.meta` references.
* `await` at the top level of a module.
* Lexical redeclarations of the CommonJS wrapper variables (`require`, `module`,
  `exports`, `__dirname`, `__filename`).

### `--experimental-import-meta-resolve`

<!-- YAML
added:
  - v13.9.0
  - v12.16.2
changes:
  - version:
    - v20.6.0
    - v18.19.0
    pr-url: https://github.com/nodejs/node/pull/49028
    description: synchronous import.meta.resolve made available by default, with
                 the flag retained for enabling the experimental second argument
                 as previously supported.
-->

Enable experimental `import.meta.resolve()` parent URL support, which allows
passing a second `parentURL` argument for contextual resolution.

Previously gated the entire `import.meta.resolve` feature.

### `--experimental-loader=module`

<!-- YAML
added: v8.8.0
changes:
  - version: v12.11.1
    pr-url: https://github.com/nodejs/node/pull/29752
    description: This flag was renamed from `--loader` to
                 `--experimental-loader`.
-->

> This flag is discouraged and may be removed in a future version of Node.js.
> Please use
> [`--import` with `register()`][module customization hooks: enabling] instead.

Specify the `module` containing exported [module customization hooks][].
`module` may be any string accepted as an [`import` specifier][].

### `--experimental-network-imports`

<!-- YAML
added:
  - v17.6.0
  - v16.15.0
-->

> Stability: 1 - Experimental

Enable experimental support for the `https:` protocol in `import` specifiers.

### `--experimental-permission`

<!-- YAML
added: v20.0.0
-->

> Stability: 1.1 - Active development

Enable the Permission Model for current process. When enabled, the
following permissions are restricted:

* File System - manageable through
  [`--allow-fs-read`][], [`--allow-fs-write`][] flags
* Child Process - manageable through [`--allow-child-process`][] flag
* Worker Threads - manageable through [`--allow-worker`][] flag

<<<<<<< HEAD
### `--experimental-policy`

<!-- YAML
added: v11.8.0
-->

> Stability: 0 - Deprecated: Will be removed shortly.

Use the specified file as a security policy.

### `--experimental-repl`

<!--
added: REPLACEME
-->

Use the experimental REPL instead of the default.

=======
>>>>>>> a923fed8
### `--experimental-require-module`

<!-- YAML
added: v22.0.0
-->

> Stability: 1.1 - Active Developement

Supports loading a synchronous ES module graph in `require()`.

See [Loading ECMAScript modules using `require()`][].

### `--experimental-sea-config`

<!-- YAML
added: v20.0.0
-->

> Stability: 1 - Experimental

Use this flag to generate a blob that can be injected into the Node.js
binary to produce a [single executable application][]. See the documentation
about [this configuration][`--experimental-sea-config`] for details.

### `--experimental-shadow-realm`

<!-- YAML
added:
  - v19.0.0
  - v18.13.0
-->

Use this flag to enable [ShadowRealm][] support.

### `--experimental-test-coverage`

<!-- YAML
added:
  - v19.7.0
  - v18.15.0
changes:
  - version:
    - v20.1.0
    - v18.17.0
    pr-url: https://github.com/nodejs/node/pull/47686
    description: This option can be used with `--test`.
-->

When used in conjunction with the `node:test` module, a code coverage report is
generated as part of the test runner output. If no tests are run, a coverage
report is not generated. See the documentation on
[collecting code coverage from tests][] for more details.

### `--experimental-vm-modules`

<!-- YAML
added: v9.6.0
-->

Enable experimental ES Module support in the `node:vm` module.

### `--experimental-wasi-unstable-preview1`

<!-- YAML
added:
  - v13.3.0
  - v12.16.0
changes:
  - version:
    - v20.0.0
    - v18.17.0
    pr-url: https://github.com/nodejs/node/pull/47286
    description: This option is no longer required as WASI is
                 enabled by default, but can still be passed.
  - version: v13.6.0
    pr-url: https://github.com/nodejs/node/pull/30980
    description: changed from `--experimental-wasi-unstable-preview0` to
                 `--experimental-wasi-unstable-preview1`.
-->

Enable experimental WebAssembly System Interface (WASI) support.

### `--experimental-wasm-modules`

<!-- YAML
added: v12.3.0
-->

Enable experimental WebAssembly module support.

### `--force-context-aware`

<!-- YAML
added: v12.12.0
-->

Disable loading native addons that are not [context-aware][].

### `--force-fips`

<!-- YAML
added: v6.0.0
-->

Force FIPS-compliant crypto on startup. (Cannot be disabled from script code.)
(Same requirements as `--enable-fips`.)

### `--force-node-api-uncaught-exceptions-policy`

<!-- YAML
added:
  - v18.3.0
  - v16.17.0
-->

Enforces `uncaughtException` event on Node-API asynchronous callbacks.

To prevent from an existing add-on from crashing the process, this flag is not
enabled by default. In the future, this flag will be enabled by default to
enforce the correct behavior.

### `--frozen-intrinsics`

<!-- YAML
added: v11.12.0
-->

> Stability: 1 - Experimental

Enable experimental frozen intrinsics like `Array` and `Object`.

Only the root context is supported. There is no guarantee that
`globalThis.Array` is indeed the default intrinsic reference. Code may break
under this flag.

To allow polyfills to be added,
[`--require`][] and [`--import`][] both run before freezing intrinsics.

### `--heap-prof`

<!-- YAML
added: v12.4.0
-->

> Stability: 1 - Experimental

Starts the V8 heap profiler on start up, and writes the heap profile to disk
before exit.

If `--heap-prof-dir` is not specified, the generated profile is placed
in the current working directory.

If `--heap-prof-name` is not specified, the generated profile is
named `Heap.${yyyymmdd}.${hhmmss}.${pid}.${tid}.${seq}.heapprofile`.

```console
$ node --heap-prof index.js
$ ls *.heapprofile
Heap.20190409.202950.15293.0.001.heapprofile
```

### `--heap-prof-dir`

<!-- YAML
added: v12.4.0
-->

> Stability: 1 - Experimental

Specify the directory where the heap profiles generated by `--heap-prof` will
be placed.

The default value is controlled by the
[`--diagnostic-dir`][] command-line option.

### `--heap-prof-interval`

<!-- YAML
added: v12.4.0
-->

> Stability: 1 - Experimental

Specify the average sampling interval in bytes for the heap profiles generated
by `--heap-prof`. The default is 512 \* 1024 bytes.

### `--heap-prof-name`

<!-- YAML
added: v12.4.0
-->

> Stability: 1 - Experimental

Specify the file name of the heap profile generated by `--heap-prof`.

### `--heapsnapshot-near-heap-limit=max_count`

<!-- YAML
added:
  - v15.1.0
  - v14.18.0
-->

> Stability: 1 - Experimental

Writes a V8 heap snapshot to disk when the V8 heap usage is approaching the
heap limit. `count` should be a non-negative integer (in which case
Node.js will write no more than `max_count` snapshots to disk).

When generating snapshots, garbage collection may be triggered and bring
the heap usage down. Therefore multiple snapshots may be written to disk
before the Node.js instance finally runs out of memory. These heap snapshots
can be compared to determine what objects are being allocated during the
time consecutive snapshots are taken. It's not guaranteed that Node.js will
write exactly `max_count` snapshots to disk, but it will try
its best to generate at least one and up to `max_count` snapshots before the
Node.js instance runs out of memory when `max_count` is greater than `0`.

Generating V8 snapshots takes time and memory (both memory managed by the
V8 heap and native memory outside the V8 heap). The bigger the heap is,
the more resources it needs. Node.js will adjust the V8 heap to accommodate
the additional V8 heap memory overhead, and try its best to avoid using up
all the memory available to the process. When the process uses
more memory than the system deems appropriate, the process may be terminated
abruptly by the system, depending on the system configuration.

```console
$ node --max-old-space-size=100 --heapsnapshot-near-heap-limit=3 index.js
Wrote snapshot to Heap.20200430.100036.49580.0.001.heapsnapshot
Wrote snapshot to Heap.20200430.100037.49580.0.002.heapsnapshot
Wrote snapshot to Heap.20200430.100038.49580.0.003.heapsnapshot

<--- Last few GCs --->

[49580:0x110000000]     4826 ms: Mark-sweep 130.6 (147.8) -> 130.5 (147.8) MB, 27.4 / 0.0 ms  (average mu = 0.126, current mu = 0.034) allocation failure scavenge might not succeed
[49580:0x110000000]     4845 ms: Mark-sweep 130.6 (147.8) -> 130.6 (147.8) MB, 18.8 / 0.0 ms  (average mu = 0.088, current mu = 0.031) allocation failure scavenge might not succeed


<--- JS stacktrace --->

FATAL ERROR: Ineffective mark-compacts near heap limit Allocation failed - JavaScript heap out of memory
....
```

### `--heapsnapshot-signal=signal`

<!-- YAML
added: v12.0.0
-->

Enables a signal handler that causes the Node.js process to write a heap dump
when the specified signal is received. `signal` must be a valid signal name.
Disabled by default.

```console
$ node --heapsnapshot-signal=SIGUSR2 index.js &
$ ps aux
USER       PID %CPU %MEM    VSZ   RSS TTY      STAT START   TIME COMMAND
node         1  5.5  6.1 787252 247004 ?       Ssl  16:43   0:02 node --heapsnapshot-signal=SIGUSR2 index.js
$ kill -USR2 1
$ ls
Heap.20190718.133405.15554.0.001.heapsnapshot
```

### `-h`, `--help`

<!-- YAML
added: v0.1.3
-->

Print node command-line options.
The output of this option is less detailed than this document.

### `--icu-data-dir=file`

<!-- YAML
added: v0.11.15
-->

Specify ICU data load path. (Overrides `NODE_ICU_DATA`.)

### `--import=module`

<!-- YAML
added:
 - v19.0.0
 - v18.18.0
-->

> Stability: 1 - Experimental

Preload the specified module at startup. If the flag is provided several times,
each module will be executed sequentially in the order they appear, starting
with the ones provided in [`NODE_OPTIONS`][].

Follows [ECMAScript module][] resolution rules.
Use [`--require`][] to load a [CommonJS module][].
Modules preloaded with `--require` will run before modules preloaded with `--import`.

### `--input-type=type`

<!-- YAML
added: v12.0.0
-->

This configures Node.js to interpret `--eval` or `STDIN` input as CommonJS or
as an ES module. Valid values are `"commonjs"` or `"module"`. The default is
`"commonjs"` unless [`--experimental-default-type=module`][] is used.

The REPL does not support this option. Usage of `--input-type=module` with
[`--print`][] will throw an error, as `--print` does not support ES module
syntax.

### `--insecure-http-parser`

<!-- YAML
added:
 - v13.4.0
 - v12.15.0
 - v10.19.0
-->

Enable leniency flags on the HTTP parser. This may allow
interoperability with non-conformant HTTP implementations.

When enabled, the parser will accept the following:

* Invalid HTTP headers values.
* Invalid HTTP versions.
* Allow message containing both `Transfer-Encoding`
  and `Content-Length` headers.
* Allow extra data after message when `Connection: close` is present.
* Allow extra transfer encodings after `chunked` has been provided.
* Allow `\n` to be used as token separator instead of `\r\n`.
* Allow `\r\n` not to be provided after a chunk.
* Allow spaces to be present after a chunk size and before `\r\n`.

All the above will expose your application to request smuggling
or poisoning attack. Avoid using this option.

### `--inspect[=[host:]port]`

<!-- YAML
added: v6.3.0
-->

Activate inspector on `host:port`. Default is `127.0.0.1:9229`.

V8 inspector integration allows tools such as Chrome DevTools and IDEs to debug
and profile Node.js instances. The tools attach to Node.js instances via a
tcp port and communicate using the [Chrome DevTools Protocol][].

<!-- Anchor to make sure old links find a target -->

<a id="inspector_security"></a>

#### Warning: binding inspector to a public IP:port combination is insecure

Binding the inspector to a public IP (including `0.0.0.0`) with an open port is
insecure, as it allows external hosts to connect to the inspector and perform
a [remote code execution][] attack.

If specifying a host, make sure that either:

* The host is not accessible from public networks.
* A firewall disallows unwanted connections on the port.

**More specifically, `--inspect=0.0.0.0` is insecure if the port (`9229` by
default) is not firewall-protected.**

See the [debugging security implications][] section for more information.

### `--inspect-brk[=[host:]port]`

<!-- YAML
added: v7.6.0
-->

Activate inspector on `host:port` and break at start of user script.
Default `host:port` is `127.0.0.1:9229`.

### `--inspect-port=[host:]port`

<!-- YAML
added: v7.6.0
-->

Set the `host:port` to be used when the inspector is activated.
Useful when activating the inspector by sending the `SIGUSR1` signal.

Default host is `127.0.0.1`.

See the [security warning][] below regarding the `host`
parameter usage.

### `--inspect-publish-uid=stderr,http`

Specify ways of the inspector web socket url exposure.

By default inspector websocket url is available in stderr and under `/json/list`
endpoint on `http://host:port/json/list`.

### `-i`, `--interactive`

<!-- YAML
added: v0.7.7
-->

Opens the REPL even if stdin does not appear to be a terminal.

### `--jitless`

<!-- YAML
added: v12.0.0
-->

> Stability: 1 - Experimental. This flag is inherited from V8 and is subject to
> change upstream.

Disable [runtime allocation of executable memory][jitless]. This may be
required on some platforms for security reasons. It can also reduce attack
surface on other platforms, but the performance impact may be severe.

### `--max-http-header-size=size`

<!-- YAML
added:
 - v11.6.0
 - v10.15.0
changes:
  - version: v13.13.0
    pr-url: https://github.com/nodejs/node/pull/32520
    description: Change maximum default size of HTTP headers from 8 KiB to 16 KiB.
-->

Specify the maximum size, in bytes, of HTTP headers. Defaults to 16 KiB.

### `--napi-modules`

<!-- YAML
added: v7.10.0
-->

This option is a no-op. It is kept for compatibility.

### `--network-family-autoselection-attempt-timeout`

<!-- YAML
added:
  - v22.1.0
  - v20.13.0
-->

Sets the default value for the network family autoselection attempt timeout.
For more information, see [`net.getDefaultAutoSelectFamilyAttemptTimeout()`][].

### `--no-addons`

<!-- YAML
added:
  - v16.10.0
  - v14.19.0
-->

Disable the `node-addons` exports condition as well as disable loading
native addons. When `--no-addons` is specified, calling `process.dlopen` or
requiring a native C++ addon will fail and throw an exception.

### `--no-deprecation`

<!-- YAML
added: v0.8.0
-->

Silence deprecation warnings.

### `--no-experimental-global-navigator`

<!-- YAML
added: v21.2.0
-->

> Stability: 1 - Experimental

Disable exposition of [Navigator API][] on the global scope.

### `--no-experimental-repl-await`

<!-- YAML
added: v16.6.0
-->

Use this flag to disable top-level await in REPL.

### `--no-experimental-websocket`

<!-- YAML
added: v22.0.0
-->

Use this flag to disable experimental [`WebSocket`][] support.

### `--no-extra-info-on-fatal-exception`

<!-- YAML
added: v17.0.0
-->

Hide extra information on fatal exception that causes exit.

### `--no-force-async-hooks-checks`

<!-- YAML
added: v9.0.0
-->

Disables runtime checks for `async_hooks`. These will still be enabled
dynamically when `async_hooks` is enabled.

### `--no-global-search-paths`

<!-- YAML
added: v16.10.0
-->

Do not search modules from global paths like `$HOME/.node_modules` and
`$NODE_PATH`.

### `--no-network-family-autoselection`

<!-- YAML
added: v19.4.0
changes:
  - version: v20.0.0
    pr-url: https://github.com/nodejs/node/pull/46790
    description: The flag was renamed from `--no-enable-network-family-autoselection`
                 to `--no-network-family-autoselection`. The old name can still work as
                 an alias.
-->

Disables the family autoselection algorithm unless connection options explicitly
enables it.

### `--no-warnings`

<!-- YAML
added: v6.0.0
-->

Silence all process warnings (including deprecations).

### `--node-memory-debug`

<!-- YAML
added:
  - v15.0.0
  - v14.18.0
-->

Enable extra debug checks for memory leaks in Node.js internals. This is
usually only useful for developers debugging Node.js itself.

### `--openssl-config=file`

<!-- YAML
added: v6.9.0
-->

Load an OpenSSL configuration file on startup. Among other uses, this can be
used to enable FIPS-compliant crypto if Node.js is built
against FIPS-enabled OpenSSL.

### `--openssl-legacy-provider`

<!-- YAML
added:
  - v17.0.0
  - v16.17.0
-->

Enable OpenSSL 3.0 legacy provider. For more information please see
[OSSL\_PROVIDER-legacy][OSSL_PROVIDER-legacy].

### `--openssl-shared-config`

<!-- YAML
added:
  - v18.5.0
  - v16.17.0
  - v14.21.0
-->

Enable OpenSSL default configuration section, `openssl_conf` to be read from
the OpenSSL configuration file. The default configuration file is named
`openssl.cnf` but this can be changed using the environment variable
`OPENSSL_CONF`, or by using the command line option `--openssl-config`.
The location of the default OpenSSL configuration file depends on how OpenSSL
is being linked to Node.js. Sharing the OpenSSL configuration may have unwanted
implications and it is recommended to use a configuration section specific to
Node.js which is `nodejs_conf` and is default when this option is not used.

### `--pending-deprecation`

<!-- YAML
added: v8.0.0
-->

Emit pending deprecation warnings.

Pending deprecations are generally identical to a runtime deprecation with the
notable exception that they are turned _off_ by default and will not be emitted
unless either the `--pending-deprecation` command-line flag, or the
`NODE_PENDING_DEPRECATION=1` environment variable, is set. Pending deprecations
are used to provide a kind of selective "early warning" mechanism that
developers may leverage to detect deprecated API usage.

### `--preserve-symlinks`

<!-- YAML
added: v6.3.0
-->

Instructs the module loader to preserve symbolic links when resolving and
caching modules.

By default, when Node.js loads a module from a path that is symbolically linked
to a different on-disk location, Node.js will dereference the link and use the
actual on-disk "real path" of the module as both an identifier and as a root
path to locate other dependency modules. In most cases, this default behavior
is acceptable. However, when using symbolically linked peer dependencies, as
illustrated in the example below, the default behavior causes an exception to
be thrown if `moduleA` attempts to require `moduleB` as a peer dependency:

```text
{appDir}
 ├── app
 │   ├── index.js
 │   └── node_modules
 │       ├── moduleA -> {appDir}/moduleA
 │       └── moduleB
 │           ├── index.js
 │           └── package.json
 └── moduleA
     ├── index.js
     └── package.json
```

The `--preserve-symlinks` command-line flag instructs Node.js to use the
symlink path for modules as opposed to the real path, allowing symbolically
linked peer dependencies to be found.

Note, however, that using `--preserve-symlinks` can have other side effects.
Specifically, symbolically linked _native_ modules can fail to load if those
are linked from more than one location in the dependency tree (Node.js would
see those as two separate modules and would attempt to load the module multiple
times, causing an exception to be thrown).

The `--preserve-symlinks` flag does not apply to the main module, which allows
`node --preserve-symlinks node_module/.bin/<foo>` to work. To apply the same
behavior for the main module, also use `--preserve-symlinks-main`.

### `--preserve-symlinks-main`

<!-- YAML
added: v10.2.0
-->

Instructs the module loader to preserve symbolic links when resolving and
caching the main module (`require.main`).

This flag exists so that the main module can be opted-in to the same behavior
that `--preserve-symlinks` gives to all other imports; they are separate flags,
however, for backward compatibility with older Node.js versions.

`--preserve-symlinks-main` does not imply `--preserve-symlinks`; use
`--preserve-symlinks-main` in addition to
`--preserve-symlinks` when it is not desirable to follow symlinks before
resolving relative paths.

See [`--preserve-symlinks`][] for more information.

### `-p`, `--print "script"`

<!-- YAML
added: v0.6.4
changes:
  - version: v5.11.0
    pr-url: https://github.com/nodejs/node/pull/5348
    description: Built-in libraries are now available as predefined variables.
-->

Identical to `-e` but prints the result.

### `--experimental-print-required-tla`

<!-- YAML
added: v22.0.0
-->

This flag is only useful when `--experimental-require-module` is enabled.

If the ES module being `require()`'d contains top-level await, this flag
allows Node.js to evaluate the module, try to locate the
top-level awaits, and print their location to help users find them.

### `--prof`

<!-- YAML
added: v2.0.0
-->

Generate V8 profiler output.

### `--prof-process`

<!-- YAML
added: v5.2.0
-->

Process V8 profiler output generated using the V8 option `--prof`.

### `--redirect-warnings=file`

<!-- YAML
added: v8.0.0
-->

Write process warnings to the given file instead of printing to stderr. The
file will be created if it does not exist, and will be appended to if it does.
If an error occurs while attempting to write the warning to the file, the
warning will be written to stderr instead.

The `file` name may be an absolute path. If it is not, the default directory it
will be written to is controlled by the
[`--diagnostic-dir`][] command-line option.

### `--report-compact`

<!-- YAML
added:
 - v13.12.0
 - v12.17.0
-->

Write reports in a compact format, single-line JSON, more easily consumable
by log processing systems than the default multi-line format designed for
human consumption.

### `--report-dir=directory`, `report-directory=directory`

<!-- YAML
added: v11.8.0
changes:
  - version:
     - v13.12.0
     - v12.17.0
    pr-url: https://github.com/nodejs/node/pull/32242
    description: This option is no longer experimental.
  - version: v12.0.0
    pr-url: https://github.com/nodejs/node/pull/27312
    description: Changed from `--diagnostic-report-directory` to
                 `--report-directory`.
-->

Location at which the report will be generated.

### `--report-filename=filename`

<!-- YAML
added: v11.8.0
changes:
  - version:
     - v13.12.0
     - v12.17.0
    pr-url: https://github.com/nodejs/node/pull/32242
    description: This option is no longer experimental.
  - version: v12.0.0
    pr-url: https://github.com/nodejs/node/pull/27312
    description: changed from `--diagnostic-report-filename` to
                 `--report-filename`.
-->

Name of the file to which the report will be written.

If the filename is set to `'stdout'` or `'stderr'`, the report is written to
the stdout or stderr of the process respectively.

### `--report-on-fatalerror`

<!-- YAML
added: v11.8.0
changes:
  - version:
    - v14.0.0
    - v13.14.0
    - v12.17.0
    pr-url: https://github.com/nodejs/node/pull/32496
    description: This option is no longer experimental.
  - version: v12.0.0
    pr-url: https://github.com/nodejs/node/pull/27312
    description: changed from `--diagnostic-report-on-fatalerror` to
                 `--report-on-fatalerror`.
-->

Enables the report to be triggered on fatal errors (internal errors within
the Node.js runtime such as out of memory) that lead to termination of the
application. Useful to inspect various diagnostic data elements such as heap,
stack, event loop state, resource consumption etc. to reason about the fatal
error.

### `--report-on-signal`

<!-- YAML
added: v11.8.0
changes:
  - version:
     - v13.12.0
     - v12.17.0
    pr-url: https://github.com/nodejs/node/pull/32242
    description: This option is no longer experimental.
  - version: v12.0.0
    pr-url: https://github.com/nodejs/node/pull/27312
    description: changed from `--diagnostic-report-on-signal` to
                 `--report-on-signal`.
-->

Enables report to be generated upon receiving the specified (or predefined)
signal to the running Node.js process. The signal to trigger the report is
specified through `--report-signal`.

### `--report-signal=signal`

<!-- YAML
added: v11.8.0
changes:
  - version:
     - v13.12.0
     - v12.17.0
    pr-url: https://github.com/nodejs/node/pull/32242
    description: This option is no longer experimental.
  - version: v12.0.0
    pr-url: https://github.com/nodejs/node/pull/27312
    description: changed from `--diagnostic-report-signal` to
                 `--report-signal`.
-->

Sets or resets the signal for report generation (not supported on Windows).
Default signal is `SIGUSR2`.

### `--report-uncaught-exception`

<!-- YAML
added: v11.8.0
changes:
  - version:
      - v18.8.0
      - v16.18.0
    pr-url: https://github.com/nodejs/node/pull/44208
    description: Report is not generated if the uncaught exception is handled.
  - version:
     - v13.12.0
     - v12.17.0
    pr-url: https://github.com/nodejs/node/pull/32242
    description: This option is no longer experimental.
  - version: v12.0.0
    pr-url: https://github.com/nodejs/node/pull/27312
    description: changed from `--diagnostic-report-uncaught-exception` to
                 `--report-uncaught-exception`.
-->

Enables report to be generated when the process exits due to an uncaught
exception. Useful when inspecting the JavaScript stack in conjunction with
native stack and other runtime environment data.

### `--report-exclude-network`

<!-- YAML
added:
  - v22.0.0
  - v20.13.0
-->

Exclude `header.networkInterfaces` from the diagnostic report. By default
this is not set and the network interfaces are included.

### `-r`, `--require module`

<!-- YAML
added: v1.6.0
-->

Preload the specified module at startup.

Follows `require()`'s module resolution
rules. `module` may be either a path to a file, or a node module name.

Only CommonJS modules are supported.
Use [`--import`][] to preload an [ECMAScript module][].
Modules preloaded with `--require` will run before modules preloaded with `--import`.

### `--run`

<!-- YAML
added: v22.0.0
-->

> Stability: 1.1 - Active development

This runs a specified command from a package.json's `"scripts"` object.
If no `"command"` is provided, it will list the available scripts.

`--run` prepends `./node_modules/.bin`, relative to the current
working directory, to the `PATH` in order to execute the binaries from
dependencies.

For example, the following command will run the `test` script of
the `package.json` in the current folder:

```console
$ node --run test
```

You can also pass arguments to the command. Any argument after `--` will
be appended to the script:

```console
$ node --run test -- --verbose
```

#### Intentional limitations

`node --run` is not meant to match the behaviors of `npm run` or of the `run`
commands of other package managers. The Node.js implementation is intentionally
more limited, in order to focus on top performance for the most common use
cases.
Some features of other `run` implementations that are intentionally excluded
are:

* Searching for `package.json` files outside the current folder.
* Prepending the `.bin` or `node_modules/.bin` paths of folders outside the
  current folder.
* Running `pre` or `post` scripts in addition to the specified script.
* Defining package manager-specific environment variables.

### `--secure-heap=n`

<!-- YAML
added: v15.6.0
-->

Initializes an OpenSSL secure heap of `n` bytes. When initialized, the
secure heap is used for selected types of allocations within OpenSSL
during key generation and other operations. This is useful, for instance,
to prevent sensitive information from leaking due to pointer overruns
or underruns.

The secure heap is a fixed size and cannot be resized at runtime so,
if used, it is important to select a large enough heap to cover all
application uses.

The heap size given must be a power of two. Any value less than 2
will disable the secure heap.

The secure heap is disabled by default.

The secure heap is not available on Windows.

See [`CRYPTO_secure_malloc_init`][] for more details.

### `--secure-heap-min=n`

<!-- YAML
added: v15.6.0
-->

When using `--secure-heap`, the `--secure-heap-min` flag specifies the
minimum allocation from the secure heap. The minimum value is `2`.
The maximum value is the lesser of `--secure-heap` or `2147483647`.
The value given must be a power of two.

### `--snapshot-blob=path`

<!-- YAML
added: v18.8.0
-->

> Stability: 1 - Experimental

When used with `--build-snapshot`, `--snapshot-blob` specifies the path
where the generated snapshot blob is written to. If not specified, the
generated blob is written to `snapshot.blob` in the current working directory.

When used without `--build-snapshot`, `--snapshot-blob` specifies the
path to the blob that is used to restore the application state.

When loading a snapshot, Node.js checks that:

1. The version, architecture, and platform of the running Node.js binary
   are exactly the same as that of the binary that generates the snapshot.
2. The V8 flags and CPU features are compatible with that of the binary
   that generates the snapshot.

If they don't match, Node.js refuses to load the snapshot and exits with
status code 1.

### `--test`

<!-- YAML
added:
  - v18.1.0
  - v16.17.0
changes:
  - version: v20.0.0
    pr-url: https://github.com/nodejs/node/pull/46983
    description: The test runner is now stable.
  - version:
      - v19.2.0
      - v18.13.0
    pr-url: https://github.com/nodejs/node/pull/45214
    description: Test runner now supports running in watch mode.
-->

Starts the Node.js command line test runner. This flag cannot be combined with
`--watch-path`, `--check`, `--eval`, `--interactive`, or the inspector.
See the documentation on [running tests from the command line][]
for more details.

### `--test-concurrency`

<!-- YAML
added:
  - v21.0.0
  - v20.10.0
  - v18.19.0
-->

The maximum number of test files that the test runner CLI will execute
concurrently. The default value is `os.availableParallelism() - 1`.

### `--test-force-exit`

<!-- YAML
added: v22.0.0
-->

Configures the test runner to exit the process once all known tests have
finished executing even if the event loop would otherwise remain active.

### `--test-name-pattern`

<!-- YAML
added: v18.11.0
changes:
  - version: v20.0.0
    pr-url: https://github.com/nodejs/node/pull/46983
    description: The test runner is now stable.
-->

A regular expression that configures the test runner to only execute tests
whose name matches the provided pattern. See the documentation on
[filtering tests by name][] for more details.

If both `--test-name-pattern` and `--test-skip-pattern` are supplied,
tests must satisfy **both** requirements in order to be executed.

### `--test-only`

<!-- YAML
added:
  - v18.0.0
  - v16.17.0
changes:
  - version: v20.0.0
    pr-url: https://github.com/nodejs/node/pull/46983
    description: The test runner is now stable.
-->

Configures the test runner to only execute top level tests that have the `only`
option set.

### `--test-reporter`

<!-- YAML
added:
  - v19.6.0
  - v18.15.0
changes:
  - version: v20.0.0
    pr-url: https://github.com/nodejs/node/pull/46983
    description: The test runner is now stable.
-->

A test reporter to use when running tests. See the documentation on
[test reporters][] for more details.

### `--test-reporter-destination`

<!-- YAML
added:
  - v19.6.0
  - v18.15.0
changes:
  - version: v20.0.0
    pr-url: https://github.com/nodejs/node/pull/46983
    description: The test runner is now stable.
-->

The destination for the corresponding test reporter. See the documentation on
[test reporters][] for more details.

### `--test-shard`

<!-- YAML
added:
  - v20.5.0
  - v18.19.0
-->

Test suite shard to execute in a format of `<index>/<total>`, where

`index` is a positive integer, index of divided parts
`total` is a positive integer, total of divided part
This command will divide all tests files into `total` equal parts,
and will run only those that happen to be in an `index` part.

For example, to split your tests suite into three parts, use this:

```bash
node --test --test-shard=1/3
node --test --test-shard=2/3
node --test --test-shard=3/3
```

### `--test-skip-pattern`

<!-- YAML
added:
  - v22.1.0
-->

A regular expression that configures the test runner to skip tests
whose name matches the provided pattern. See the documentation on
[filtering tests by name][] for more details.

If both `--test-name-pattern` and `--test-skip-pattern` are supplied,
tests must satisfy **both** requirements in order to be executed.

### `--test-timeout`

<!-- YAML
added:
  - v21.2.0
  - v20.11.0
-->

A number of milliseconds the test execution will fail after. If unspecified,
subtests inherit this value from their parent. The default value is `Infinity`.

### `--throw-deprecation`

<!-- YAML
added: v0.11.14
-->

Throw errors for deprecations.

### `--title=title`

<!-- YAML
added: v10.7.0
-->

Set `process.title` on startup.

### `--tls-cipher-list=list`

<!-- YAML
added: v4.0.0
-->

Specify an alternative default TLS cipher list. Requires Node.js to be built
with crypto support (default).

### `--tls-keylog=file`

<!-- YAML
added:
 - v13.2.0
 - v12.16.0
-->

Log TLS key material to a file. The key material is in NSS `SSLKEYLOGFILE`
format and can be used by software (such as Wireshark) to decrypt the TLS
traffic.

### `--tls-max-v1.2`

<!-- YAML
added:
 - v12.0.0
 - v10.20.0
-->

Set [`tls.DEFAULT_MAX_VERSION`][] to 'TLSv1.2'. Use to disable support for
TLSv1.3.

### `--tls-max-v1.3`

<!-- YAML
added: v12.0.0
-->

Set default [`tls.DEFAULT_MAX_VERSION`][] to 'TLSv1.3'. Use to enable support
for TLSv1.3.

### `--tls-min-v1.0`

<!-- YAML
added:
 - v12.0.0
 - v10.20.0
-->

Set default [`tls.DEFAULT_MIN_VERSION`][] to 'TLSv1'. Use for compatibility with
old TLS clients or servers.

### `--tls-min-v1.1`

<!-- YAML
added:
 - v12.0.0
 - v10.20.0
-->

Set default [`tls.DEFAULT_MIN_VERSION`][] to 'TLSv1.1'. Use for compatibility
with old TLS clients or servers.

### `--tls-min-v1.2`

<!-- YAML
added:
 - v12.2.0
 - v10.20.0
-->

Set default [`tls.DEFAULT_MIN_VERSION`][] to 'TLSv1.2'. This is the default for
12.x and later, but the option is supported for compatibility with older Node.js
versions.

### `--tls-min-v1.3`

<!-- YAML
added: v12.0.0
-->

Set default [`tls.DEFAULT_MIN_VERSION`][] to 'TLSv1.3'. Use to disable support
for TLSv1.2, which is not as secure as TLSv1.3.

### `--trace-deprecation`

<!-- YAML
added: v0.8.0
-->

Print stack traces for deprecations.

### `--trace-event-categories`

<!-- YAML
added: v7.7.0
-->

A comma separated list of categories that should be traced when trace event
tracing is enabled using `--trace-events-enabled`.

### `--trace-event-file-pattern`

<!-- YAML
added: v9.8.0
-->

Template string specifying the filepath for the trace event data, it
supports `${rotation}` and `${pid}`.

### `--trace-events-enabled`

<!-- YAML
added: v7.7.0
-->

Enables the collection of trace event tracing information.

### `--trace-exit`

<!-- YAML
added:
 - v13.5.0
 - v12.16.0
-->

Prints a stack trace whenever an environment is exited proactively,
i.e. invoking `process.exit()`.

### `--trace-sigint`

<!-- YAML
added:
 - v13.9.0
 - v12.17.0
-->

Prints a stack trace on SIGINT.

### `--trace-sync-io`

<!-- YAML
added: v2.1.0
-->

Prints a stack trace whenever synchronous I/O is detected after the first turn
of the event loop.

### `--trace-tls`

<!-- YAML
added: v12.2.0
-->

Prints TLS packet trace information to `stderr`. This can be used to debug TLS
connection problems.

### `--trace-uncaught`

<!-- YAML
added: v13.1.0
-->

Print stack traces for uncaught exceptions; usually, the stack trace associated
with the creation of an `Error` is printed, whereas this makes Node.js also
print the stack trace associated with throwing the value (which does not need
to be an `Error` instance).

Enabling this option may affect garbage collection behavior negatively.

### `--trace-warnings`

<!-- YAML
added: v6.0.0
-->

Print stack traces for process warnings (including deprecations).

### `--track-heap-objects`

<!-- YAML
added: v2.4.0
-->

Track heap object allocations for heap snapshots.

### `--unhandled-rejections=mode`

<!-- YAML
added:
  - v12.0.0
  - v10.17.0
changes:
  - version: v15.0.0
    pr-url: https://github.com/nodejs/node/pull/33021
    description: Changed default mode to `throw`. Previously, a warning was
                 emitted.
-->

Using this flag allows to change what should happen when an unhandled rejection
occurs. One of the following modes can be chosen:

* `throw`: Emit [`unhandledRejection`][]. If this hook is not set, raise the
  unhandled rejection as an uncaught exception. This is the default.
* `strict`: Raise the unhandled rejection as an uncaught exception. If the
  exception is handled, [`unhandledRejection`][] is emitted.
* `warn`: Always trigger a warning, no matter if the [`unhandledRejection`][]
  hook is set or not but do not print the deprecation warning.
* `warn-with-error-code`: Emit [`unhandledRejection`][]. If this hook is not
  set, trigger a warning, and set the process exit code to 1.
* `none`: Silence all warnings.

If a rejection happens during the command line entry point's ES module static
loading phase, it will always raise it as an uncaught exception.

### `--use-bundled-ca`, `--use-openssl-ca`

<!-- YAML
added: v6.11.0
-->

Use bundled Mozilla CA store as supplied by current Node.js version
or use OpenSSL's default CA store. The default store is selectable
at build-time.

The bundled CA store, as supplied by Node.js, is a snapshot of Mozilla CA store
that is fixed at release time. It is identical on all supported platforms.

Using OpenSSL store allows for external modifications of the store. For most
Linux and BSD distributions, this store is maintained by the distribution
maintainers and system administrators. OpenSSL CA store location is dependent on
configuration of the OpenSSL library but this can be altered at runtime using
environment variables.

See `SSL_CERT_DIR` and `SSL_CERT_FILE`.

### `--use-largepages=mode`

<!-- YAML
added:
 - v13.6.0
 - v12.17.0
-->

Re-map the Node.js static code to large memory pages at startup. If supported on
the target system, this will cause the Node.js static code to be moved onto 2
MiB pages instead of 4 KiB pages.

The following values are valid for `mode`:

* `off`: No mapping will be attempted. This is the default.
* `on`: If supported by the OS, mapping will be attempted. Failure to map will
  be ignored and a message will be printed to standard error.
* `silent`: If supported by the OS, mapping will be attempted. Failure to map
  will be ignored and will not be reported.

### `--v8-options`

<!-- YAML
added: v0.1.3
-->

Print V8 command-line options.

### `--v8-pool-size=num`

<!-- YAML
added: v5.10.0
-->

Set V8's thread pool size which will be used to allocate background jobs.

If set to `0` then Node.js will choose an appropriate size of the thread pool
based on an estimate of the amount of parallelism.

The amount of parallelism refers to the number of computations that can be
carried out simultaneously in a given machine. In general, it's the same as the
amount of CPUs, but it may diverge in environments such as VMs or containers.

### `-v`, `--version`

<!-- YAML
added: v0.1.3
-->

Print node's version.

### `--watch`

<!-- YAML
added:
  - v18.11.0
  - v16.19.0
changes:
  - version:
    - v22.0.0
    - v20.13.0
    pr-url: https://github.com/nodejs/node/pull/52074
    description: Watch mode is now stable.
  - version:
      - v19.2.0
      - v18.13.0
    pr-url: https://github.com/nodejs/node/pull/45214
    description: Test runner now supports running in watch mode.
-->

> Stability: 2 - Stable

Starts Node.js in watch mode.
When in watch mode, changes in the watched files cause the Node.js process to
restart.
By default, watch mode will watch the entry point
and any required or imported module.
Use `--watch-path` to specify what paths to watch.

This flag cannot be combined with
`--check`, `--eval`, `--interactive`, or the REPL.

```bash
node --watch index.js
```

### `--watch-path`

<!-- YAML
added:
  - v18.11.0
  - v16.19.0
changes:
  - version:
    - v22.0.0
    - v20.13.0
    pr-url: https://github.com/nodejs/node/pull/52074
    description: Watch mode is now stable.
-->

> Stability: 2 - Stable

Starts Node.js in watch mode and specifies what paths to watch.
When in watch mode, changes in the watched paths cause the Node.js process to
restart.
This will turn off watching of required or imported modules, even when used in
combination with `--watch`.

This flag cannot be combined with
`--check`, `--eval`, `--interactive`, `--test`, or the REPL.

```bash
node --watch-path=./src --watch-path=./tests index.js
```

This option is only supported on macOS and Windows.
An `ERR_FEATURE_UNAVAILABLE_ON_PLATFORM` exception will be thrown
when the option is used on a platform that does not support it.

### `--watch-preserve-output`

Disable the clearing of the console when watch mode restarts the process.

```bash
node --watch --watch-preserve-output test.js
```

### `--zero-fill-buffers`

<!-- YAML
added: v6.0.0
-->

Automatically zero-fills all newly allocated [`Buffer`][] and [`SlowBuffer`][]
instances.

## Environment variables

### `FORCE_COLOR=[1, 2, 3]`

The `FORCE_COLOR` environment variable is used to
enable ANSI colorized output. The value may be:

* `1`, `true`, or the empty string `''` indicate 16-color support,
* `2` to indicate 256-color support, or
* `3` to indicate 16 million-color support.

When `FORCE_COLOR` is used and set to a supported value, both the `NO_COLOR`,
and `NODE_DISABLE_COLORS` environment variables are ignored.

Any other value will result in colorized output being disabled.

### `NO_COLOR=<any>`

[`NO_COLOR`][]  is an alias for `NODE_DISABLE_COLORS`. The value of the
environment variable is arbitrary.

### `NODE_COMPILE_CACHE=dir`

<!-- YAML
added: v22.1.0
-->

> Stability: 1.1 - Active Development

When set, whenever Node.js compiles a CommonJS or a ECMAScript Module,
it will use on-disk [V8 code cache][] persisted in the specified directory
to speed up the compilation. This may slow down the first load of a
module graph, but subsequent loads of the same module graph may get
a significant speedup if the contents of the modules do not change.

To clean up the generated code cache, simply remove the directory.
It will be recreated the next time the same directory is used for
`NODE_COMPILE_CACHE`.

Compilation cache generated by one version of Node.js may not be used
by a different version of Node.js. Cache generated by different versions
of Node.js will be stored separately if the same directory is used
to persist the cache, so they can co-exist.

Caveat: currently when using this with [V8 JavaScript code coverage][], the
coverage being collected by V8 may be less precise in functions that are
deserialized from the code cache. It's recommended to turn this off when
running tests to generate precise coverage.

### `NODE_DEBUG=module[,…]`

<!-- YAML
added: v0.1.32
-->

`','`-separated list of core modules that should print debug information.

### `NODE_DEBUG_NATIVE=module[,…]`

`','`-separated list of core C++ modules that should print debug information.

### `NODE_DISABLE_COLORS=1`

<!-- YAML
added: v0.3.0
-->

When set, colors will not be used in the REPL.

### `NODE_EXTRA_CA_CERTS=file`

<!-- YAML
added: v7.3.0
-->

When set, the well known "root" CAs (like VeriSign) will be extended with the
extra certificates in `file`. The file should consist of one or more trusted
certificates in PEM format. A message will be emitted (once) with
[`process.emitWarning()`][emit_warning] if the file is missing or
malformed, but any errors are otherwise ignored.

Neither the well known nor extra certificates are used when the `ca`
options property is explicitly specified for a TLS or HTTPS client or server.

This environment variable is ignored when `node` runs as setuid root or
has Linux file capabilities set.

The `NODE_EXTRA_CA_CERTS` environment variable is only read when the Node.js
process is first launched. Changing the value at runtime using
`process.env.NODE_EXTRA_CA_CERTS` has no effect on the current process.

### `NODE_ICU_DATA=file`

<!-- YAML
added: v0.11.15
-->

Data path for ICU (`Intl` object) data. Will extend linked-in data when compiled
with small-icu support.

### `NODE_NO_WARNINGS=1`

<!-- YAML
added: v6.11.0
-->

When set to `1`, process warnings are silenced.

### `NODE_OPTIONS=options...`

<!-- YAML
added: v8.0.0
-->

A space-separated list of command-line options. `options...` are interpreted
before command-line options, so command-line options will override or
compound after anything in `options...`. Node.js will exit with an error if
an option that is not allowed in the environment is used, such as `-p` or a
script file.

If an option value contains a space, it can be escaped using double quotes:

```bash
NODE_OPTIONS='--require "./my path/file.js"'
```

A singleton flag passed as a command-line option will override the same flag
passed into `NODE_OPTIONS`:

```bash
# The inspector will be available on port 5555
NODE_OPTIONS='--inspect=localhost:4444' node --inspect=localhost:5555
```

A flag that can be passed multiple times will be treated as if its
`NODE_OPTIONS` instances were passed first, and then its command-line
instances afterwards:

```bash
NODE_OPTIONS='--require "./a.js"' node --require "./b.js"
# is equivalent to:
node --require "./a.js" --require "./b.js"
```

Node.js options that are allowed are in the following list. If an option
supports both --XX and --no-XX variants, they are both supported but only
one is included in the list below.

<!-- node-options-node start -->

* `--allow-addons`
* `--allow-child-process`
* `--allow-fs-read`
* `--allow-fs-write`
* `--allow-worker`
* `--conditions`, `-C`
* `--diagnostic-dir`
* `--disable-proto`
* `--disable-warning`
* `--dns-result-order`
* `--enable-fips`
* `--enable-network-family-autoselection`
* `--enable-source-maps`
* `--experimental-abortcontroller`
* `--experimental-default-type`
* `--experimental-detect-module`
* `--experimental-import-meta-resolve`
* `--experimental-json-modules`
* `--experimental-loader`
* `--experimental-modules`
* `--experimental-network-imports`
* `--experimental-permission`
* `--experimental-print-required-tla`
* `--experimental-repl`
* `--experimental-require-module`
* `--experimental-shadow-realm`
* `--experimental-specifier-resolution`
* `--experimental-top-level-await`
* `--experimental-vm-modules`
* `--experimental-wasi-unstable-preview1`
* `--experimental-wasm-modules`
* `--force-context-aware`
* `--force-fips`
* `--force-node-api-uncaught-exceptions-policy`
* `--frozen-intrinsics`
* `--heapsnapshot-near-heap-limit`
* `--heapsnapshot-signal`
* `--http-parser`
* `--icu-data-dir`
* `--import`
* `--input-type`
* `--insecure-http-parser`
* `--inspect-brk`
* `--inspect-port`, `--debug-port`
* `--inspect-publish-uid`
* `--inspect`
* `--max-http-header-size`
* `--napi-modules`
* `--network-family-autoselection-attempt-timeout`
* `--no-addons`
* `--no-deprecation`
* `--no-experimental-global-navigator`
* `--no-experimental-repl-await`
* `--no-experimental-websocket`
* `--no-extra-info-on-fatal-exception`
* `--no-force-async-hooks-checks`
* `--no-global-search-paths`
* `--no-network-family-autoselection`
* `--no-warnings`
* `--node-memory-debug`
* `--openssl-config`
* `--openssl-legacy-provider`
* `--openssl-shared-config`
* `--pending-deprecation`
* `--preserve-symlinks-main`
* `--preserve-symlinks`
* `--prof-process`
* `--redirect-warnings`
* `--report-compact`
* `--report-dir`, `--report-directory`
* `--report-exclude-network`
* `--report-filename`
* `--report-on-fatalerror`
* `--report-on-signal`
* `--report-signal`
* `--report-uncaught-exception`
* `--require`, `-r`
* `--secure-heap-min`
* `--secure-heap`
* `--snapshot-blob`
* `--test-only`
* `--test-reporter-destination`
* `--test-reporter`
* `--test-shard`
* `--throw-deprecation`
* `--title`
* `--tls-cipher-list`
* `--tls-keylog`
* `--tls-max-v1.2`
* `--tls-max-v1.3`
* `--tls-min-v1.0`
* `--tls-min-v1.1`
* `--tls-min-v1.2`
* `--tls-min-v1.3`
* `--trace-deprecation`
* `--trace-event-categories`
* `--trace-event-file-pattern`
* `--trace-events-enabled`
* `--trace-exit`
* `--trace-sigint`
* `--trace-sync-io`
* `--trace-tls`
* `--trace-uncaught`
* `--trace-warnings`
* `--track-heap-objects`
* `--unhandled-rejections`
* `--use-bundled-ca`
* `--use-largepages`
* `--use-openssl-ca`
* `--v8-pool-size`
* `--watch-path`
* `--watch-preserve-output`
* `--watch`
* `--zero-fill-buffers`

<!-- node-options-node end -->

V8 options that are allowed are:

<!-- node-options-v8 start -->

* `--abort-on-uncaught-exception`
* `--disallow-code-generation-from-strings`
* `--enable-etw-stack-walking`
* `--huge-max-old-generation-size`
* `--interpreted-frames-native-stack`
* `--jitless`
* `--max-old-space-size`
* `--max-semi-space-size`
* `--perf-basic-prof-only-functions`
* `--perf-basic-prof`
* `--perf-prof-unwinding-info`
* `--perf-prof`
* `--stack-trace-limit`

<!-- node-options-v8 end -->

<!-- node-options-others start -->

`--perf-basic-prof-only-functions`, `--perf-basic-prof`,
`--perf-prof-unwinding-info`, and `--perf-prof` are only available on Linux.

`--enable-etw-stack-walking` is only available on Windows.

<!-- node-options-others end -->

### `NODE_PATH=path[:…]`

<!-- YAML
added: v0.1.32
-->

`':'`-separated list of directories prefixed to the module search path.

On Windows, this is a `';'`-separated list instead.

### `NODE_PENDING_DEPRECATION=1`

<!-- YAML
added: v8.0.0
-->

When set to `1`, emit pending deprecation warnings.

Pending deprecations are generally identical to a runtime deprecation with the
notable exception that they are turned _off_ by default and will not be emitted
unless either the `--pending-deprecation` command-line flag, or the
`NODE_PENDING_DEPRECATION=1` environment variable, is set. Pending deprecations
are used to provide a kind of selective "early warning" mechanism that
developers may leverage to detect deprecated API usage.

### `NODE_PENDING_PIPE_INSTANCES=instances`

Set the number of pending pipe instance handles when the pipe server is waiting
for connections. This setting applies to Windows only.

### `NODE_PRESERVE_SYMLINKS=1`

<!-- YAML
added: v7.1.0
-->

When set to `1`, instructs the module loader to preserve symbolic links when
resolving and caching modules.

### `NODE_REDIRECT_WARNINGS=file`

<!-- YAML
added: v8.0.0
-->

When set, process warnings will be emitted to the given file instead of
printing to stderr. The file will be created if it does not exist, and will be
appended to if it does. If an error occurs while attempting to write the
warning to the file, the warning will be written to stderr instead. This is
equivalent to using the `--redirect-warnings=file` command-line flag.

### `NODE_REPL_EXTERNAL_MODULE=file`

<!-- YAML
added:
 - v13.0.0
 - v12.16.0
-->

Path to a Node.js module which will be loaded in place of the built-in REPL.
Overriding this value to an empty string (`''`) will use the built-in REPL.

### `NODE_REPL_HISTORY=file`

<!-- YAML
added: v3.0.0
-->

Path to the file used to store the persistent REPL history. The default path is
`~/.node_repl_history`, which is overridden by this variable. Setting the value
to an empty string (`''` or `' '`) disables persistent REPL history.

### `NODE_SKIP_PLATFORM_CHECK=value`

<!-- YAML
added: v14.5.0
-->

If `value` equals `'1'`, the check for a supported platform is skipped during
Node.js startup. Node.js might not execute correctly. Any issues encountered
on unsupported platforms will not be fixed.

### `NODE_TEST_CONTEXT=value`

If `value` equals `'child'`, test reporter options will be overridden and test
output will be sent to stdout in the TAP format. If any other value is provided,
Node.js makes no guarantees about the reporter format used or its stability.

### `NODE_TLS_REJECT_UNAUTHORIZED=value`

If `value` equals `'0'`, certificate validation is disabled for TLS connections.
This makes TLS, and HTTPS by extension, insecure. The use of this environment
variable is strongly discouraged.

### `NODE_V8_COVERAGE=dir`

When set, Node.js will begin outputting [V8 JavaScript code coverage][] and
[Source Map][] data to the directory provided as an argument (coverage
information is written as JSON to files with a `coverage` prefix).

`NODE_V8_COVERAGE` will automatically propagate to subprocesses, making it
easier to instrument applications that call the `child_process.spawn()` family
of functions. `NODE_V8_COVERAGE` can be set to an empty string, to prevent
propagation.

#### Coverage output

Coverage is output as an array of [ScriptCoverage][] objects on the top-level
key `result`:

```json
{
  "result": [
    {
      "scriptId": "67",
      "url": "internal/tty.js",
      "functions": []
    }
  ]
}
```

#### Source map cache

> Stability: 1 - Experimental

If found, source map data is appended to the top-level key `source-map-cache`
on the JSON coverage object.

`source-map-cache` is an object with keys representing the files source maps
were extracted from, and values which include the raw source-map URL
(in the key `url`), the parsed Source Map v3 information (in the key `data`),
and the line lengths of the source file (in the key `lineLengths`).

```json
{
  "result": [
    {
      "scriptId": "68",
      "url": "file:///absolute/path/to/source.js",
      "functions": []
    }
  ],
  "source-map-cache": {
    "file:///absolute/path/to/source.js": {
      "url": "./path-to-map.json",
      "data": {
        "version": 3,
        "sources": [
          "file:///absolute/path/to/original.js"
        ],
        "names": [
          "Foo",
          "console",
          "info"
        ],
        "mappings": "MAAMA,IACJC,YAAaC",
        "sourceRoot": "./"
      },
      "lineLengths": [
        13,
        62,
        38,
        27
      ]
    }
  }
}
```

### `OPENSSL_CONF=file`

<!-- YAML
added: v6.11.0
-->

Load an OpenSSL configuration file on startup. Among other uses, this can be
used to enable FIPS-compliant crypto if Node.js is built with
`./configure --openssl-fips`.

If the [`--openssl-config`][] command-line option is used, the environment
variable is ignored.

### `SSL_CERT_DIR=dir`

<!-- YAML
added: v7.7.0
-->

If `--use-openssl-ca` is enabled, this overrides and sets OpenSSL's directory
containing trusted certificates.

Be aware that unless the child environment is explicitly set, this environment
variable will be inherited by any child processes, and if they use OpenSSL, it
may cause them to trust the same CAs as node.

### `SSL_CERT_FILE=file`

<!-- YAML
added: v7.7.0
-->

If `--use-openssl-ca` is enabled, this overrides and sets OpenSSL's file
containing trusted certificates.

Be aware that unless the child environment is explicitly set, this environment
variable will be inherited by any child processes, and if they use OpenSSL, it
may cause them to trust the same CAs as node.

### `TZ`

<!-- YAML
added: v0.0.1
changes:
  - version:
     - v16.2.0
    pr-url: https://github.com/nodejs/node/pull/38642
    description:
      Changing the TZ variable using process.env.TZ = changes the timezone
      on Windows as well.
  - version:
     - v13.0.0
    pr-url: https://github.com/nodejs/node/pull/20026
    description:
      Changing the TZ variable using process.env.TZ = changes the timezone
      on POSIX systems.
-->

The `TZ` environment variable is used to specify the timezone configuration.

While Node.js does not support all of the various [ways that `TZ` is handled in
other environments][], it does support basic [timezone IDs][] (such as
`'Etc/UTC'`, `'Europe/Paris'`, or `'America/New_York'`).
It may support a few other abbreviations or aliases, but these are strongly
discouraged and not guaranteed.

```console
$ TZ=Europe/Dublin node -pe "new Date().toString()"
Wed May 12 2021 20:30:48 GMT+0100 (Irish Standard Time)
```

### `UV_THREADPOOL_SIZE=size`

Set the number of threads used in libuv's threadpool to `size` threads.

Asynchronous system APIs are used by Node.js whenever possible, but where they
do not exist, libuv's threadpool is used to create asynchronous node APIs based
on synchronous system APIs. Node.js APIs that use the threadpool are:

* all `fs` APIs, other than the file watcher APIs and those that are explicitly
  synchronous
* asynchronous crypto APIs such as `crypto.pbkdf2()`, `crypto.scrypt()`,
  `crypto.randomBytes()`, `crypto.randomFill()`, `crypto.generateKeyPair()`
* `dns.lookup()`
* all `zlib` APIs, other than those that are explicitly synchronous

Because libuv's threadpool has a fixed size, it means that if for whatever
reason any of these APIs takes a long time, other (seemingly unrelated) APIs
that run in libuv's threadpool will experience degraded performance. In order to
mitigate this issue, one potential solution is to increase the size of libuv's
threadpool by setting the `'UV_THREADPOOL_SIZE'` environment variable to a value
greater than `4` (its current default value). For more information, see the
[libuv threadpool documentation][].

### `UV_USE_IO_URING=value`

Enable or disable libuv's use of `io_uring` on supported platforms.

On supported platforms, `io_uring` can significantly improve the performance of
various asynchronous I/O operations.

`io_uring` is disabled by default due to security concerns. When `io_uring`
is enabled, applications must not change the user identity of the process at
runtime. In this case, JavaScript functions such as [`process.setuid()`][] are
unavailable, and native addons must not invoke system functions such as
[`setuid(2)`][].

This environment variable is implemented by a dependency of Node.js and may be
removed in future versions of Node.js. No stability guarantees are provided for
the behavior of this environment variable.

## Useful V8 options

V8 has its own set of CLI options. Any V8 CLI option that is provided to `node`
will be passed on to V8 to handle. V8's options have _no stability guarantee_.
The V8 team themselves don't consider them to be part of their formal API,
and reserve the right to change them at any time. Likewise, they are not
covered by the Node.js stability guarantees. Many of the V8
options are of interest only to V8 developers. Despite this, there is a small
set of V8 options that are widely applicable to Node.js, and they are
documented here:

<!-- v8-options start -->

### `--abort-on-uncaught-exception`

### `--disallow-code-generation-from-strings`

### `--enable-etw-stack-walking`

### `--harmony-shadow-realm`

### `--huge-max-old-generation-size`

### `--jitless`

### `--interpreted-frames-native-stack`

### `--prof`

### `--perf-basic-prof`

### `--perf-basic-prof-only-functions`

### `--perf-prof`

### `--perf-prof-unwinding-info`

### `--max-old-space-size=SIZE` (in megabytes)

Sets the max memory size of V8's old memory section. As memory
consumption approaches the limit, V8 will spend more time on
garbage collection in an effort to free unused memory.

On a machine with 2 GiB of memory, consider setting this to
1536 (1.5 GiB) to leave some memory for other uses and avoid swapping.

```bash
node --max-old-space-size=1536 index.js
```

### `--max-semi-space-size=SIZE` (in megabytes)

Sets the maximum [semi-space][] size for V8's [scavenge garbage collector][] in
MiB (megabytes).
Increasing the max size of a semi-space may improve throughput for Node.js at
the cost of more memory consumption.

Since the young generation size of the V8 heap is three times (see
[`YoungGenerationSizeFromSemiSpaceSize`][] in V8) the size of the semi-space,
an increase of 1 MiB to semi-space applies to each of the three individual
semi-spaces and causes the heap size to increase by 3 MiB. The throughput
improvement depends on your workload (see [#42511][]).

The default value is 16 MiB for 64-bit systems and 8 MiB for 32-bit systems. To
get the best configuration for your application, you should try different
max-semi-space-size values when running benchmarks for your application.

For example, benchmark on a 64-bit systems:

```bash
for MiB in 16 32 64 128; do
    node --max-semi-space-size=$MiB index.js
done
```

### `--security-revert`

### `--stack-trace-limit=limit`

The maximum number of stack frames to collect in an error's stack trace.
Setting it to 0 disables stack trace collection. The default value is 10.

```bash
node --stack-trace-limit=12 -p -e "Error.stackTraceLimit" # prints 12
```

<!-- v8-options end -->

[#42511]: https://github.com/nodejs/node/issues/42511
[Chrome DevTools Protocol]: https://chromedevtools.github.io/devtools-protocol/
[CommonJS]: modules.md
[CommonJS module]: modules.md
[DEP0025 warning]: deprecations.md#dep0025-requirenodesys
[ECMAScript module]: esm.md#modules-ecmascript-modules
[ExperimentalWarning: `vm.measureMemory` is an experimental feature]: vm.md#vmmeasurememoryoptions
[File System Permissions]: permissions.md#file-system-permissions
[Loading ECMAScript modules using `require()`]: modules.md#loading-ecmascript-modules-using-require
[Module customization hooks]: module.md#customization-hooks
[Module customization hooks: enabling]: module.md#enabling
[Modules loaders]: packages.md#modules-loaders
[Navigator API]: globals.md#navigator
[Node.js issue tracker]: https://github.com/nodejs/node/issues
[OSSL_PROVIDER-legacy]: https://www.openssl.org/docs/man3.0/man7/OSSL_PROVIDER-legacy.html
[Permission Model]: permissions.md#permission-model
[REPL]: repl.md
[ScriptCoverage]: https://chromedevtools.github.io/devtools-protocol/tot/Profiler#type-ScriptCoverage
[ShadowRealm]: https://github.com/tc39/proposal-shadowrealm
[Source Map]: https://sourcemaps.info/spec.html
[V8 JavaScript code coverage]: https://v8project.blogspot.com/2017/12/javascript-code-coverage.html
[V8 code cache]: https://v8.dev/blog/code-caching-for-devs
[`"type"`]: packages.md#type
[`--allow-child-process`]: #--allow-child-process
[`--allow-fs-read`]: #--allow-fs-read
[`--allow-fs-write`]: #--allow-fs-write
[`--allow-worker`]: #--allow-worker
[`--build-snapshot`]: #--build-snapshot
[`--cpu-prof-dir`]: #--cpu-prof-dir
[`--diagnostic-dir`]: #--diagnostic-dirdirectory
[`--experimental-default-type=module`]: #--experimental-default-typetype
[`--experimental-sea-config`]: single-executable-applications.md#generating-single-executable-preparation-blobs
[`--experimental-wasm-modules`]: #--experimental-wasm-modules
[`--heap-prof-dir`]: #--heap-prof-dir
[`--import`]: #--importmodule
[`--openssl-config`]: #--openssl-configfile
[`--preserve-symlinks`]: #--preserve-symlinks
[`--print`]: #-p---print-script
[`--redirect-warnings`]: #--redirect-warningsfile
[`--require`]: #-r---require-module
[`Buffer`]: buffer.md#class-buffer
[`CRYPTO_secure_malloc_init`]: https://www.openssl.org/docs/man3.0/man3/CRYPTO_secure_malloc_init.html
[`NODE_OPTIONS`]: #node_optionsoptions
[`NO_COLOR`]: https://no-color.org
[`SlowBuffer`]: buffer.md#class-slowbuffer
[`WebSocket`]: https://developer.mozilla.org/en-US/docs/Web/API/WebSocket
[`YoungGenerationSizeFromSemiSpaceSize`]: https://chromium.googlesource.com/v8/v8.git/+/refs/tags/10.3.129/src/heap/heap.cc#328
[`dns.lookup()`]: dns.md#dnslookuphostname-options-callback
[`dns.setDefaultResultOrder()`]: dns.md#dnssetdefaultresultorderorder
[`dnsPromises.lookup()`]: dns.md#dnspromiseslookuphostname-options
[`import` specifier]: esm.md#import-specifiers
[`net.getDefaultAutoSelectFamilyAttemptTimeout()`]: net.md#netgetdefaultautoselectfamilyattempttimeout
[`process.setUncaughtExceptionCaptureCallback()`]: process.md#processsetuncaughtexceptioncapturecallbackfn
[`process.setuid()`]: process.md#processsetuidid
[`setuid(2)`]: https://man7.org/linux/man-pages/man2/setuid.2.html
[`tls.DEFAULT_MAX_VERSION`]: tls.md#tlsdefault_max_version
[`tls.DEFAULT_MIN_VERSION`]: tls.md#tlsdefault_min_version
[`unhandledRejection`]: process.md#event-unhandledrejection
[`v8.startupSnapshot` API]: v8.md#startup-snapshot-api
[collecting code coverage from tests]: test.md#collecting-code-coverage
[conditional exports]: packages.md#conditional-exports
[context-aware]: addons.md#context-aware-addons
[debugger]: debugger.md
[debugging security implications]: https://nodejs.org/en/docs/guides/debugging-getting-started/#security-implications
[deprecation warnings]: deprecations.md#list-of-deprecated-apis
[emit_warning]: process.md#processemitwarningwarning-options
[environment_variables]: #environment-variables
[filtering tests by name]: test.md#filtering-tests-by-name
[jitless]: https://v8.dev/blog/jitless
[libuv threadpool documentation]: https://docs.libuv.org/en/latest/threadpool.html
[remote code execution]: https://www.owasp.org/index.php/Code_Injection
[running tests from the command line]: test.md#running-tests-from-the-command-line
[scavenge garbage collector]: https://v8.dev/blog/orinoco-parallel-scavenger
[security warning]: #warning-binding-inspector-to-a-public-ipport-combination-is-insecure
[semi-space]: https://www.memorymanagement.org/glossary/s.html#semi.space
[single executable application]: single-executable-applications.md
[test reporters]: test.md#test-reporters
[timezone IDs]: https://en.wikipedia.org/wiki/List_of_tz_database_time_zones
[tracking issue for user-land snapshots]: https://github.com/nodejs/node/issues/44014
[ways that `TZ` is handled in other environments]: https://www.gnu.org/software/libc/manual/html_node/TZ-Variable.html<|MERGE_RESOLUTION|>--- conflicted
+++ resolved
@@ -881,27 +881,6 @@
 * Child Process - manageable through [`--allow-child-process`][] flag
 * Worker Threads - manageable through [`--allow-worker`][] flag
 
-<<<<<<< HEAD
-### `--experimental-policy`
-
-<!-- YAML
-added: v11.8.0
--->
-
-> Stability: 0 - Deprecated: Will be removed shortly.
-
-Use the specified file as a security policy.
-
-### `--experimental-repl`
-
-<!--
-added: REPLACEME
--->
-
-Use the experimental REPL instead of the default.
-
-=======
->>>>>>> a923fed8
 ### `--experimental-require-module`
 
 <!-- YAML
