--- conflicted
+++ resolved
@@ -45,18 +45,13 @@
   is written and read (for example, [`zlib.createDeflate()`][]).
 
 Additionally, this module includes the utility functions
-<<<<<<< HEAD
-[`stream.pipeline()`][], [`stream.finished()`][], [`stream.Readable.from()`][]
-and [`stream.addAbortSignal()`][].
+[`stream.pipeline()`][], [`stream.finished()`][], [`stream.Readable.from()`][],
+[`stream.addAbortSignal()`][] and [`stream.Transform.by()`][].
 
 ### Streams Promises API
 <!-- YAML
 added: v15.0.0
 -->
-=======
-[`stream.pipeline()`][], [`stream.finished()`][],
-[`stream.Readable.from()`][] and [`stream.Transform.by()`][].
->>>>>>> 2fe96e46
 
 The `stream/promises` API provides an alternative set of asynchronous utility
 functions for streams that return `Promise` objects rather than using
@@ -1845,7 +1840,6 @@
 the strings or buffers be iterated to match the other streams semantics
 for performance reasons.
 
-<<<<<<< HEAD
 ### `stream.addAbortSignal(signal, stream)`
 <!-- YAML
 added: v15.4.0
@@ -1895,8 +1889,7 @@
   }
 })();
 ```
-## API for stream implementers
-=======
+
 ### stream.Transform.by(asyncGeneratorFunction[, options])
 <!-- YAML
 added: REPLACEME
@@ -1941,7 +1934,6 @@
 option (or `_transform()` method) supplied to `stream.Transform`.
 
 ## API for Stream Implementers
->>>>>>> 2fe96e46
 
 <!--type=misc-->
 
@@ -2941,17 +2933,10 @@
 The `stream.Transform` class is extended to implement a [`Transform`][] stream.
 
 The `stream.Transform` class prototypically inherits from `stream.Duplex` and
-<<<<<<< HEAD
 implements its own versions of the `writable._write()` and
 [`readable._read()`][] methods. Custom `Transform` implementations *must*
 implement the [`transform._transform()`][stream-_transform] method and *may*
 also implement the [`transform._flush()`][stream-_flush] method.
-=======
-implements its own versions of the `writable._write()` and `readable._read()`
-methods. Custom `Transform` implementations *must* implement the
-[`transform._transform()`][] method and *may* also implement
-the [`transform._flush()`][stream-_flush] method.
->>>>>>> 2fe96e46
 
 Care must be taken when using `Transform` streams in that data written to the
 stream can cause the `Writable` side of the stream to become paused if the
@@ -3006,16 +2991,8 @@
 
 #### Event: `'end'`
 
-<<<<<<< HEAD
 The [`'end'`][] event is from the `stream.Readable` class. The `'end'` event is
 emitted after all data has been output, which occurs after the callback in
-=======
-The [`'finish'`][] and [`'end'`][] events are from the `stream.Writable`
-and `stream.Readable` classes, respectively. The `'finish'` event is emitted
-after [`stream.end()`][stream-end] is called and all chunks have been processed
-by [`stream._transform()`][]. The `'end'` event is emitted
-after all data has been output, which occurs after the callback in
->>>>>>> 2fe96e46
 [`transform._flush()`][stream-_flush] has been called. In the case of an error,
 `'end'` should not be emitted.
 
@@ -3162,9 +3139,6 @@
 });
 ```
 
-<<<<<<< HEAD
-#### Piping to writable streams from async iterators
-=======
 #### Creating Transform Streams with Async Generator Functions
 
 We can construct a Node.js Transform stream with an asynchronous
@@ -3195,7 +3169,6 @@
 ```
 
 #### Piping to Writable Streams from Async Iterators
->>>>>>> 2fe96e46
 
 When writing to a writable stream from an async iterator, ensure correct
 handling of backpressure and errors. [`stream.pipeline()`][] abstracts away
