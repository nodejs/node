# Node.js Release Process

This document describes the technical aspects of the Node.js release process.
The intended audience is those who have been authorized by the Node.js
Foundation Technical Steering Committee (TSC) to create, promote, and sign
official release builds for Node.js, hosted on <https://nodejs.org/>.

## Who can make a release?

Release authorization is given by the Node.js TSC. Once authorized, an
individual must be have the following:

### 1. Jenkins Release Access

There are three relevant Jenkins jobs that should be used for a release flow:

**a.** **Test runs:**
**[node-test-pull-request](https://ci.nodejs.org/job/node-test-pull-request/)**
is used for a final full-test run to ensure that the current *HEAD* is stable.

**b.** **Nightly builds:** (optional)
**[iojs+release](https://ci-release.nodejs.org/job/iojs+release/)** can be used
to create a nightly release for the current *HEAD* if public test releases are
required. Builds triggered with this job are published straight to
<https://nodejs.org/download/nightly/> and are available for public download.

**c.** **Release builds:**
**[iojs+release](https://ci-release.nodejs.org/job/iojs+release/)** does all of
the work to build all required release assets. Promotion of the release files is
a manual step once they are ready (see below).

The [Node.js build team](https://github.com/nodejs/build) is able to provide
this access to individuals authorized by the TSC.

### 2. <nodejs.org> Access

The _dist_ user on nodejs.org controls the assets available in
<https://nodejs.org/download/>. <https://nodejs.org/dist/> is an alias for
<https://nodejs.org/download/release/>.

The Jenkins release build workers upload their artifacts to the web server as
the _staging_ user. The _dist_ user has access to move these assets to public
access while, for security, the _staging_ user does not.

Nightly builds are promoted automatically on the server by a cron task for the
_dist_ user.

Release builds require manual promotion by an individual with SSH access to the
server as the _dist_ user. The
[Node.js build team](https://github.com/nodejs/build) is able to provide this
access to individuals authorized by the TSC.

### 3. A Publicly Listed GPG Key

A SHASUMS256.txt file is produced for every promoted build, nightly, and
releases. Additionally for releases, this file is signed by the individual
responsible for that release. In order to be able to verify downloaded binaries,
the public should be able to check that the SHASUMS256.txt file has been signed
by someone who has been authorized to create a release.

The GPG keys should be fetchable from a known third-party keyserver. The SKS
Keyservers at <https://sks-keyservers.net> are recommended. Use the
[submission](https://pgp.mit.edu/) form to submit a new GPG key. Keys should be
fetchable via:

```console
$ gpg --keyserver pool.sks-keyservers.net --recv-keys <FINGERPRINT>
```

The key you use may be a child/subkey of an existing key.

Additionally, full GPG key fingerprints for individuals authorized to release
should be listed in the Node.js GitHub README.md file.

## How to create a release

Notes:

- Dates listed below as _"YYYY-MM-DD"_ should be the date of the release **as
  UTC**. Use `date -u +'%Y-%m-%d'` to find out what this is.
- Version strings are listed below as _"vx.y.z"_. Substitute for the release
  version.

### 1. Cherry-picking from `master` and other branches

Create a new branch named _"vx.y.z-proposal"_, or something similar. Using `git
cherry-pick`, bring the appropriate commits into your new branch. To determine
the relevant commits, use [`branch-diff`](https://github.com/rvagg/branch-diff)
and [`changelog-maker`](https://github.com/rvagg/changelog-maker/) (both are
available on npm and should be installed globally). These tools depend on our
commit metadata, as well as the `semver-minor` and `semver-major` GitHub labels.
One drawback is that when the `PR-URL` metadata is accidentally omitted from a
commit, the commit will show up because it's unsure if it's a duplicate or not.

For a list of commits that could be landed in a patch release on v5.x:

```console
$ branch-diff v5.x master --exclude-label=semver-major,semver-minor,dont-land-on-v5.x --filter-release --format=simple
```

Carefully review the list of commits looking for errors (incorrect `PR-URL`,
incorrect semver, etc.). Commits labeled as semver minor or semver major should
only be cherry-picked when appropriate for the type of release being made.
Previous release commits and version bumps do not need to be cherry-picked.

### 2. Update `src/node_version.h`

Set the version for the proposed release using the following macros, which are
already defined in `src/node_version.h`:

```c
#define NODE_MAJOR_VERSION x
#define NODE_MINOR_VERSION y
#define NODE_PATCH_VERSION z
```

Set the `NODE_VERSION_IS_RELEASE` macro value to `1`. This causes the build to
be produced with a version string that does not have a trailing pre-release tag:

```c
#define NODE_VERSION_IS_RELEASE 1
```

**Also consider whether to bump `NODE_MODULE_VERSION`**:

This macro is used to signal an ABI version for native addons. It currently has
two common uses in the community:

- Determining what API to work against for compiling native addons, e.g.
  [NAN](https://github.com/nodejs/nan) uses it to form a compatibility-layer for
  much of what it wraps.
- Determining the ABI for downloading pre-built binaries of native addons, e.g.
  [node-pre-gyp](https://github.com/mapbox/node-pre-gyp) uses this value as
  exposed via `process.versions.modules` to help determine the appropriate
  binary to download at install-time.

The general rule is to bump this version when there are _breaking ABI_ changes
and also if there are non-trivial API changes. The rules are not yet strictly
defined, so if in doubt, please confer with someone that will have a more
informed perspective, such as a member of the NAN team.

*Note*: It is current TSC policy to bump major version when ABI changes. If you
see a need to bump `NODE_MODULE_VERSION` then you should consult the TSC.
Commits may need to be reverted or a major version bump may need to happen.

### 3. Update the Changelog

#### Step 1: Collecting the formatted list of changes:

<<<<<<< HEAD
Collect a formatted list of commits since the last release. Use [`changelog-maker`](https://github.com/rvagg/changelog-maker) to do this:
=======
Collect a formatted list of commits since the last release. Use
[`changelog-maker`](https://github.com/rvagg/changelog-maker) to do this.
>>>>>>> d54f6519

```console
$ changelog-maker --group
```

Note that changelog-maker counts commits since the last tag and if the last tag
in the repository was not on the current branch you may have to supply a
`--start-ref` argument:

```console
$ changelog-maker --group --start-ref v2.3.1
```

#### Step 2: Update the appropriate doc/changelogs/CHANGELOG_*.md file

There is a separate `CHANGELOG_*.md` file for each major Node.js release line.
These are located in the `doc/changelogs/` directory. Once the formatted list of
changes is collected, it must be added to the top of the relevant changelog file
in the release branch (e.g. a release for Node.js v4 would be added to the
`/doc/changelogs/CHANGELOG_V4.md`).

**Please do *not* add the changelog entries to the root `CHANGELOG.md` file.**

The new entry should take the following form:

```md
<a id="x.y.x"></a>
## YYYY-MM-DD, Version x.y.z (Release Type), @releaser

### Notable changes

* List interesting changes here
* Particularly changes that are responsible for minor or major version bumps
* Also be sure to look at any changes introduced by dependencies such as npm
* ... and include any notable items from there

### Commits

* Include the full list of commits since the last release here. Do not include "Working on X.Y.Z+1" commits.
```

The release type should be either Current, LTS, or Maintenance, depending on the
type of release being produced.

Be sure that the `<a>` tag, as well as the two headings, are not indented at
all.

At the top of each `CHANGELOG_*.md` file, and in the root `CHANGELOG.md` file,
there is a table indexing all releases in each major release line. A link to the
new release needs to be added to each. Follow the existing examples and be sure
to add the release to the *top* of the list.

In the root `CHANGELOG.md` file, the most recent release for each release line
is shown in **bold** in the index. When updating the index, please make sure to
update the display accordingly by removing the bold styling from the previous
release.

#### Step 3: Update any REPLACEME and DEP00XX tags in the docs

If this release includes new APIs then it is necessary to document that they
were first added in this version. The relevant commits should already include
`REPLACEME` tags as per the example in the
[docs README](../tools/doc/README.md). Check for these tags with `grep REPLACEME
doc/api/*.md`, and substitute this node version with `sed -i
"s/REPLACEME/$VERSION/g" doc/api/*.md` or `perl -pi -e "s/REPLACEME/$VERSION/g"
doc/api/*.md`.

*Note*: `$VERSION` should be prefixed with a `v`

_Note_: `$VERSION` should be prefixed with a `v`.

If this release includes any new deprecations it is necessary to ensure that
those are assigned a proper static deprecation code. These are listed in the
docs (see `doc/api/deprecations.md`) and in the source as `DEP00XX`. The code
must be assigned a number (e.g. `DEP0012`). Note that this assignment should
occur when the PR is landed, but a check will be made when the release built is
run.

### 4. Create Release Commit

The `CHANGELOG.md`, `doc/changelogs/CHANGELOG_*.md`, `src/node_version.h`, and
`REPLACEME` changes should be the final commit that will be tagged for the
release. When committing these to git, use the following message format:

```txt
YYYY-MM-DD, Version x.y.z (Release Type)

Notable changes:

* Copy the notable changes list here, reformatted for plain-text
```

### 5. Propose Release on GitHub

Push the release branch to `nodejs/node`, not to your own fork. This allows
release branches to more easily be passed between members of the release team if
necessary.

Create a pull request targeting the correct release line. For example, a
v5.3.0-proposal PR should target v5.x, not master. Paste the CHANGELOG
modifications into the body of the PR so that collaborators can see what is
changing. These PRs should be left open for at least 24 hours, and can be
updated as new commits land.

If you need any additional information about any of the commits, this PR is a
good place to @-mention the relevant contributors.

This is also a good time to update the release commit to include `PR-URL`
metadata.

### 6. Ensure that the Release Branch is Stable

Run a
**[node-test-pull-request](https://ci.nodejs.org/job/node-test-pull-request/)**
test run to ensure that the build is stable and the HEAD commit is ready for
release.

Perform some smoke-testing. We have [citgm](https://github.com/nodejs/citgm) for
this. You can also manually test important modules from the ecosystem. Remember
that node-gyp and npm both take a `--nodedir` flag to point to your local
repository so that you can test unreleased versions without needing node-gyp to
download headers for you.

### 7. Produce a Nightly Build _(optional)_

If there is a reason to produce a test release for the purpose of having others
try out installers or specifics of builds, produce a nightly build using
**[iojs+release](https://ci-release.nodejs.org/job/iojs+release/)** and wait for
it to drop in <https://nodejs.org/download/nightly/>. Follow the directions and
enter a proper length commit SHA, enter a date string, and select "nightly" for
"disttype".

This is particularly recommended if there has been recent work relating to the
macOS or Windows installers as they are not tested in any way by CI.

### 8. Produce Release Builds

<<<<<<< HEAD
Use **[iojs+release](https://ci-release.nodejs.org/job/iojs+release/)** to produce release artifacts. Enter the commit that you want to build from and select "release" for "disttype".

Artifacts from each slave are uploaded to Jenkins and are available if further testing is required. Use this opportunity particularly to test macOS and Windows installers if there are any concerns. Click through to the individual slaves for a run to find the artifacts.

All release slaves should achieve "SUCCESS" (and be green, not red). A release with failures should not be promoted as there are likely problems to be investigated.

You can rebuild the release as many times as you need prior to promoting them if you encounter problems.

If you have an error on Windows and need to start again, be aware that you'll get immediate failure unless you wait up to 2 minutes for the linker to stop from previous jobs. i.e. if a build fails after having started compiling, that slave will still have a linker process that's running for another couple of minutes which will prevent Jenkins from clearing the workspace to start a new one. This isn't a big deal, it's just a hassle because it'll result in another failed build if you start again!.

ARMv7 takes the longest to compile. Unfortunately ccache isn't as effective on release builds, I think it's because of the additional macro settings that go in to a release build that nullify previous builds. Also most of the release build machines are separate to the test build machines so they don't get any benefit from ongoing compiles between releases. You can expect 1.5 hours for the ARMv7 builder to complete and you should normally wait for this to finish. It is possible to rush a release out if you want and add additional builds later but we normally provide ARMv7 from initial promotion.

You do not have to wait for the ARMv6 / Raspberry PI builds if they take longer than the others. It is only necessary to have the main Linux (x64 and x86), macOS .pkg and .tar.gz, Windows (x64 and x86) .msi and .exe, source, headers and docs (both produced currently by an macOS slave). **If you promote builds _before_ ARM builds have finished, you must repeat the promotion step for the ARM builds when they are ready**.
=======
Use **[iojs+release](https://ci-release.nodejs.org/job/iojs+release/)** to
produce release artifacts. Enter the commit that you want to build from and
select "release" for "disttype".

Artifacts from each worker are uploaded to Jenkins and are available if further
testing is required. Use this opportunity particularly to test macOS and Windows
installers if there are any concerns. Click through to the individual workers
for a run to find the artifacts.

All release workers should achieve "SUCCESS" (and be green, not red). A release
with failures should not be promoted as there are likely problems to be
investigated.

You can rebuild the release as many times as you need prior to promoting them if
you encounter problems.

If you have an error on Windows and need to start again, be aware that you'll
get immediate failure unless you wait up to 2 minutes for the linker to stop
from previous jobs. i.e. if a build fails after having started compiling, that
worker will still have a linker process that's running for another couple of
minutes which will prevent Jenkins from clearing the workspace to start a new
one. This isn't a big deal, it's just a hassle because it'll result in another
failed build if you start again!

ARMv7 takes the longest to compile. Unfortunately ccache isn't as effective on
release builds, I think it's because of the additional macro settings that go in
to a release build that nullify previous builds. Also most of the release build
machines are separate to the test build machines so they don't get any benefit
from ongoing compiles between releases. You can expect 1.5 hours for the ARMv7
builder to complete and you should normally wait for this to finish. It is
possible to rush a release out if you want and add additional builds later but
we normally provide ARMv7 from initial promotion.

You do not have to wait for the ARMv6 / Raspberry PI builds if they take longer
than the others. It is only necessary to have the main Linux (x64 and x86),
macOS .pkg and .tar.gz, Windows (x64 and x86) .msi and .exe, source, headers,
and docs (both produced currently by an macOS worker). **If you promote builds
_before_ ARM builds have finished, you must repeat the promotion step for the
ARM builds when they are ready**. If the ARMv6 build failed for some reason you
can use the
[`iojs-release-arm6-only`](https://ci-release.nodejs.org/job/iojs+release-arm6-only/)
build in the release CI to re-run the build only for ARMv6. When launching the
build make sure to use the same commit hash as for the original release.
>>>>>>> d54f6519

### 9. Test the Build

Jenkins collects the artifacts from the builds, allowing you to download and
install the new build. Make sure that the build appears correct. Check the
version numbers, and perform some basic checks to confirm that all is well with
the build before moving forward.

### 10. Tag and Sign the Release Commit

Once you have produced builds that you're happy with, create a new tag. By
waiting until this stage to create tags, you can discard a proposed release if
something goes wrong or additional commits are required. Once you have created a
tag and pushed it to GitHub, you ***should not*** delete and re-tag. If you make
a mistake after tagging then you'll have to version-bump and start again and
count that tag/version as lost.

Tag summaries have a predictable format, look at a recent tag to see, `git tag
-v v6.0.0`. The message should look something like `2016-04-26 Node.js v6.0.0
(Current) Release`.

Install `git-secure-tag` npm module:

```console
$ npm install -g git-secure-tag
```

Create a tag using the following command:

```console
$ git secure-tag <vx.y.z> <commit-sha> -sm 'YYYY-MM-DD Node.js vx.y.z (Release Type) Release'
```

The tag **must** be signed using the GPG key that's listed for you on the
project README.

Push the tag to the repo before you promote the builds. If you haven't pushed
your tag first, then build promotion won't work properly. Push the tag using the
following command:

```console
$ git push <remote> <vx.y.z>
```

### 11. Set Up For the Next Release

On release proposal branch, edit `src/node_version.h` again and:

- Increment `NODE_PATCH_VERSION` by one
- Change `NODE_VERSION_IS_RELEASE` back to `0`

Commit this change with the following commit message format:

```txt
Working on vx.y.z # where 'z' is the incremented patch number

PR-URL: <full URL to your release proposal PR>
```

This sets up the branch so that nightly builds are produced with the next
version number _and_ a pre-release tag.

Merge your release proposal branch into the stable branch that you are releasing
from (e.g. `v8.x`), and rebase the corresponding staging branch (`v8.x-staging`)
on top of that.

Cherry-pick the release commit to `master`. After cherry-picking, edit
`src/node_version.h` to ensure the version macros contain whatever values were
previously on `master`. `NODE_VERSION_IS_RELEASE` should be `0`.

Run `make lint-md-build; make lint` before pushing to `master`, to make sure the
Changelog formatting passes the lint rules on `master`.

### 12. Promote and Sign the Release Builds

**It is important that the same individual who signed the release tag be the one
to promote the builds as the SHASUMS256.txt file needs to be signed with the
same GPG key!**

Use `tools/release.sh` to promote and sign the build. When run, it will perform
the following actions:

**a.** Select a GPG key from your private keys. It will use a command similar
to: `gpg --list-secret-keys` to list your keys. If you don't have any keys, it
will bail. (Why are you releasing? Your tag should be signed!) If you have only
one key, it will use that. If you have more than one key it will ask you to
select one from the list. Be sure to use the same key that you signed your git
tag with.

**b.** Log in to the server via SSH and check for releases that can be promoted,
along with the list of artifacts. It will use the `dist-promotable` command on
the server to find these. You will be asked, for each promotable release,
whether you want to proceed. If there is more than one release to promote (there
shouldn't be), be sure to only promote the release you are responsible for.

**c.** Log in to the server via SSH and run the promote script for the given
release. The command on the server will be similar to: `dist-promote vx.y.z`.
After this step, the release artifacts will be available for download and a
SHASUMS256.txt file will be present. The release will still be unsigned,
however.

**d.** Use `scp` to download SHASUMS256.txt to a temporary directory on your
computer.

**e.** Sign the SHASUMS256.txt file using a command similar to: `gpg
--default-key YOURKEY --clearsign /path/to/SHASUMS256.txt`. You will be prompted
by GPG for your password. The signed file will be named SHASUMS256.txt.asc.

**f.** Output an ASCII armored version of your public GPG key using a command
similar to: `gpg --default-key YOURKEY --armor --export --output
/path/to/SHASUMS256.txt.gpg`. This does not require your password and is mainly
a convenience for users, although not the recommended way to get a copy of your
key.

**g.** Upload the SHASUMS256.txt files back to the server into the release
directory.

If you didn't wait for ARM builds in the previous step before promoting the
release, you should re-run `tools/release.sh` after the ARM builds have
finished. That will move the ARM artifacts into the correct location. You will
be prompted to re-sign SHASUMS256.txt.

*Note*: It is possible to only sign a release by running `./tools/release.sh -s
vX.Y.Z`.

### 13. Check the Release

Your release should be available at `https://nodejs.org/dist/vx.y.z/` and
<https://nodejs.org/dist/latest/>. Check that the appropriate files are in
place. You may want to check that the binaries are working as appropriate and
have the right internal version strings. Check that the API docs are available
at <https://nodejs.org/api/>. Check that the release catalog files are correct
at <https://nodejs.org/dist/index.tab> and <https://nodejs.org/dist/index.json>.

### 14. Create a Blog Post

There is an automatic build that is kicked off when you promote new builds, so
within a few minutes nodejs.org will be listing your new version as the latest
release. However, the blog post is not yet fully automatic.

Create a new blog post by running the [nodejs.org release-post.js script][].
This script will use the promoted builds and changelog to generate the post. Run
`npm run serve` to preview the post locally before pushing to the
[nodejs.org](https://github.com/nodejs/nodejs.org) repo.

- You can add a short blurb just under the main heading if you want to say
  something important, otherwise the text should be publication ready.
- The links to the download files won't be complete unless you waited for the
  ARMv6 builds. Any downloads that are missing will have `*Coming soon*` next to
  them. It's your responsibility to manually update these later when you have
  the outstanding builds.
- The SHASUMS256.txt.asc content is at the bottom of the post. When you update
  the list of tarballs you'll need to copy/paste the new contents of this file
  to reflect those changes.
- Always use pull-requests on the nodejs.org repo. Be respectful of that working
  group, but you shouldn't have to wait for PR sign-off. Opening a PR and
  merging it immediately _should_ be fine. However, please follow the following
  commit message format:

  ```console
  Blog: vX.Y.Z release post

  Refs: <full URL to your release proposal PR>
  ```

- Changes to `master` on the nodejs.org repo will trigger a new build of
  nodejs.org so your changes should appear in a few minutes after pushing.

### 15. Announce

The nodejs.org website will automatically rebuild and include the new version.
To announce the build on Twitter through the official @nodejs account, email
[pr@nodejs.org](mailto:pr@nodejs.org) with a message such as:

> v5.8.0 of @nodejs is out: https://nodejs.org/en/blog/release/v5.8.0/
> …
> something here about notable changes

To ensure communication goes out with the timing of the blog post, please allow
24 hour prior notice. If known, please include the date and time the release
will be shared with the community in the email to coordinate these announcements.

### 16. Cleanup

Close your release proposal PR and remove the proposal branch.

### 17. Celebrate

_In whatever form you do this..._

[nodejs.org release-post.js script]: https://github.com/nodejs/nodejs.org/blob/master/scripts/release-post.js<|MERGE_RESOLUTION|>--- conflicted
+++ resolved
@@ -147,12 +147,7 @@
 
 #### Step 1: Collecting the formatted list of changes:
 
-<<<<<<< HEAD
 Collect a formatted list of commits since the last release. Use [`changelog-maker`](https://github.com/rvagg/changelog-maker) to do this:
-=======
-Collect a formatted list of commits since the last release. Use
-[`changelog-maker`](https://github.com/rvagg/changelog-maker) to do this.
->>>>>>> d54f6519
 
 ```console
 $ changelog-maker --group
@@ -290,21 +285,6 @@
 
 ### 8. Produce Release Builds
 
-<<<<<<< HEAD
-Use **[iojs+release](https://ci-release.nodejs.org/job/iojs+release/)** to produce release artifacts. Enter the commit that you want to build from and select "release" for "disttype".
-
-Artifacts from each slave are uploaded to Jenkins and are available if further testing is required. Use this opportunity particularly to test macOS and Windows installers if there are any concerns. Click through to the individual slaves for a run to find the artifacts.
-
-All release slaves should achieve "SUCCESS" (and be green, not red). A release with failures should not be promoted as there are likely problems to be investigated.
-
-You can rebuild the release as many times as you need prior to promoting them if you encounter problems.
-
-If you have an error on Windows and need to start again, be aware that you'll get immediate failure unless you wait up to 2 minutes for the linker to stop from previous jobs. i.e. if a build fails after having started compiling, that slave will still have a linker process that's running for another couple of minutes which will prevent Jenkins from clearing the workspace to start a new one. This isn't a big deal, it's just a hassle because it'll result in another failed build if you start again!.
-
-ARMv7 takes the longest to compile. Unfortunately ccache isn't as effective on release builds, I think it's because of the additional macro settings that go in to a release build that nullify previous builds. Also most of the release build machines are separate to the test build machines so they don't get any benefit from ongoing compiles between releases. You can expect 1.5 hours for the ARMv7 builder to complete and you should normally wait for this to finish. It is possible to rush a release out if you want and add additional builds later but we normally provide ARMv7 from initial promotion.
-
-You do not have to wait for the ARMv6 / Raspberry PI builds if they take longer than the others. It is only necessary to have the main Linux (x64 and x86), macOS .pkg and .tar.gz, Windows (x64 and x86) .msi and .exe, source, headers and docs (both produced currently by an macOS slave). **If you promote builds _before_ ARM builds have finished, you must repeat the promotion step for the ARM builds when they are ready**.
-=======
 Use **[iojs+release](https://ci-release.nodejs.org/job/iojs+release/)** to
 produce release artifacts. Enter the commit that you want to build from and
 select "release" for "disttype".
@@ -348,7 +328,6 @@
 [`iojs-release-arm6-only`](https://ci-release.nodejs.org/job/iojs+release-arm6-only/)
 build in the release CI to re-run the build only for ARMv6. When launching the
 build make sure to use the same commit hash as for the original release.
->>>>>>> d54f6519
 
 ### 9. Test the Build
 
