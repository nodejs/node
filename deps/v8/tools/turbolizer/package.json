--- conflicted
+++ resolved
@@ -15,13 +15,10 @@
   "dependencies": {
     "@types/d3": "^5.16.4",
     "d3": "^5.7.0",
-<<<<<<< HEAD
     "rollup-plugin-node-resolve": "^4.0.0",
     "rollup-plugin-typescript2": "^0.30.0"
-=======
     "rollup-plugin-node-resolve": "^4.2.4",
     "rollup-plugin-typescript2": "^0.20.1"
->>>>>>> b8d21f02
   },
   "repository": {
     "type": "git",
