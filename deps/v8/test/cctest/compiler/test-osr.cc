--- conflicted
+++ resolved
@@ -465,11 +465,7 @@
   CheckInputs(new_inner_phi, T.jsgraph.TrueConstant(),
               T.jsgraph.FalseConstant(), new_inner_loop);
   CheckInputs(new_outer_phi, new_entry_phi, new_inner_phi,
-<<<<<<< HEAD
               T.jsgraph.FalseConstant(), new_outer_loop);
-=======
-              T.jsgraph.ZeroConstant(), new_outer_loop);
->>>>>>> 2db57bde
 }
 
 
@@ -503,13 +499,8 @@
   // middle loop.
   Node* loop1 = T.graph.NewNode(T.common.Loop(2), loop0.if_true, T.self);
   loop1->ReplaceInput(0, loop0.if_true);
-<<<<<<< HEAD
   Node* loop1_phi = T.graph.NewNode(T.common.Phi(kMachAnyTagged, 2), loop0_cntr,
                                     loop0_cntr, loop1);
-=======
-  Node* loop1_phi =
-      T.graph.NewNode(T.common.Phi(kMachAnyTagged, 2), loop0_cntr, loop0_cntr);
->>>>>>> 2db57bde
 
   // innermost (OSR) loop.
   While loop2(T, T.p0, true, 1);
@@ -534,11 +525,7 @@
 
   Node* ret =
       T.graph.NewNode(T.common.Return(), loop0_cntr, T.start, loop0.exit);
-<<<<<<< HEAD
   Node* end = T.graph.NewNode(T.common.End(1), ret);
-=======
-  Node* end = T.graph.NewNode(T.common.End(), ret);
->>>>>>> 2db57bde
   T.graph.SetEnd(end);
 
   T.DeconstructOsr();
@@ -581,4 +568,106 @@
   // Check that the return returns the phi from the OSR loop and control
   // depends on the copy of the outer loop0.
   CheckInputs(new_ret, new_loop0_phi, T.graph.start(), new_loop0_exit);
+}
+
+
+Node* MakeCounter(JSGraph* jsgraph, Node* start, Node* loop) {
+  int count = loop->InputCount();
+  NodeVector tmp_inputs(jsgraph->graph()->zone());
+  for (int i = 0; i < count; i++) {
+    tmp_inputs.push_back(start);
+  }
+  tmp_inputs.push_back(loop);
+
+  Node* phi = jsgraph->graph()->NewNode(
+      jsgraph->common()->Phi(kMachInt32, count), count + 1, &tmp_inputs[0]);
+  Node* inc = jsgraph->graph()->NewNode(&kIntAdd, phi, jsgraph->OneConstant());
+
+  for (int i = 1; i < count; i++) {
+    phi->ReplaceInput(i, inc);
+  }
+  return phi;
+}
+
+
+TEST(Deconstruct_osr_nested3) {
+  OsrDeconstructorTester T(1);
+
+  // outermost loop.
+  While loop0(T, T.p0, false, 1);
+  Node* loop0_cntr = MakeCounter(&T.jsgraph, T.p0, loop0.loop);
+  loop0.branch->ReplaceInput(0, loop0_cntr);
+
+  // middle loop.
+  Node* loop1 = T.graph.NewNode(T.common.Loop(2), loop0.if_true, T.self);
+  loop1->ReplaceInput(0, loop0.if_true);
+  Node* loop1_phi =
+      T.graph.NewNode(T.common.Phi(kMachAnyTagged, 2), loop0_cntr, loop0_cntr);
+
+  // innermost (OSR) loop.
+  While loop2(T, T.p0, true, 1);
+  loop2.loop->ReplaceInput(0, loop1);
+
+  Node* loop2_cntr = MakeCounter(&T.jsgraph, loop1_phi, loop2.loop);
+  loop2_cntr->ReplaceInput(1, T.osr_values[0]);
+  Node* osr_phi = loop2_cntr;
+  Node* loop2_inc = loop2_cntr->InputAt(2);
+  loop2.branch->ReplaceInput(0, loop2_cntr);
+
+  loop1_phi->ReplaceInput(1, loop2_cntr);
+  loop0_cntr->ReplaceInput(1, loop2_cntr);
+
+  // Branch to either the outer or middle loop.
+  Node* branch = T.graph.NewNode(T.common.Branch(), loop2_cntr, loop2.exit);
+  Node* if_true = T.graph.NewNode(T.common.IfTrue(), branch);
+  Node* if_false = T.graph.NewNode(T.common.IfFalse(), branch);
+
+  loop0.loop->ReplaceInput(1, if_true);
+  loop1->ReplaceInput(1, if_false);
+
+  Node* ret =
+      T.graph.NewNode(T.common.Return(), loop0_cntr, T.start, loop0.exit);
+  Node* end = T.graph.NewNode(T.common.End(), ret);
+  T.graph.SetEnd(end);
+
+  T.DeconstructOsr();
+
+  // Check structure of deconstructed graph.
+  // Check loop2 (OSR loop) is directly connected to start.
+  CheckInputs(loop2.loop, T.start, loop2.if_true);
+  CheckInputs(osr_phi, T.osr_values[0], loop2_inc, loop2.loop);
+  CheckInputs(loop2.branch, osr_phi, loop2.loop);
+  CheckInputs(loop2.if_true, loop2.branch);
+  CheckInputs(loop2.exit, loop2.branch);
+  CheckInputs(branch, osr_phi, loop2.exit);
+  CheckInputs(if_true, branch);
+  CheckInputs(if_false, branch);
+
+  // Check structure of new_loop1.
+  Node* new_loop1_loop = FindSuccessor(if_false, IrOpcode::kLoop);
+  // TODO(titzer): check the internal copy of loop2.
+  USE(new_loop1_loop);
+
+  // Check structure of new_loop0.
+  Node* new_loop0_loop_entry = FindSuccessor(if_true, IrOpcode::kMerge);
+  Node* new_loop0_loop = FindSuccessor(new_loop0_loop_entry, IrOpcode::kLoop);
+  // TODO(titzer): check the internal copies of loop1 and loop2.
+
+  Node* new_loop0_branch = FindSuccessor(new_loop0_loop, IrOpcode::kBranch);
+  Node* new_loop0_if_true = FindSuccessor(new_loop0_branch, IrOpcode::kIfTrue);
+  Node* new_loop0_exit = FindSuccessor(new_loop0_branch, IrOpcode::kIfFalse);
+
+  USE(new_loop0_if_true);
+
+  Node* new_ret = T.graph.end()->InputAt(0);
+  CHECK_EQ(IrOpcode::kReturn, new_ret->opcode());
+
+  Node* new_loop0_phi = new_ret->InputAt(0);
+  CHECK_EQ(IrOpcode::kPhi, new_loop0_phi->opcode());
+  CHECK_EQ(new_loop0_loop, NodeProperties::GetControlInput(new_loop0_phi));
+  CHECK_EQ(new_loop0_phi, FindSuccessor(new_loop0_loop, IrOpcode::kPhi));
+
+  // Check that the return returns the phi from the OSR loop and control
+  // depends on the copy of the outer loop0.
+  CheckInputs(new_ret, new_loop0_phi, T.graph.start(), new_loop0_exit);
 }