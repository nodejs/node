--- conflicted
+++ resolved
@@ -18,11 +18,7 @@
 
 <p>The 'packages' argument is an array of packages to update. The 'callback' parameter will be called when done or when an error occurs.</p>
 </div>
-<<<<<<< HEAD
-<p id="footer">update &mdash; npm@1.1.8</p>
-=======
 <p id="footer">update &mdash; npm@1.1.9</p>
->>>>>>> 90b785c0
 <script>
 ;(function () {
 var wrapper = document.getElementById("wrapper")
