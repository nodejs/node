/* Copyright Joyent, Inc. and other Node contributors. All rights reserved.
 *
 * Permission is hereby granted, free of charge, to any person obtaining a copy
 * of this software and associated documentation files (the "Software"), to
 * deal in the Software without restriction, including without limitation the
 * rights to use, copy, modify, merge, publish, distribute, sublicense, and/or
 * sell copies of the Software, and to permit persons to whom the Software is
 * furnished to do so, subject to the following conditions:
 *
 * The above copyright notice and this permission notice shall be included in
 * all copies or substantial portions of the Software.
 *
 * THE SOFTWARE IS PROVIDED "AS IS", WITHOUT WARRANTY OF ANY KIND, EXPRESS OR
 * IMPLIED, INCLUDING BUT NOT LIMITED TO THE WARRANTIES OF MERCHANTABILITY,
 * FITNESS FOR A PARTICULAR PURPOSE AND NONINFRINGEMENT. IN NO EVENT SHALL THE
 * AUTHORS OR COPYRIGHT HOLDERS BE LIABLE FOR ANY CLAIM, DAMAGES OR OTHER
 * LIABILITY, WHETHER IN AN ACTION OF CONTRACT, TORT OR OTHERWISE, ARISING
 * FROM, OUT OF OR IN CONNECTION WITH THE SOFTWARE OR THE USE OR OTHER DEALINGS
 * IN THE SOFTWARE.
 */

#include <assert.h>

#include "uv.h"
#include "../uv-common.h"
#include "internal.h"


/*
 * Threshold of active udp streams for which to preallocate udp read buffers.
 */
const unsigned int uv_active_udp_streams_threshold = 0;

/* A zero-size buffer for use by uv_udp_read */
static char uv_zero_[] = "";

int uv_udp_getsockname(uv_udp_t* handle, struct sockaddr* name,
    int* namelen) {
  uv_loop_t* loop = handle->loop;
  int result;

  if (!(handle->flags & UV_HANDLE_BOUND)) {
    uv__set_sys_error(loop, WSAEINVAL);
    return -1;
  }

  result = getsockname(handle->socket, name, namelen);
  if (result != 0) {
    uv__set_sys_error(loop, WSAGetLastError());
    return -1;
  }

  return 0;
}


static int uv_udp_set_socket(uv_loop_t* loop, uv_udp_t* handle,
    SOCKET socket) {
  DWORD yes = 1;
  WSAPROTOCOL_INFOW info;
  int opt_len;

  assert(handle->socket == INVALID_SOCKET);

  /* Set the socket to nonblocking mode */
  if (ioctlsocket(socket, FIONBIO, &yes) == SOCKET_ERROR) {
    uv__set_sys_error(loop, WSAGetLastError());
    return -1;
  }

  /* Make the socket non-inheritable */
  if (!SetHandleInformation((HANDLE)socket, HANDLE_FLAG_INHERIT, 0)) {
    uv__set_sys_error(loop, GetLastError());
    return -1;
  }

  /* Associate it with the I/O completion port. */
  /* Use uv_handle_t pointer as completion key. */
  if (CreateIoCompletionPort((HANDLE)socket,
                             loop->iocp,
                             (ULONG_PTR)socket,
                             0) == NULL) {
    uv__set_sys_error(loop, GetLastError());
    return -1;
  }

  if (pSetFileCompletionNotificationModes) {
    /* All know windowses that support SetFileCompletionNotificationModes */
    /* have a bug that makes it impossible to use this function in */
    /* conjunction with datagram sockets. We can work around that but only */
    /* if the user is using the default UDP driver (AFD) and has no other */
    /* LSPs stacked on top. Here we check whether that is the case. */
    opt_len = (int) sizeof info;
    if (!getsockopt(socket,
                   SOL_SOCKET,
                   SO_PROTOCOL_INFOW,
                   (char*) &info,
                   &opt_len) == SOCKET_ERROR) {
      uv__set_sys_error(loop, GetLastError());
      return -1;
    }

    if (info.ProtocolChain.ChainLen == 1) {
      if (pSetFileCompletionNotificationModes((HANDLE)socket,
          FILE_SKIP_SET_EVENT_ON_HANDLE |
          FILE_SKIP_COMPLETION_PORT_ON_SUCCESS)) {
        handle->flags |= UV_HANDLE_SYNC_BYPASS_IOCP;
        handle->func_wsarecv = uv_wsarecv_workaround;
        handle->func_wsarecvfrom = uv_wsarecvfrom_workaround;
      } else if (GetLastError() != ERROR_INVALID_FUNCTION) {
        uv__set_sys_error(loop, GetLastError());
        return -1;
      }
    }
  }

  handle->socket = socket;

  return 0;
}


int uv_udp_init(uv_loop_t* loop, uv_udp_t* handle) {
  handle->type = UV_UDP;
  handle->socket = INVALID_SOCKET;
  handle->reqs_pending = 0;
  handle->loop = loop;
  handle->flags = 0;
  handle->func_wsarecv = WSARecv;
  handle->func_wsarecvfrom = WSARecvFrom;

  uv_req_init(loop, (uv_req_t*) &(handle->recv_req));
  handle->recv_req.type = UV_UDP_RECV;
  handle->recv_req.data = handle;

  uv_ref(loop);

  loop->counters.handle_init++;
  loop->counters.udp_init++;

  return 0;
}


void uv_udp_endgame(uv_loop_t* loop, uv_udp_t* handle) {
  if (handle->flags & UV_HANDLE_CLOSING &&
      handle->reqs_pending == 0) {
    assert(!(handle->flags & UV_HANDLE_CLOSED));
    handle->flags |= UV_HANDLE_CLOSED;

    if (handle->close_cb) {
      handle->close_cb((uv_handle_t*)handle);
    }

    uv_unref(loop);
  }
}


static int uv__bind(uv_udp_t* handle,
                    int domain,
                    struct sockaddr* addr,
                    int addrsize,
                    unsigned int flags) {
  int r;
  SOCKET sock;
  DWORD no = 0, yes = 1;

  if ((flags & UV_UDP_IPV6ONLY) && domain != AF_INET6) {
    /* UV_UDP_IPV6ONLY is supported only for IPV6 sockets */
    uv__set_artificial_error(handle->loop, UV_EINVAL);
    return -1;
  }

  if (handle->socket == INVALID_SOCKET) {
    sock = socket(domain, SOCK_DGRAM, 0);
    if (sock == INVALID_SOCKET) {
      uv__set_sys_error(handle->loop, WSAGetLastError());
      return -1;
    }

    if (uv_udp_set_socket(handle->loop, handle, sock) == -1) {
      closesocket(sock);
      return -1;
    }
  }

  if (domain == AF_INET6 && !(flags & UV_UDP_IPV6ONLY)) {
    /* On windows IPV6ONLY is on by default. */
    /* If the user doesn't specify it libuv turns it off. */

    /* TODO: how to handle errors? This may fail if there is no ipv4 stack */
    /* available, or when run on XP/2003 which have no support for dualstack */
    /* sockets. For now we're silently ignoring the error. */
    setsockopt(sock,
               IPPROTO_IPV6,
               IPV6_V6ONLY,
               (char*) &no,
               sizeof no);
  }

  r = setsockopt(sock,
                 SOL_SOCKET,
                 SO_REUSEADDR,
                 (char*) &yes,
                 sizeof yes);
  if (r == SOCKET_ERROR) {
    uv__set_sys_error(handle->loop, WSAGetLastError());
    return -1;
  }

  r = bind(handle->socket, addr, addrsize);
  if (r == SOCKET_ERROR) {
    uv__set_sys_error(handle->loop, WSAGetLastError());
    return -1;
  }

  handle->flags |= UV_HANDLE_BOUND;

  return 0;
}


int uv__udp_bind(uv_udp_t* handle, struct sockaddr_in addr,
    unsigned int flags) {
  return uv__bind(handle,
                  AF_INET,
                  (struct sockaddr*) &addr,
                  sizeof(struct sockaddr_in),
                  flags);
}


int uv__udp_bind6(uv_udp_t* handle, struct sockaddr_in6 addr,
    unsigned int flags) {
  if (uv_allow_ipv6) {
    handle->flags |= UV_HANDLE_IPV6;
    return uv__bind(handle,
                    AF_INET6,
                    (struct sockaddr*) &addr,
                    sizeof(struct sockaddr_in6),
                    flags);
  } else {
    uv__set_sys_error(handle->loop, WSAEAFNOSUPPORT);
    return -1;
  }
}


static void uv_udp_queue_recv(uv_loop_t* loop, uv_udp_t* handle) {
  uv_req_t* req;
  uv_buf_t buf;
  DWORD bytes, flags;
  int result;

  assert(handle->flags & UV_HANDLE_READING);
  assert(!(handle->flags & UV_HANDLE_READ_PENDING));

  req = &handle->recv_req;
  memset(&req->overlapped, 0, sizeof(req->overlapped));

  /*
   * Preallocate a read buffer if the number of active streams is below
   * the threshold.
  */
  if (loop->active_udp_streams < uv_active_udp_streams_threshold) {
    handle->flags &= ~UV_HANDLE_ZERO_READ;

    handle->recv_buffer = handle->alloc_cb((uv_handle_t*) handle, 65536);
    assert(handle->recv_buffer.len > 0);

    buf = handle->recv_buffer;
    memset(&handle->recv_from, 0, sizeof handle->recv_from);
    handle->recv_from_len = sizeof handle->recv_from;
    flags = 0;

    result = handle->func_wsarecvfrom(handle->socket,
                                      (WSABUF*) &buf,
                                      1,
                                      &bytes,
                                      &flags,
                                      (struct sockaddr*) &handle->recv_from,
                                      &handle->recv_from_len,
                                      &req->overlapped,
                                      NULL);

    if (UV_SUCCEEDED_WITHOUT_IOCP(result == 0)) {
      /* Process the req without IOCP. */
      handle->flags |= UV_HANDLE_READ_PENDING;
      req->overlapped.InternalHigh = bytes;
      handle->reqs_pending++;
      uv_insert_pending_req(loop, req);
    } else if (UV_SUCCEEDED_WITH_IOCP(result == 0)) {
      /* The req will be processed with IOCP. */
      handle->flags |= UV_HANDLE_READ_PENDING;
      handle->reqs_pending++;
    } else {
      /* Make this req pending reporting an error. */
      SET_REQ_ERROR(req, WSAGetLastError());
      uv_insert_pending_req(loop, req);
      handle->reqs_pending++;
    }

  } else {
    handle->flags |= UV_HANDLE_ZERO_READ;

    buf.base = (char*) uv_zero_;
    buf.len = 0;
    flags = MSG_PEEK;

    result = handle->func_wsarecv(handle->socket,
                                  (WSABUF*) &buf,
                                  1,
                                  &bytes,
                                  &flags,
                                  &req->overlapped,
                                  NULL);

    if (UV_SUCCEEDED_WITHOUT_IOCP(result == 0)) {
      /* Process the req without IOCP. */
      handle->flags |= UV_HANDLE_READ_PENDING;
      req->overlapped.InternalHigh = bytes;
      handle->reqs_pending++;
      uv_insert_pending_req(loop, req);
    } else if (UV_SUCCEEDED_WITH_IOCP(result == 0)) {
      /* The req will be processed with IOCP. */
      handle->flags |= UV_HANDLE_READ_PENDING;
      handle->reqs_pending++;
    } else {
      /* Make this req pending reporting an error. */
      SET_REQ_ERROR(req, WSAGetLastError());
      uv_insert_pending_req(loop, req);
      handle->reqs_pending++;
    }
  }
}


int uv_udp_recv_start(uv_udp_t* handle, uv_alloc_cb alloc_cb,
    uv_udp_recv_cb recv_cb) {
  uv_loop_t* loop = handle->loop;

  if (handle->flags & UV_HANDLE_READING) {
    uv__set_sys_error(loop, WSAEALREADY);
    return -1;
  }

  if (!(handle->flags & UV_HANDLE_BOUND) &&
      uv_udp_bind(handle, uv_addr_ip4_any_, 0) < 0) {
    return -1;
  }

  handle->flags |= UV_HANDLE_READING;
  loop->active_udp_streams++;

  handle->recv_cb = recv_cb;
  handle->alloc_cb = alloc_cb;

  /* If reading was stopped and then started again, there could still be a */
  /* recv request pending. */
  if (!(handle->flags & UV_HANDLE_READ_PENDING))
    uv_udp_queue_recv(loop, handle);

  return 0;
}


int uv_udp_recv_stop(uv_udp_t* handle) {
  if (handle->flags & UV_HANDLE_READING) {
    handle->flags &= ~UV_HANDLE_READING;
    handle->loop->active_udp_streams--;
  }

  return 0;
}


static int uv__udp_send(uv_udp_send_t* req, uv_udp_t* handle, uv_buf_t bufs[],
    int bufcnt, struct sockaddr* addr, int addr_len, uv_udp_send_cb cb) {
  uv_loop_t* loop = handle->loop;
  DWORD result, bytes;

  uv_req_init(loop, (uv_req_t*) req);
  req->type = UV_UDP_SEND;
  req->handle = handle;
  req->cb = cb;
  memset(&req->overlapped, 0, sizeof(req->overlapped));

  result = WSASendTo(handle->socket,
                     (WSABUF*)bufs,
                     bufcnt,
                     &bytes,
                     0,
                     addr,
                     addr_len,
                     &req->overlapped,
                     NULL);

  if (UV_SUCCEEDED_WITHOUT_IOCP(result == 0)) {
    /* Request completed immediately. */
    req->queued_bytes = 0;
    handle->reqs_pending++;
    uv_insert_pending_req(loop, (uv_req_t*)req);
  } else if (UV_SUCCEEDED_WITH_IOCP(result == 0)) {
    /* Request queued by the kernel. */
    req->queued_bytes = uv_count_bufs(bufs, bufcnt);
    handle->reqs_pending++;
  } else {
    /* Send failed due to an error. */
    uv__set_sys_error(loop, WSAGetLastError());
    return -1;
  }

  return 0;
}


int uv_udp_send(uv_udp_send_t* req, uv_udp_t* handle, uv_buf_t bufs[],
    int bufcnt, struct sockaddr_in addr, uv_udp_send_cb cb) {

  if (!(handle->flags & UV_HANDLE_BOUND) &&
      uv_udp_bind(handle, uv_addr_ip4_any_, 0) < 0) {
    return -1;
  }

  return uv__udp_send(req,
                      handle,
                      bufs,
                      bufcnt,
                      (struct sockaddr*) &addr,
                      sizeof addr,
                      cb);
}


int uv_udp_send6(uv_udp_send_t* req, uv_udp_t* handle, uv_buf_t bufs[],
    int bufcnt, struct sockaddr_in6 addr, uv_udp_send_cb cb) {

  if (!(handle->flags & UV_HANDLE_BOUND) &&
      uv_udp_bind6(handle, uv_addr_ip6_any_, 0) < 0) {
    return -1;
  }

  return uv__udp_send(req,
                      handle,
                      bufs,
                      bufcnt,
                      (struct sockaddr*) &addr,
                      sizeof addr,
                      cb);
}


void uv_process_udp_recv_req(uv_loop_t* loop, uv_udp_t* handle,
    uv_req_t* req) {
  uv_buf_t buf;
  int partial;

  assert(handle->type == UV_UDP);

  handle->flags &= ~UV_HANDLE_READ_PENDING;

  if (!REQ_SUCCESS(req)) {
    DWORD err = GET_REQ_SOCK_ERROR(req);
    if (err == WSAEMSGSIZE) {
      /* Not a real error, it just indicates that the received packet */
      /* was bigger than the receive buffer. */
    } else if (err == WSAECONNRESET || err == WSAENETRESET) {
      /* A previous sendto operation failed; ignore this error. If */
      /* zero-reading we need to call WSARecv/WSARecvFrom _without_ the */
      /* MSG_PEEK flag to clear out the error queue. For nonzero reads, */
      /* immediately queue a new receive. */
      if (!(handle->flags & UV_HANDLE_ZERO_READ)) {
        goto done;
      }
    } else {
      /* A real error occurred. Report the error to the user only if we're */
      /* currently reading. */
      if (handle->flags & UV_HANDLE_READING) {
        uv__set_sys_error(loop, err);
        uv_udp_recv_stop(handle);
        buf = (handle->flags & UV_HANDLE_ZERO_READ) ?
              uv_buf_init(NULL, 0) : handle->recv_buffer;
        handle->recv_cb(handle, -1, buf, NULL, 0);
      }
      goto done;
    }
  }

  if (!(handle->flags & UV_HANDLE_ZERO_READ)) {
    /* Successful read */
    partial = !REQ_SUCCESS(req);
    handle->recv_cb(handle,
                    req->overlapped.InternalHigh,
                    handle->recv_buffer,
                    (struct sockaddr*) &handle->recv_from,
                    partial ? UV_UDP_PARTIAL : 0);
  } else if (handle->flags & UV_HANDLE_READING) {
    DWORD bytes, err, flags;
    struct sockaddr_storage from;
    int from_len;

    /* Do a nonblocking receive */
    /* TODO: try to read multiple datagrams at once. FIONREAD maybe? */
    buf = handle->alloc_cb((uv_handle_t*) handle, 65536);
    assert(buf.len > 0);

    memset(&from, 0, sizeof from);
    from_len = sizeof from;

    flags = 0;

    if (WSARecvFrom(handle->socket,
                    (WSABUF*)&buf,
                    1,
                    &bytes,
                    &flags,
                    (struct sockaddr*) &from,
                    &from_len,
                    NULL,
                    NULL) != SOCKET_ERROR) {

      /* Message received */
      handle->recv_cb(handle, bytes, buf, (struct sockaddr*) &from, 0);
    } else {
      err = WSAGetLastError();
      if (err == WSAEMSGSIZE) {
        /* Message truncated */
        handle->recv_cb(handle,
                        bytes,
                        buf,
                        (struct sockaddr*) &from,
                        UV_UDP_PARTIAL);
      } if (err == WSAEWOULDBLOCK) {
        /* Kernel buffer empty */
        uv__set_sys_error(loop, WSAEWOULDBLOCK);
        handle->recv_cb(handle, 0, buf, NULL, 0);
      } else if (err != WSAECONNRESET && err != WSAENETRESET) {
        /* Serious error. WSAECONNRESET/WSANETRESET is ignored because this */
        /* just indicates that a previous sendto operation failed. */
        uv_udp_recv_stop(handle);
        uv__set_sys_error(loop, err);
        handle->recv_cb(handle, -1, buf, NULL, 0);
      }
    }
  }

done:
  /* Post another read if still reading and not closing. */
  if ((handle->flags & UV_HANDLE_READING) &&
      !(handle->flags & UV_HANDLE_READ_PENDING)) {
    uv_udp_queue_recv(loop, handle);
  }

  DECREASE_PENDING_REQ_COUNT(handle);
}


void uv_process_udp_send_req(uv_loop_t* loop, uv_udp_t* handle,
    uv_udp_send_t* req) {
  assert(handle->type == UV_UDP);

  if (req->cb) {
    if (REQ_SUCCESS(req)) {
      req->cb(req, 0);
    } else {
      uv__set_sys_error(loop, GET_REQ_SOCK_ERROR(req));
      req->cb(req, -1);
    }
  }

  DECREASE_PENDING_REQ_COUNT(handle);
}


<<<<<<< HEAD
int uv_udp_set_multicast_loop(uv_udp_t* handle, int on) {
  uv__set_artificial_error(handle->loop, UV_ENOSYS);
  return -1;
}


int uv_udp_set_multicast_ttl(uv_udp_t* handle, int ttl) {
  if (setsockopt(handle->socket, IPPROTO_IP, IP_MULTICAST_TTL,
      (const char*)&ttl, sizeof ttl) == -1) {
    uv__set_sys_error(handle->loop, WSAGetLastError());
=======
int uv_udp_set_membership(uv_udp_t* handle, const char* multicast_addr,
    const char* interface_addr, uv_membership membership) {
  int optname;
  struct ip_mreq mreq;

  /* If the socket is unbound, bind to inaddr_any. */
  if (!(handle->flags & UV_HANDLE_BOUND) &&
      uv_udp_bind(handle, uv_addr_ip4_any_, 0) < 0) {
    return -1;
  }

  if (handle->flags & UV_HANDLE_IPV6) {
    uv__set_artificial_error(handle->loop, UV_ENOSYS);
    return -1;
  }

  memset(&mreq, 0, sizeof mreq);

  if (interface_addr) {
    mreq.imr_interface.s_addr = inet_addr(interface_addr);
  } else {
    mreq.imr_interface.s_addr = htonl(INADDR_ANY);
  }

  mreq.imr_multiaddr.s_addr = inet_addr(multicast_addr);

  switch (membership) {
    case UV_JOIN_GROUP:
      optname = IP_ADD_MEMBERSHIP;
      break;
    case UV_LEAVE_GROUP:
      optname = IP_DROP_MEMBERSHIP;
      break;
    default:
      uv__set_artificial_error(handle->loop, UV_EFAULT);
      return -1;
  }

  if (setsockopt(handle->socket,
                 IPPROTO_IP,
                 optname,
                 (char*) &mreq,
                 sizeof mreq) == SOCKET_ERROR) {
      uv__set_sys_error(handle->loop, WSAGetLastError());
>>>>>>> 7e0bf7d5
    return -1;
  }

  return 0;
}


int uv_udp_set_broadcast(uv_udp_t* handle, int value) {
  BOOL optval = (BOOL) value;

  /* If the socket is unbound, bind to inaddr_any. */
  if (!(handle->flags & UV_HANDLE_BOUND) &&
      uv_udp_bind(handle, uv_addr_ip4_any_, 0) < 0) {
    return -1;
  }

  if (setsockopt(handle->socket,
                  SOL_SOCKET,
                  SO_BROADCAST,
                  (char*) &optval,
                  sizeof optval)) {
    uv__set_sys_error(handle->loop, WSAGetLastError());
    return -1;
  }
  return 0;
}


<<<<<<< HEAD
int uv_udp_set_ttl(uv_udp_t* handle, int ttl) {
  uv__set_artificial_error(handle->loop, UV_ENOSYS);
  return -1;
}
=======
#define SOCKOPT_SETTER(name, option4, option6)                                \
  int uv_udp_set_##name(uv_udp_t* handle, int value) {                        \
    DWORD optval = (DWORD) value;                                             \
                                                                              \
    /* If the socket is unbound, bind to inaddr_any. */                       \
    if (!(handle->flags & UV_HANDLE_BOUND) &&                                 \
        uv_udp_bind(handle, uv_addr_ip4_any_, 0) < 0) {                       \
      return -1;                                                              \
    }                                                                         \
                                                                              \
    if (!(handle->flags & UV_HANDLE_IPV6)) {                                  \
      /* Set IPv4 socket option */                                            \
      if (setsockopt(handle->socket,                                          \
                     IPPROTO_IP,                                              \
                     option4,                                                 \
                     (char*) &optval,                                         \
                     sizeof optval)) {                                        \
        uv__set_sys_error(handle->loop, WSAGetLastError());                   \
        return -1;                                                            \
      }                                                                       \
    } else {                                                                  \
      /* Set IPv6 socket option */                                            \
      if (setsockopt(handle->socket,                                          \
                     IPPROTO_IPV6,                                            \
                     option6,                                                 \
                     (char*) &optval,                                         \
                     sizeof optval)) {                                        \
        uv__set_sys_error(handle->loop, WSAGetLastError());                   \
        return -1;                                                            \
      }                                                                       \
    }                                                                         \
    return 0;                                                                 \
  }

SOCKOPT_SETTER(multicast_loop, IP_MULTICAST_LOOP, IPV6_MULTICAST_LOOP)
SOCKOPT_SETTER(multicast_ttl, IP_MULTICAST_TTL, IPV6_MULTICAST_HOPS)
SOCKOPT_SETTER(ttl, IP_TTL, IPV6_HOPLIMIT)

#undef SOCKOPT_SETTER
>>>>>>> 7e0bf7d5
<|MERGE_RESOLUTION|>--- conflicted
+++ resolved
@@ -573,18 +573,6 @@
 }
 
 
-<<<<<<< HEAD
-int uv_udp_set_multicast_loop(uv_udp_t* handle, int on) {
-  uv__set_artificial_error(handle->loop, UV_ENOSYS);
-  return -1;
-}
-
-
-int uv_udp_set_multicast_ttl(uv_udp_t* handle, int ttl) {
-  if (setsockopt(handle->socket, IPPROTO_IP, IP_MULTICAST_TTL,
-      (const char*)&ttl, sizeof ttl) == -1) {
-    uv__set_sys_error(handle->loop, WSAGetLastError());
-=======
 int uv_udp_set_membership(uv_udp_t* handle, const char* multicast_addr,
     const char* interface_addr, uv_membership membership) {
   int optname;
@@ -629,7 +617,6 @@
                  (char*) &mreq,
                  sizeof mreq) == SOCKET_ERROR) {
       uv__set_sys_error(handle->loop, WSAGetLastError());
->>>>>>> 7e0bf7d5
     return -1;
   }
 
@@ -658,12 +645,6 @@
 }
 
 
-<<<<<<< HEAD
-int uv_udp_set_ttl(uv_udp_t* handle, int ttl) {
-  uv__set_artificial_error(handle->loop, UV_ENOSYS);
-  return -1;
-}
-=======
 #define SOCKOPT_SETTER(name, option4, option6)                                \
   int uv_udp_set_##name(uv_udp_t* handle, int value) {                        \
     DWORD optval = (DWORD) value;                                             \
@@ -702,5 +683,4 @@
 SOCKOPT_SETTER(multicast_ttl, IP_MULTICAST_TTL, IPV6_MULTICAST_HOPS)
 SOCKOPT_SETTER(ttl, IP_TTL, IPV6_HOPLIMIT)
 
-#undef SOCKOPT_SETTER
->>>>>>> 7e0bf7d5
+#undef SOCKOPT_SETTER