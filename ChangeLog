<<<<<<< HEAD
2013.10.30, Version 0.11.8 (Unstable)

* uv: Upgrade to v0.11.14

* v8: upgrade 3.21.18.3

* assert: indicate if exception message is generated (Glen Mailer)

* buffer: add buf.toArrayBuffer() API (Trevor Norris)

* cluster: fix premature 'disconnect' event (Ben Noordhuis)

* crypto: add SPKAC support (Jason Gerfen)

* debugger: count space for line numbers correctly (Alex Kocharin)

* debugger: make busy loops SIGUSR1-interruptible (Ben Noordhuis)

* debugger: repeat last command (Alex Kocharin)

* debugger: show current line, fix for #6150 (Alex Kocharin)

* dgram: send() can accept strings (Trevor Norris)

* dns: rename domain to hostname (Ben Noordhuis)

* dns: set hostname property on error object (Ben Noordhuis)

* dtrace, mdb_v8: support more string, frame types (Dave Pacheco)

* http: add statusMessage (Patrik Stutz)

* http: expose supported methods (Ben Noordhuis)

* http: provide backpressure for pipeline flood (isaacs)

* process: Add exitCode property (isaacs)

* tls: socket.renegotiate(options, callback) (Fedor Indutny)

* util: format as Error if instanceof Error (Rod Vagg)


2013.08.21, Version 0.11.7 (Unstable), be52549bfa5311208b5fcdb3ba09210460fa9ceb

* uv: upgrade to v0.11.13

* v8: upgrade to 3.20.17

* buffer: adhere to INSPECT_MAX_BYTES (Timothy J Fontaine)

* buffer: fix regression for large buffer creation (Trevor Norris)

* buffer: don't throw if slice length too long (Trevor Norris)

* buffer: Buffer(buf) constructor copies into the proper buffer (Ben Noordhuis)

* cli: remove --max-stack-size (Ben Noordhuis)

* cli: unknown command line options are errors (Ben Noordhuis)

* child_process: exec accept buffer as an encoding (Seth Fitzsimmons)

* crypto: make randomBytes/pbkdf2 callbacks domain aware (Ben Noordhuis)

* domain: deprecate domain.dispose(). (Forrest L Norvell)

* fs: Expose birthtime on stat objects (isaacs)

* http: Only send connection:keep-alive if necessary (isaacs)

* repl: Catch syntax errors better (isaacs, Nathan Rajlich)

* stream: change default highWaterMark for objectMode to 16 (Mathias Buus)

* stream: make setEncoding/pause/resume chainable (Julian Gruber, isaacs)

* util: pass opts to custom inspect functions (Timothy J Fontaine)

* vm: rewritten to behave like Contextify (Domenic Denicola)


2013.08.21, Version 0.11.6 (Unstable), 04018d4b3938fd30ba14822e79195e4af2be36f6

* uv: Upgrade to v0.11.8

* v8: upgrade v8 to 3.20.14.1

* build: disable SSLv2 by default (Ben Noordhuis)

* build: don't auto-destroy existing configuration (Ben Noordhuis)

* crypto: add TLS 1.1 and 1.2 to secureProtocol list (Matthias Bartelmeß)

* crypto: fix memory leak in randomBytes() error path (Ben Noordhuis)

* dgram: don't call into js when send cb is omitted (Ben Noordhuis)

* dgram: fix regression in string argument handling (Ben Noordhuis)

* domains: performance improvements (Trevor Norris)

* events: EventEmitter = require('events') (Jake Verbaten)

* http: Add write()/end() callbacks (isaacs)

* http: Consistent 'finish' event semantics (isaacs)

* http: Prefer 'binary' over 'ascii' (isaacs)

* http: Support legacy agent.addRequest API (isaacs)

* http: Write hex/base64 chunks properly (isaacs)

* http: add agent.maxFreeSockets option (isaacs)

* http: provide access to raw headers/trailers (isaacs)

* http: removed headers stay removed (James Halliday)

* http,timers: improve callback performance (Ben Noordhuis)

* net: family option in net.connect (Vsevolod Strukchinsky)

* readline: pause stdin before turning off terminal raw mode (Daniel Chatfield)

* smalloc: allow different external array types (Trevor Norris)

* smalloc: expose ExternalArraySize (Trevor Norris)

* stream: Short-circuit buffer pushes when flowing (isaacs)

* tls: handle errors on socket before releasing it (Fedor Indutny)

* util: fix isPrimitive check (Trevor Norris)

* util: isObject should always return boolean (Trevor Norris)


2013.08.06, Version 0.11.5 (Unstable), 6f92da2dd106b0c63fde563284f83e08e2a521b5

* v8: upgrade to 3.20.11

* uv: upgrade to v0.11.7

* buffer: return offset for end of last write (Trevor Norris)

* build: embed the mdb_v8.so into the binary (Timothy J Fontaine)

* build: fix --without-ssl build (Ben Noordhuis)

* child_process: add 'shell' option to .exec() (Ben Noordhuis)

* dgram: report send errors to cb, don't pass bytes (Ben Noordhuis)

* fs: write strings directly to disk (Trevor Norris)

* https: fix default port (Koichi Kobayashi)

* openssl: use asm for sha, md5, rmd (Fedor Indutny)

* os: add mac address to networkInterfaces() output (Brian White)

* smalloc: introduce smalloc module (Trevor Norris)

* stream: Simplify flowing, passive data listening (streams3) (isaacs)

* tls: asynchronous SNICallback (Fedor Indutny)

* tls: share tls tickets key between cluster workers (Fedor Indutny)

* util: don't throw on circular %j input to format() (Ben Noordhuis)


2013.07.12, Version 0.11.4 (Unstable), b5b84197ed037918fd1a26e5cb87cce7c812ca55

* npm: Upgrade to 1.3.4

* v8: Upgrade to v3.20.2

* c-ares: Upgrade to piscisaureus/cares@805d153

* timers: setImmediate process full queue each turn (Ben Noordhuis)

* http: Add agent.get/request methods (isaacs)

* http: Proper KeepAlive behavior (isaacs)

* configure: fix the --without-ssl option (Nathan Rajlich)

* buffer: propagate originating parent (Trevor Norris)

* tls_wrap: return Error not throw for missing cert (Timothy J Fontaine)

* src: enable native v8 typed arrays (Ben Noordhuis)

* stream: objectMode transform should allow falsey values (Jeff Barczewski)

* slab_allocator: remove SlabAllocator (Trevor Norris)

* crypto: fix memory leak in LoadPKCS12 (Fedor Indutny)

* tls: export TLSSocket (Fedor Indutny)

* zlib: allow changing of level and strategy (Brian White)

* zlib: allow custom flush type for flush() (Brian White)


2013.06.26, Version 0.11.3 (Unstable), 38c0c47bbe280ddc42054418091571e532d82a1e

* uv: Upgrade to v0.11.5

* c-ares: upgrade to 1.10.0

* v8: upgrade to v3.19.13

* punycode: update to v1.2.3 (Mathias Bynens)

* debugger: break on uncaught exception (Miroslav Bajtos)

* child_process: emit 'disconnect' asynchronously (Ben Noordhuis)

* dtrace: enable uv's probes if enabled (Timothy J Fontaine)

* dtrace: unify dtrace and systemtap interfaces (Timothy J Fontaine)

* buffer: New API for backing data store (Trevor Norris)

* buffer: return `this` in fill() for chainability (Brian White)

* build: fix include order for building on windows (Timothy J Fontaine)

* build: add android support (Linus Mårtensson)

* readline: strip ctrl chars for prompt width calc (Krzysztof Chrapka)

* tls: introduce TLSSocket based on tls_wrap binding (Fedor Indutny)

* tls: add localAddress and localPort properties (Ben Noordhuis)

* crypto: free excessive memory in NodeBIO (Fedor Indutny)

* process: remove maxTickDepth (Trevor Norris)

* timers: use uv_now instead of Date.now (Timothy J Fontaine)

* util: Add debuglog, deprecate console lookalikes (isaacs)

* module: use path.sep instead of a custom solution (Robert Kowalski)

* http: don't escape request path, reject bad chars (Ben Noordhuis)

* net: emit dns 'lookup' event before connect (Ben Noordhuis)

* dns: add getServers and setServers (Timothy J Fontaine)


2013.05.13, Version 0.11.2 (Unstable), 5d3dc0e4c3369dfb00b7b13e08936c2e652fa696

* uv: Upgrade to 0.11.2

* V8: Upgrade to 3.19.0

* npm: Upgrade to 1.2.21

* build: Makefile should respect configure --prefix (Timothy J Fontaine)

* cluster: use round-robin load balancing (Ben Noordhuis)

* debugger, cluster: each worker has new debug port (Miroslav Bajtoš)

* debugger: `restart` with custom debug port (Miroslav Bajtoš)

* debugger: breakpoints in scripts not loaded yet (Miroslav Bajtoš)

* event: EventEmitter#setMaxListeners() returns this (Sam Roberts)

* events: add EventEmitter.defaultMaxListeners (Ben Noordhuis)

* install: Support $(PREFIX) install target directory prefix (Olof Johansson)

* os: Include netmask in os.networkInterfaces() (Ben Kelly)

* path: add path.isAbsolute(path) (Ryan Doenges)

* stream: Guarantee ordering of 'finish' event (isaacs)

* streams: introduce .cork/.uncork/._writev (Fedor Indutny)

* vm: add support for timeout argument (Andrew Paprocki)


2013.04.19, Version 0.11.1 (Unstable), 4babd2b46ebf9fbea2c9946af5cfae25a33b2b22

* V8: upgrade to 3.18.0

* uv: Upgrade to v0.11.1

* http: split into multiple separate modules (Timothy J Fontaine)

* http: escape unsafe characters in request path (Ben Noordhuis)

* url: Escape all unwise characters (isaacs)

* build: depend on v8 postmortem-metadata if enabled (Paddy Byers)

* etw: update prototypes to match dtrace provider (Timothy J Fontaine)

* buffer: change output of Buffer.prototype.toJSON() (David Braun)

* dtrace: actually use the _handle.fd value (Timothy J Fontaine)

* dtrace: pass more arguments to probes (Dave Pacheco)

* build: allow building with dtrace on osx (Dave Pacheco)

* zlib: allow passing options to convenience methods (Kyle Robinson Young)


2013.03.28, Version 0.11.0 (Unstable), bce38b3d74e64fcb7d04a2dd551151da6168cdc5

* V8: update to 3.17.13

* os: use %SystemRoot% or %windir% in os.tmpdir() (Suwon Chae)

* util: fix util.inspect() line width calculation (Marcin Kostrzewa)

* buffer: remove _charsWritten (Trevor Norris)

* fs: uv_[fl]stat now reports subsecond resolution (Timothy J Fontaine)

* fs: Throw if error raised and missing callback (bnoordhuis)

* tls: expose SSL_CTX_set_timeout via tls.createServer (Manav Rathi)

* tls: remove harmful unnecessary bounds checking (Marcel Laverdet)

* buffer: write ascii strings using WriteOneByte (Trevor Norris)

* dtrace: fix generation of v8 constants on freebsd (Fedor Indutny)

* dtrace: x64 ustack helper (Fedor Indutny)

* readline: handle wide characters properly (Nao Iizuka)

* repl: Use a domain to catch async errors safely (isaacs)

* repl: emit 'reset' event when context is reset (Sami Samhuri)

* util: custom `inspect()` method may return an Object (Nathan Rajlich)

* console: `console.dir()` bypasses inspect() methods (Nathan Rajlich)
=======
2013.11.12, Version 0.10.22 (Stable)

* npm: Upgrade to 1.3.14

* uv: Upgrade to v0.10.19

* child_process: don't assert on stale file descriptor events (Fedor Indutny)

* darwin: Fix "Not Responding" in Mavericks activity monitor (Fedor Indutny)

* debugger: Fix bug in sb() with unnamed script (Maxim Bogushevich)

* repl: do not insert duplicates into completions (Maciej Małecki)

* src: Fix memory leak on closed handles (Timothy J Fontaine)

* tls: prevent stalls by using read(0) (Fedor Indutny)

* v8: use correct timezone information on Solaris (Maciej Małecki)
>>>>>>> 1394d585


2013.10.18, Version 0.10.21 (Stable), e2da042844a830fafb8031f6c477eb4f96195210

* uv: Upgrade to v0.10.18

* crypto: clear errors from verify failure (Timothy J Fontaine)

* dtrace: interpret two byte strings (Dave Pacheco)

* fs: fix fs.truncate() file content zeroing bug (Ben Noordhuis)

* http: provide backpressure for pipeline flood (isaacs)

* tls: fix premature connection termination (Ben Noordhuis)


2013.09.30, Version 0.10.20 (Stable), d7234c8d50a1af73f60d2d3c0cc7eed17429a481

* tls: fix sporadic hang and partial reads (Fedor Indutny)
  - fixes "npm ERR! cb() never called!"


2013.09.24, Version 0.10.19 (Stable), 6b5e6a5a3ec8d994c9aab3b800b9edbf1b287904

* uv: Upgrade to v0.10.17

* npm: upgrade to 1.3.11

* readline: handle input starting with control chars (Eric Schrock)

* configure: add mips-float-abi (soft, hard) option (Andrei Sedoi)

* stream: objectMode transforms allow falsey values (isaacs)

* tls: prevent duplicate values returned from read (Nathan Rajlich)

* tls: NPN protocols are now local to connections (Fedor Indutny)


2013.09.04, Version 0.10.18 (Stable), 67a1f0c52e0708e2596f3f2134b8386d6112561e

* uv: Upgrade to v0.10.15

* stream: Don't crash on unset _events property (isaacs)

* stream: Pass 'buffer' encoding with decoded writable chunks (isaacs)


2013.08.21, Version 0.10.17 (Stable), 469a4a5091a677df62be319675056b869c31b35c

* uv: Upgrade v0.10.14

* http_parser: Do not accept PUN/GEM methods as PUT/GET (Chris Dickinson)

* tls: fix assertion when ssl is destroyed at read (Fedor Indutny)

* stream: Throw on 'error' if listeners removed (isaacs)

* dgram: fix assertion on bad send() arguments (Ben Noordhuis)

* readline: pause stdin before turning off terminal raw mode (Daniel Chatfield)


2013.08.16, Version 0.10.16 (Stable), 50b4c905a4425430ae54db4906f88982309e128d

* v8: back-port fix for CVE-2013-2882

* npm: Upgrade to 1.3.8

* crypto: fix assert() on malformed hex input (Ben Noordhuis)

* crypto: fix memory leak in randomBytes() error path (Ben Noordhuis)

* events: fix memory leak, don't leak event names (Ben Noordhuis)

* http: Handle hex/base64 encodings properly (isaacs)

* http: improve chunked res.write(buf) performance (Ben Noordhuis)

* stream: Fix double pipe error emit (Eran Hammer)


2013.07.25, Version 0.10.15 (Stable), 2426d65af860bda7be9f0832a99601cc43c6cf63

* src: fix process.getuid() return value (Ben Noordhuis)


2013.07.25, Version 0.10.14 (Stable), fdf57f811f9683a4ec49a74dc7226517e32e6c9d

* uv: Upgrade to v0.10.13

* npm: Upgrade to v1.3.5

* os: Don't report negative times in cpu info (Ben Noordhuis)

* fs: Handle large UID and GID (Ben Noordhuis)

* url: Fix edge-case when protocol is non-lowercase (Shuan Wang)

* doc: Streams API Doc Rewrite (isaacs)

* node: call MakeDomainCallback in all domain cases (Trevor Norris)

* crypto: fix memory leak in LoadPKCS12 (Fedor Indutny)


2013.07.09, Version 0.10.13 (Stable), e32660a984427d46af6a144983cf7b8045b7299c

* uv: Upgrade to v0.10.12

* npm: Upgrade to 1.3.2

* windows: get proper errno (Ben Noordhuis)

* tls: only wait for finish if we haven't seen it (Timothy J Fontaine)

* http: Dump response when request is aborted (isaacs)

* http: use an unref'd timer to fix delay in exit (Peter Rust)

* zlib: level can be negative (Brian White)

* zlib: allow zero values for level and strategy (Brian White)

* buffer: add comment explaining buffer alignment (Ben Noordhuis)

* string_bytes: properly detect 64bit (Timothy J Fontaine)

* src: fix memory leak in UsingDomains() (Ben Noordhuis)


2013.06.18, Version 0.10.12 (Stable), a088cf4f930d3928c97d239adf950ab43e7794aa

* npm: Upgrade to 1.2.32

* readline: make `ctrl + L` clear the screen (Yuan Chuan)

* v8: add setVariableValue debugger command (Ben Noordhuis)

* net: Do not destroy socket mid-write (isaacs)

* v8: fix build for mips32r2 architecture (Andrei Sedoi)

* configure: fix cross-compilation host_arch_cc() (Andrei Sedoi)


2013.06.13, Version 0.10.11 (Stable), d9d5bc465450ae5d60da32e9ffcf71c2767f1fad

* uv: upgrade to 0.10.11

* npm: Upgrade to 1.2.30

* openssl: add missing configuration pieces for MIPS (Andrei Sedoi)

* Revert "http: remove bodyHead from 'upgrade' events" (isaacs)

* v8: fix pointer arithmetic undefined behavior (Trevor Norris)

* crypto: fix utf8/utf-8 encoding check (Ben Noordhuis)

* net: Fix busy loop on POLLERR|POLLHUP on older linux kernels (Ben Noordhuis, isaacs)


2013.06.04, Version 0.10.10 (Stable), 25e51c396aa23018603baae2b1d9390f5d9db496

* uv: Upgrade to 0.10.10

* npm: Upgrade to 1.2.25

* url: Properly parse certain oddly formed urls (isaacs)

* stream: unshift('') is a noop (isaacs)


2013.05.30, Version 0.10.9 (Stable), 878ffdbe6a8eac918ef3a7f13925681c3778060b

* npm: Upgrade to 1.2.24

* uv: Upgrade to v0.10.9

* repl: fix JSON.parse error check (Brian White)

* tls: proper .destroySoon (Fedor Indutny)

* tls: invoke write cb only after opposite read end (Fedor Indutny)

* tls: ignore .shutdown() syscall error (Fedor Indutny)


2013.05.24, Version 0.10.8 (Stable), 30d9e9fdd9d4c33d3d95a129d021cd8b5b91eddb

* v8: update to 3.14.5.9

* uv: upgrade to 0.10.8

* npm: Upgrade to 1.2.23

* http: remove bodyHead from 'upgrade' events (Nathan Zadoks)

* http: Return true on empty writes, not false (isaacs)

* http: save roundtrips, convert buffers to strings (Ben Noordhuis)

* configure: respect the --dest-os flag consistently (Nathan Rajlich)

* buffer: throw when writing beyond buffer (Trevor Norris)

* crypto: Clear error after DiffieHellman key errors (isaacs)

* string_bytes: strip padding from base64 strings (Trevor Norris)


2013.05.17, Version 0.10.7 (Stable), d2fdae197ac542f686ee06835d1153dd43b862e5

* uv: upgrade to v0.10.7

* npm: Upgrade to 1.2.21

* crypto: Don't ignore verify encoding argument (isaacs)

* buffer, crypto: fix default encoding regression (Ben Noordhuis)

* timers: fix setInterval() assert (Ben Noordhuis)


2013.05.14, Version 0.10.6 (Stable), 5deb1672f2b5794f8be19498a425ea4dc0b0711f

* module: Deprecate require.extensions (isaacs)

* stream: make Readable.wrap support objectMode, empty streams (Daniel Moore)

* child_process: fix handle delivery (Ben Noordhuis)

* crypto: Fix performance regression (isaacs)

* src: DRY string encoding/decoding (isaacs)


2013.04.23, Version 0.10.5 (Stable), deeaf8fab978e3cadb364e46fb32dafdebe5f095

* uv: Upgrade to 0.10.5 (isaacs)

* build: added support for Visual Studio 2012 (Miroslav Bajtoš)

* http: Don't try to destroy nonexistent sockets (isaacs)

* crypto: LazyTransform on properties, not methods (isaacs)

* assert: put info in err.message, not err.name (Ryan Doenges)

* dgram: fix no address bind() (Ben Noordhuis)

* handle_wrap: fix NULL pointer dereference (Ben Noordhuis)

* os: fix unlikely buffer overflow in os.type() (Ben Noordhuis)

* stream: Fix unshift() race conditions (isaacs)




2013.04.11, Version 0.10.4 (Stable), 9712aa9f76073c30850b20a188b1ed12ffb74d17

* uv: Upgrade to 0.10.4

* npm: Upgrade to 1.2.18

* v8: Avoid excessive memory growth in JSON.parse (Fedor Indutny)

* child_process, cluster: fix O(n*m) scan of cmd string (Ben Noordhuis)

* net: fix socket.bytesWritten Buffers support (Fedor Indutny)

* buffer: fix offset checks (Łukasz Walukiewicz)

* stream: call write cb before finish event (isaacs)

* http: Support write(data, 'hex') (isaacs)

* crypto: dh secret should be left-padded (Fedor Indutny)

* process: expose NODE_MODULE_VERSION in process.versions (Rod Vagg)

* crypto: fix constructor call in crypto streams (Andreas Madsen)

* net: account for encoding in .byteLength (Fedor Indutny)

* net: fix buffer iteration in bytesWritten (Fedor Indutny)

* crypto: zero is not an error if writing 0 bytes (Fedor Indutny)

* tls: Re-enable check of CN-ID in cert verification (Tobias Müllerleile)


2013.04.03, Version 0.10.3 (Stable), d4982f6f5e4a9a703127489a553b8d782997ea43

* npm: Upgrade to 1.2.17

* child_process: acknowledge sent handles (Fedor Indutny)

* etw: update prototypes to match dtrace provider (Timothy J Fontaine)

* dtrace: pass more arguments to probes (Dave Pacheco)

* build: allow building with dtrace on osx (Dave Pacheco)

* http: Remove legacy ECONNRESET workaround code (isaacs)

* http: Ensure socket cleanup on client response end (isaacs)

* tls: Destroy socket when encrypted side closes (isaacs)

* repl: isSyntaxError() catches "strict mode" errors (Nathan Rajlich)

* crypto: Pass options to ctor calls (isaacs)

* src: tie process.versions.uv to uv_version_string() (Ben Noordhuis)


2013.03.28, Version 0.10.2 (Stable), 1e0de9c426e07a260bbec2d2196c2d2db8eb8886

* npm: Upgrade to 1.2.15

* uv: Upgrade to 0.10.3

* tls: handle SSL_ERROR_ZERO_RETURN (Fedor Indutny)

* tls: handle errors before calling C++ methods (Fedor Indutny)

* tls: remove harmful unnecessary bounds checking (Marcel Laverdet)

* crypto: make getCiphers() return non-SSL ciphers (Ben Noordhuis)

* crypto: check randomBytes() size argument (Ben Noordhuis)

* timers: do not calculate Timeout._when property (Alexey Kupershtokh)

* timers: fix off-by-one ms error (Alexey Kupershtokh)

* timers: handle signed int32 overflow in enroll() (Fedor Indutny)

* stream: Fix stall in Transform under very specific conditions (Gil Pedersen)

* stream: Handle late 'readable' event listeners (isaacs)

* stream: Fix early end in Writables on zero-length writes (isaacs)

* domain: fix domain callback from MakeCallback (Trevor Norris)

* child_process: don't emit same handle twice (Ben Noordhuis)

* child_process: fix sending utf-8 to child process (Ben Noordhuis)


2013.03.21, Version 0.10.1 (Stable), c274d1643589bf104122674a8c3fd147527a667d

* npm: upgrade to 1.2.15

* crypto: Improve performance of non-stream APIs (Fedor Indutny)

* tls: always reset this.ssl.error after handling (Fedor Indutny)

* tls: Prevent mid-stream hangs (Fedor Indutny, isaacs)

* net: improve arbitrary tcp socket support (Ben Noordhuis)

* net: handle 'finish' event only after 'connect' (Fedor Indutny)

* http: Don't hot-path end() for large buffers (isaacs)

* fs: Missing cb errors are deprecated, not a throw (isaacs)

* fs: make write/appendFileSync correctly set file mode (Raymond Feng)

* stream: Return self from readable.wrap (isaacs)

* stream: Never call decoder.end() multiple times (Gil Pedersen)

* windows: enable watching signals with process.on('SIGXYZ') (Bert Belder)

* node: revert removal of MakeCallback (Trevor Norris)

* node: Unwrap without aborting in handle fd getter (isaacs)


2013.03.11, Version 0.10.0 (Stable), 163ca274230fce536afe76c64676c332693ad7c1

* npm: Upgrade to 1.2.14

* core: Append filename properly in dlopen on windows (isaacs)

* zlib: Manage flush flags appropriately (isaacs)

* domains: Handle errors thrown in nested error handlers (isaacs)

* buffer: Strip high bits when converting to ascii (Ben Noordhuis)

* win/msi: Enable modify and repair (Bert Belder)

* win/msi: Add feature selection for various node parts (Bert Belder)

* win/msi: use consistent registry key paths (Bert Belder)

* child_process: support sending dgram socket (Andreas Madsen)

* fs: Raise EISDIR on Windows when calling fs.read/write on a dir (isaacs)

* unix: fix strict aliasing warnings, macro-ify functions (Ben Noordhuis)

* unix: honor UV_THREADPOOL_SIZE environment var (Ben Noordhuis)

* win/tty: fix typo in color attributes enumeration (Bert Belder)

* win/tty: don't touch insert mode or quick edit mode (Bert Belder)


2013.03.06, Version 0.9.12 (Unstable), 0debf5a82934da805592b6496756cdf27c993abc

* stream: Allow strings in Readable.push/unshift (isaacs)

* stream: Remove bufferSize option (isaacs)

* stream: Increase highWaterMark on large reads (isaacs)

* stream: _write: takes an encoding argument (isaacs)

* stream: _transform: remove output() method, provide encoding (isaacs)

* stream: Don't require read(0) to emit 'readable' event (isaacs)

* node: Add --throw-deprecation (isaacs)

* http: fix multiple timeout events (Eugene Girshov)

* http: More useful setTimeout API on server (isaacs)

* net: use close callback, not process.nextTick (Ben Noordhuis)

* net: Provide better error when writing after FIN (isaacs)

* dns: Support NAPTR queries (Pavel Lang)

* dns: fix ReferenceError in resolve() error path (Xidorn Quan)

* child_process: handle ENOENT correctly on Windows (Scott Blomquist)

* cluster: Rename destroy() to kill(signal=SIGTERM) (isaacs)

* build: define nightly tag external to build system (Timothy J Fontaine)

* build: make msi build work when spaces are present in the path (Bert Belder)

* build: fix msi build issue with WiX 3.7/3.8 (Raymond Feng)

* repl: make compatible with domains (Dave Olszewski)

* events: Code cleanup and performance improvements (Trevor Norris)


2013.03.01, Version 0.9.11 (Unstable), 83392403b7a9b7782b37c17688938c75010f81ba

* V8: downgrade to 3.14.5

* openssl: update to 1.0.1e

* darwin: Make process.title work properly (Ben Noordhuis)

* fs: Support mode/flag options to read/append/writeFile (isaacs)

* stream: _read() no longer takes a callback (isaacs)

* stream: Add stream.unshift(chunk) (isaacs)

* stream: remove lowWaterMark feature (isaacs)

* net: omit superfluous 'connect' event (Ben Noordhuis)

* build, windows: disable SEH (Ben Noordhuis)

* core: remove errno global (Ben Noordhuis)

* core: Remove the nextTick for running the main file (isaacs)

* core: Mark exit() calls with status codes (isaacs)

* core: Fix debug signal handler race condition lock (isaacs)

* crypto: clear error stack (Ben Noordhuis)

* test: optionally set common.PORT via env variable (Timothy J Fontaine)

* path: Throw TypeError on non-string args to path.resolve/join (isaacs, Arianit Uka)

* crypto: fix uninitialized memory access in openssl (Ben Noordhuis)


2013.02.19, Version 0.9.10 (Unstable)

* V8: Upgrade to 3.15.11.15

* npm: Upgrade to 1.2.12

* fs: Change default WriteStream config, increase perf (isaacs)

* process: streamlining tick callback logic (Trevor Norris)

* stream_wrap, udp_wrap: add read-only fd property (Ben Noordhuis)

* buffer: accept negative indices in Buffer#slice() (Ben Noordhuis)

* tls: Cycle data when underlying socket drains (isaacs)

* stream: read(0) should not always trigger _read(n,cb) (isaacs)

* stream: Empty strings/buffers do not signal EOF any longer (isaacs)

* crypto: improve cipher/decipher error messages (Ben Noordhuis)

* net: Respect the 'readable' flag on sockets (isaacs)

* net: don't suppress ECONNRESET (Ben Noordhuis)

* typed arrays: copy Buffer in typed array constructor (Ben Noordhuis)

* typed arrays: make DataView throw on non-ArrayBuffer (Ben Noordhuis)

* windows: MSI installer enhancements (Scott Blomquist, Jim Schubert)


2013.02.07, Version 0.9.9 (Unstable), 4b9f0d190cd6b22853caeb0e07145a98ce1d1d7f

* tls: port CryptoStream to streams2 (Fedor Indutny)

* typed arrays: only share ArrayBuffer backing store (Ben Noordhuis)

* stream: make Writable#end() accept a callback function (Nathan Rajlich)

* buffer: optimize 'hex' handling (Ben Noordhuis)

* dns, cares: don't filter NOTIMP, REFUSED, SERVFAIL (Ben Noordhuis)

* readline: treat bare \r as a line ending (isaacs)

* readline: make \r\n emit one 'line' event (Ben Noordhuis)

* cluster: support datagram sockets (Bert Belder)

* stream: Correct Transform class backpressure (isaacs)

* addon: Pass module object to NODE_MODULE init function (isaacs, Rod Vagg)

* buffer: slow buffer copy compatibility fix (Trevor Norris)

* Add bytesWritten to tls.CryptoStream (Andy Burke)


2013.01.24, Version 0.9.8 (Unstable), 5f2f8400f665dc32c3e10e7d31d53d756ded9156

* npm: Upgrade to v1.2.3

* V8: Upgrade to 3.15.11.10

* streams: Support objects other than Buffers (Jake Verbaten)

* buffer: remove float write range checks (Trevor Norris)

* http: close connection on 304/204 responses with chunked encoding (Ben Noordhuis)

* build: fix build with dtrace support on FreeBSD (Fedor Indutny)

* console: Support formatting options in trace() (isaacs)

* domain: empty stack on all exceptions (Dave Olszewski)

* unix, windows: make uv_*_bind() error codes consistent (Andrius Bentkus)

* linux: add futimes() fallback (Ben Noordhuis)


2013.01.18, Version 0.9.7 (Unstable), 9e7bebeb8305edd55735a95955a98fdbe47572e5

* V8: Upgrade to 3.15.11.7

* npm: Upgrade to 1.2.2

* punycode: Upgrade to 1.2.0 (Mathias Bynens)

* repl: make built-in modules available by default (Felix Böhm)

* windows: add support for '_Total' perf counters (Scott Blomquist)

* cluster: make --prof work for workers (Ben Noordhuis)

* child_process: do not keep list of sent sockets (Fedor Indutny)

* tls: Follow RFC6125 more strictly (Fedor Indutny)

* buffer: floating point read/write improvements (Trevor Norris)

* TypedArrays: Improve dataview perf without endian param (Dean McNamee)

* module: assert require() called with a non-empty string (Felix Böhm, James Campos)

* stdio: Set readable/writable flags properly (isaacs)

* stream: Properly handle large reads from push-streams (isaacs)


2013.01.11, Version 0.9.6 (Unstable), 9313fdc71ca8335d5e3a391c103230ee6219b3e2

* V8: update to 3.15.11.5

* node: remove ev-emul.h (Ben Noordhuis)

* path: make basename and extname ignore trailing slashes (Bert Belder)

* typed arrays: fix sunos signed/unsigned char issue (Ben Noordhuis)

* child_process: Fix {stdio:'inherit'} regression (Ben Noordhuis)

* child_process: Fix pipe() from child stdio streams  (Maciej Małecki)

* child_process: make fork() execPath configurable (Bradley Meck)

* stream: Add readable.push(chunk) method (isaacs)

* dtrace: x64 ustack helper (Fedor Indutny)

* repl: fix floating point number parsing (Nirk Niggler)

* repl: allow overriding builtins (Ben Noordhuis)

* net: add localAddress and localPort to Socket (James Hight)

* fs: make pool size coincide with ReadStream bufferSize (Shigeki Ohtsu)

* typed arrays: implement load and store swizzling (Dean McNamee)

* windows: fix perfctr crash on XP and 2003 (Scott Blomquist)

* dgram: fix double implicit bind error (Ben Noordhuis)


2012.12.30, Version 0.9.5 (Unstable), 01994e8119c24f2284bac0779b32acb49c95bee7

* assert: improve support for new execution contexts (lukebayes)

* domain: use camelCase instead of snake_case (isaacs)

* domain: Do not use uncaughtException handler (isaacs)

* fs: make 'end' work with ReadStream without 'start' (Ben Noordhuis)

* https: optimize createConnection() (Ryunosuke SATO)

* buffer: speed up base64 encoding by 20% (Ben Noordhuis)

* doc: Colorize API stabilitity index headers in docs (Luke Arduini)

* net: socket.readyState corrections (bentaber)

* http: Performance enhancements for http under streams2 (isaacs)

* stream: fix to emit end event on http.ClientResponse (Shigeki Ohtsu)

* stream: fix event handler leak in readstream pipe and unpipe (Andreas Madsen)

* build: Support ./configure --tag switch (Maciej Małecki)

* repl: don't touch `require.cache` (Nathan Rajlich)

* node: Emit 'exit' event when exiting for an uncaught exception (isaacs)


2012.12.21, Version 0.9.4 (Unstable), d86d83c75f6343b5368bb7bd328b4466a035e1d4

* streams: Update all streaming interfaces to use new classes (isaacs)

* node: remove idle gc (Ben Noordhuis)

* http: protect against response splitting attacks (Bert Belder)

* fs: Raise error when null bytes detected in paths (isaacs)

* fs: fix 'object is not a function' callback errors (Ben Noordhuis)

* fs: add autoClose=true option to fs.createReadStream (Farid Neshat)

* process: add getgroups(), setgroups(), initgroups() (Ben Noordhuis)

* openssl: optimized asm code on x86 and x64 (Bert Belder)

* crypto: fix leak in GetPeerCertificate (Fedor Indutny)

* add systemtap support (Jan Wynholds)

* windows: add ETW and PerfCounters support (Scott Blomquist)

* windows: fix normalization of UNC paths (Bert Belder)

* crypto: fix ssl error handling (Sergey Kholodilov)

* node: remove eio-emul.h (Ben Noordhuis)

* os: add os.endianness() function (Nathan Rajlich)

* readline: don't emit "line" events with a trailing '\n' char (Nathan Rajlich)

* build: add configure option to generate xcode build files (Timothy J Fontaine)

* build: allow linking against system libuv, cares, http_parser (Stephen Gallagher)

* typed arrays: add slice() support to ArrayBuffer (Anthony Pesch)

* debugger: exit and kill child on SIGTERM or SIGHUP (Fedor Indutny)

* url: url.format escapes delimiters in path and query (J. Lee Coltrane)


2012.10.24, Version 0.9.3 (Unstable), 1ed4c6776e4f52956918b70565502e0f8869829d

* V8: Upgrade to 3.13.7.4

* crypto: Default to buffers instead of binary strings (isaacs, Fedor Indutny)

* crypto: add getHashes() and getCiphers() (Ben Noordhuis)

* unix: add custom thread pool, remove libeio (Ben Noordhuis)

* util: make `inspect()` accept an "options" argument (Nathan Rajlich)

* https: fix renegotation attack protection (Ben Noordhuis)

* cluster: make 'listening' handler see actual port (Aaditya Bhatia)

* windows: use USERPROFILE to get the user's home dir (Bert Belder)

* path: add platform specific path delimiter (Paul Serby)

* http: add response.headersSent property (Pavel Lang)

* child_process: make .fork()'d child auto-exit (Ben Noordhuis)

* events: add 'removeListener' event (Ben Noordhuis)

* string_decoder: Add 'end' method, do base64 properly (isaacs)

* buffer: include encoding value in exception when invalid (Ricky Ng-Adam)

* http: make http.ServerResponse no longer emit 'end' (isaacs)

* streams: fix pipe is destructed by 'end' from destination (koichik)


2012.09.17, Version 0.9.2 (Unstable), 6e2055889091a424fbb5c500bc3ab9c05d1c28b4

* http_parser: upgrade to ad3b631

* openssl: upgrade 1.0.1c

* darwin: use FSEvents to watch directory changes (Fedor Indutny)

* unix: support missing API on NetBSD (Shigeki Ohtsu)

* unix: fix EMFILE busy loop (Ben Noordhuis)

* windows: un-break writable tty handles (Bert Belder)

* windows: map WSAESHUTDOWN to UV_EPIPE (Bert Belder)

* windows: make spawn with custom environment work again (Bert Belder)

* windows: map ERROR_DIRECTORY to UV_ENOENT (Bert Belder)

* tls, https: validate server certificate by default (Ben Noordhuis)

* tls, https: throw exception on missing key/cert (Ben Noordhuis)

* tls: async session storage (Fedor Indutny)

* installer: don't install header files (Ben Noordhuis)

* buffer: implement Buffer.prototype.toJSON() (Nathan Rajlich)

* buffer: added support for writing NaN and Infinity (koichik)

* http: make http.ServerResponse emit 'end' (Ben Noordhuis)

* build: ./configure --ninja (Ben Noordhuis, Timothy J Fontaine)

* installer: fix --without-npm (Ben Noordhuis)

* cli: make -p equivalent to -pe (Ben Noordhuis)

* url: Go much faster by using Url class (isaacs)


2012.08.28, Version 0.9.1 (Unstable), e6ce259d2caf338fec991c2dd447de763ce99ab7

* buffer: Add Buffer.isEncoding(enc) to test for valid encoding values (isaacs)

* Raise UV_ECANCELED on premature close. (Ben Noordhuis)

* Remove c-ares from libuv, move to a top-level node dependency (Bert Belder)

* ref/unref for all HandleWraps, timers, servers, and sockets (Timothy J Fontaine)

* addon: remove node-waf, superseded by node-gyp (Ben Noordhuis)

* child_process: emit error on exec failure (Ben Noordhuis)

* cluster: do not use internal server API (Andreas Madsen)

* constants: add O_DIRECT (Ian Babrou)

* crypto: add sync interface to crypto.pbkdf2() (Ben Noordhuis)

* darwin: emulate fdatasync() (Fedor Indutny)

* dgram: make .bind() always asynchronous (Ben Noordhuis)

* events: Make emitter.listeners() side-effect free (isaacs, Joe Andaverde)

* fs: Throw early on invalid encoding args (isaacs)

* fs: fix naming of truncate/ftruncate functions (isaacs)

* http: bubble up parser errors to ClientRequest (Brian White)

* linux: improve cpuinfo parser on ARM and MIPS (Ben Noordhuis)

* net: add support for IPv6 addresses ending in :: (Josh Erickson)

* net: support Server.listen(Pipe) (Andreas Madsen)

* node: don't scan add-on for "init" symbol (Ben Noordhuis)

* remove process.uvCounters() (Ben Noordhuis)

* repl: console writes to repl rather than process stdio (Nathan Rajlich)

* timers: implement setImmediate (Timothy J Fontaine)

* tls: fix segfault in pummel/test-tls-ci-reneg-attack (Ben Noordhuis)

* tools: Move gyp addon tools to node-gyp (Nathan Rajlich)

* unix: preliminary signal handler support (Ben Noordhuis)

* unix: remove dependency on ev_child (Ben Noordhuis)

* unix: work around darwin bug, don't poll() on pipe (Fedor Indutny)

* util: Formally deprecate util.pump() (Ben Noordhuis)

* windows: make active and closing handle state independent (Bert Belder)

* windows: report spawn errors to the exit callback (Bert Belder)

* windows: signal handling support with uv_signal_t (Bert Belder)


2012.07.20, Version 0.9.0 (Unstable), f9b237f478c372fd55e4590d7399dcd8f25f3603

* punycode: update to v1.1.1 (Mathias Bynens)

* c-ares: upgrade to 1.9.0 (Saúl Ibarra Corretgé)

* dns: ignore rogue DNS servers reported by windows (Saúl Ibarra Corretgé)

* unix: speed up uv_async_send() (Ben Noordhuis)

* darwin: get cpu model correctly on mac (Xidorn Quan)

* nextTick: Handle tick callbacks before any other I/O (isaacs)

* Enable color customization of `util.inspect` (Pavel Lang)

* tls: Speed and memory improvements (Fedor Indutny)

* readline: Use one history item for reentered line (Vladimir Beloborodov)

* Fix #3521 Make process.env more like a regular Object (isaacs)


2013.06.13, Version 0.8.25 (maintenance), 0b9bdb2bc7e1c872f0ea4713517fda22a4b0b202

* npm: Upgrade to 1.2.30

* child_process: fix handle delivery (Ben Noordhuis)


2013.06.04, Version 0.8.24 (maintenance), c1a1ab067721ea17ef7b05ec5c68b01321017f05

* npm: Upgrade to v1.2.24

* url: Properly parse certain oddly formed urls (isaacs)

* http: Don't try to destroy nonexistent sockets (isaacs)

* handle_wrap: fix NULL pointer dereference (Ben Noordhuis)


2013.04.09, Version 0.8.23 (maintenance), c67f8d0500fe15637a623eb759d2ad7eb9fb3b0b

* npm: Upgrade to v1.2.18

* http: Avoid EE warning on ECONNREFUSED handling (isaacs)

* tls: Re-enable check of CN-ID in cert verification (Tobias Müllerleile)

* child_process: fix sending utf-8 to child process (Ben Noordhuis)

* crypto: check key type in GetPeerCertificate() (Ben Noordhuis)

* win/openssl: mark assembled object files as seh safe (Bert Belder)

* windows/msi: fix msi build issue with WiX 3.7/3.8 (Raymond Feng)


2013.03.07, Version 0.8.22 (Stable), 67a4cb4fe8c2346e30ffb83f7178e205cc2dab33

* npm: Update to 1.2.14

* cluster: propagate bind errors (Ben Noordhuis)

* crypto: don't assert when calling Cipher#final() twice (Ben Noordhuis)

* build, windows: disable SEH (Ben Noordhuis)


2013.02.25, Version 0.8.21 (Stable), 530d8c05d4c546146f18e5ba811d7eb3b7b7c0c5

* http: Do not free the wrong parser on socket close (isaacs)

* http: Handle hangup writes more gently (isaacs)

* zlib: fix assert on bad input (Ben Noordhuis)

* test: add TAP output to the test runner (Timothy J Fontaine)

* unix: Handle EINPROGRESS from domain sockets (Ben Noordhuis)


2013.02.15, Version 0.8.20 (Stable), e10c75579b536581ddd7ae4e2c3bf8a9d550d343

* npm: Upgrade to v1.2.11

* http: Do not let Agent hand out destroyed sockets (isaacs)

* http: Raise hangup error on destroyed socket write (isaacs)

* http: protect against response splitting attacks (Bert Belder)


2013.02.06, Version 0.8.19 (Stable), 53978bdf420622ff0121c63c0338c9e7c2e60869

* npm: Upgrade to v1.2.10

* zlib: pass object size hint to V8 (Ben Noordhuis)

* zlib: reduce memory consumption, release early (Ben Noordhuis)

* buffer: slow buffer copy compatibility fix (Trevor Norris)

* zlib: don't assert on malformed dictionary (Ben Noordhuis)

* zlib: don't assert on missing dictionary (Ben Noordhuis)

* windows: better ipv6 support (Bert Belder)

* windows: add error mappings related to unsupported protocols (Bert Belder)

* windows: map ERROR_DIRECTORY to UV_ENOENT (Bert Belder)


2013.01.18, Version 0.8.18 (Stable), 2c4eef0d972838c51999d32c0d251857a713dc18

* npm: Upgrade to v1.2.2

* dns: make error message match errno (Dan Milon)

* tls: follow RFC6125 more stricly (Fedor Indutny)

* buffer: reject negative SlowBuffer offsets (Ben Noordhuis)

* install: add simplejson fallback (Chris Dent)

* http: fix "Cannot call method 'emit' of null" (Ben Noordhuis)


2013.01.09, Version 0.8.17 (Stable), c50c33e9397d7a0a8717e8ce7530572907c054ad

* npm: Upgrade to v1.2.0
  - peerDependencies (Domenic Denicola)
  - node-gyp v0.8.2 (Nathan Rajlich)
  - Faster installs from github user/project shorthands (Nathan Zadoks)

* typed arrays: fix 32 bit size/index overflow (Ben Noordhuis)

* http: Improve performance of single-packet responses (Ben Noordhuis)

* install: fix openbsd man page location (Ben Noordhuis)

* http: bubble up parser errors to ClientRequest (Brian White)


2012.12.13, Version 0.8.16 (Stable), 1c9c6277d5cfcaaac8569c0c8f7daa64292048a9

* npm: Upgrade to 1.1.69

* fs: fix WriteStream/ReadStream fd leaks (Ben Noordhuis)

* crypto: fix leak in GetPeerCertificate (Fedor Indutny)

* buffer: Don't double-negate numeric buffer arg (Trevor Norris)

* net: More accurate IP address validation and IPv6 dotted notation. (Joshua Erickson)


2012.11.26, Version 0.8.15 (Stable), fdf91afb494a7a2fff2913d817f589c191a2c88f

* npm: Upgrade to 1.1.66 (isaacs)

* linux: use /proc/cpuinfo for CPU frequency (Ben Noordhuis)

* windows: map WSAESHUTDOWN to UV_EPIPE (Ben Noordhuis)

* windows: map ERROR_GEN_FAILURE to UV_EIO (Bert Belder)

* unix: do not set environ unless one is provided (Charlie McConnell)

* domains: don't crash if domain is set to null (Bert Belder)

* windows: fix the x64 debug build (Bert Belder)

* net, tls: fix connect() resource leak (Ben Noordhuis)


2012.10.25, Version 0.8.14 (Stable), b00527fcf05c3d9f/b5d5d790f9472906a59fe218

* events: Don't clobber pre-existing _events obj in EE ctor (isaacs)


2012.10.25, Version 0.8.13 (Stable), ff4c974873f9a7cc6a5b042eb9b6389bb8dde6d6

* V8: Upgrade to 3.11.10.25

* npm: Upgrade to 1.1.65

* url: parse hostnames that start with - or _ (Ben Noordhuis)

* repl: Fix Windows 8 terminal issue (Bert Belder)

* typed arrays: use signed char for signed int8s (Aaron Jacobs)

* crypto: fix bugs in DiffieHellman (Ben Noordhuis)

* configure: turn on VFPv3 on ARMv7 (Ben Noordhuis)

* Re-enable OpenSSL UI for entering passphrases via tty (Ben Noordhuis)

* repl: ensure each REPL instance gets its own "context" (Nathan Rajlich)


2012.10.12, Version 0.8.12 (Stable), 38c72d4e29574dec5205bcf23c2a85efe65331a4

* npm: Upgrade to 1.1.63

* crypto: Reduce stability index to 2-Unstable (isaacs)

* windows: fix handle leak in uv_fs_utime (Bert Belder)

* windows: fix application crashed popup in debug version (Bert Belder)

* buffer: report proper retained size in profiler (Ben Noordhuis)

* buffer: fix byteLength with UTF-16LE (koichik)

* repl: make "end of input" JSON.parse() errors throw in the REPL (Nathan Rajlich)

* repl: make invalid RegExp modifiers throw in the REPL (Nathan Rajlich)

* http: handle multiple Proxy-Authenticate values (Willi Eggeling)


2012.09.27, Version 0.8.11 (Stable), e1f39468fa580c1e4cb15fac621f87944ee625dc

* fs: Fix stat() size reporting for large files (Ben Noordhuis)


2012.09.25, Version 0.8.10 (Stable), 0bc273da4fcaa79b209ed755ad249a3e7be626a6

* npm: Upgrade to 1.1.62

* repl: make invalid RegExps throw in the REPL (Nathan Rajlich)

* v8: loosen artificial mmap constraint (Bryan Cantrill)

* process: fix setuid() and setgid() error reporting (Ben Noordhuis)

* domain: Properly exit() on domain disposal (isaacs)

* fs: fix watchFile() missing deletion events (Ben Noordhuis)

* fs: fix assert in fs.watch() (Ben Noordhuis)

* fs: don't segfault on deeply recursive stat() (Ben Noordhuis)

* http: Remove timeout handler when data arrives (Frédéric Germain)

* http: make the client "res" object gets the same domain as "req" (Nathan Rajlich)

* windows: don't blow up when an invalid FD is used (Bert Belder)

* unix: map EDQUOT to UV_ENOSPC (Charlie McConnell)

* linux: improve /proc/cpuinfo parser (Ben Noordhuis)

* win/tty: reset background brightness when color is set to default (Bert Belder)

* unix: put child process stdio fds in blocking mode (Ben Noordhuis)

* unix: fix EMFILE busy loop (Ben Noordhuis)

* sunos: don't set TCP_KEEPALIVE (Ben Noordhuis)

* tls: Use slab allocator for memory management (Fedor Indutny)

* openssl: Use optimized assembly code for x86 and x64 (Bert Belder)


2012.09.11, Version 0.8.9 (Stable), b88c3902b241cf934e75443b934f2033ad3915b1

* v8: upgrade to 3.11.10.22

* GYP: upgrade to r1477

* npm: Upgrade to 1.1.61

* npm: Don't create world-writable files (isaacs)

* windows: fix single-accept mode for shared server sockets (Bert Belder)

* windows: fix uninitialized memory access in uv_update_time() (Bert Belder)

* windows: don't throw when a signal handler is attached (Bert Belder)

* unix: fix memory leak in udp (Ben Noordhuis)

* unix: map errno ESPIPE (Ben Noordhuis)

* unix, windows: fix memory corruption in fs-poll.c (Ben Noordhuis)

* sunos: fix os.cpus() on x86_64 (Ben Noordhuis)

* child process: fix processes with IPC channel don't emit 'close' (Bert Belder)

* build: add a "--dest-os" option to force a gyp "flavor" (Nathan Rajlich)

* build: set `process.platform` to "sunos" on SunOS (Nathan Rajlich)

* build: fix `make -j` fails after `make clean` (Bearice Ren)

* build: fix openssl configuration for "arm" builds (Nathan Rajlich)

* tls: support unix domain socket/named pipe in tls.connect (Shigeki Ohtsu)

* https: make https.get() accept a URL (koichik)

* http: respect HTTP/1.0 TE header (Ben Noordhuis)

* crypto, tls: Domainify setSNICallback, pbkdf2, randomBytes (Ben Noordhuis)

* stream.pipe: Don't call destroy() unless it's a function (isaacs)


2012.08.22, Version 0.8.8 (Stable), a299c97bbc701f4d460e91214d7bfe7a9589d361

* V8: upgrade to 3.11.10.19

* npm: upgrade to 1.1.59

* windows: fix uninitialized memory access in uv_update_time() (Bert Belder)

* unix, windows: fix memory corruption in fs-poll.c (Ben Noordhuis)

* unix: fix integer overflow in uv_hrtime (Tim Holy)

* sunos: fix uv_cpu_info() on x86_64 (Ben Noordhuis)

* tls: update default cipher list (Ben Noordhuis)

* unix: Fix llvm and older gcc duplicate symbol warnings (Bert Belder)

* fs: fix use after free in stat watcher (Ben Noordhuis)

* build: Fix using manually compiled gcc on OS X (Nathan Rajlich)

* windows: make junctions work again (Bert Belder)


2012.08.15, Version 0.8.7 (Stable), f640c5d35cba96634cd8176a525a1d876e361a61

* npm: Upgrade to 1.1.49

* website: download page (Golo Roden)

* crypto: fix uninitialized memory access in openssl (Ben Noordhuis)

* buffer, crypto: fix buffer decoding (Ben Noordhuis)

* build: compile with -fno-tree-vrp when gcc >= 4.0 (Ben Noordhuis)

* tls: handle multiple CN fields when verifying cert (Ben Noordhuis)

* doc: remove unused util from child_process (Kyle Robinson Young)

* build: rework -fvisibility=hidden detection (Ben Noordhuis)

* windows: don't duplicate invalid stdio handles (Bert Belder)

* windows: fix typos in process-stdio.c (Bert Belder)


2012.08.07, Version 0.8.6 (Stable), 0544a586ca6b6b900a42e164033dbf350765700a

* npm: Upgrade to v1.1.48

* Add 'make binary' to build binary tarballs for all Unixes (Nathan Rajlich)

* zlib: Emit 'close' on destroy(). (Dominic Tarr)

* child_process: Fix stdout=null when stdio=['pipe'] (Tyler Neylon)

* installer: prevent ETXTBSY errors (Ben Noordhuis)

* installer: honor --without-npm, default install path (Ben Noordhuis)

* net: make pause work with connecting sockets (Bert Belder)

* installer: fix cross-compile installs (Ben Noordhuis)

* net: fix .listen({fd:0}) (Ben Noordhuis)

* windows: map WSANO_DATA to UV_ENOENT (Bert Belder)


2012.08.02, Version 0.8.5 (Stable), 9b86a4453f0c76f2707a75c0b2343aba33ec63bc

* node: tag Encode and friends NODE_EXTERN (Ben Noordhuis)

* fs: fix ReadStream / WriteStream missing callback (Gil Pedersen)

* fs: fix readFileSync("/proc/cpuinfo") regression (Ben Noordhuis)

* installer: don't assume bash is installed (Ben Noordhuis)

* Report errors properly from --eval and stdin (isaacs)

* assert: fix throws() throws an error without message property (koichik)

* cluster: fix libuv assert in net.listen() (Ben Noordhuis)

* build: always link sunos builds with libumem (Trent Mick)

* build: improve armv7 / hard-float detection (Adam Malcontenti-Wilson)

* https: Use host header as effective servername (isaacs)

* sunos: work around OS bug to prevent fs.watch() from spinning (Bryan Cantrill)

* linux: fix 'two watchers, one path' segfault (Ben Noordhuis)

* windows: fix memory leaks in many fs functions (Bert Belder)

* windows: don't allow directories to be opened for writing/appending (Bert Belder)

* windows: make fork() work even when not all stdio handles are valid (Bert Belder)

* windows: make unlink() not remove mount points, and improve performance (Bert Belder)

* build: Sign pkg installer for OS X (isaacs)


2012.07.25, Version 0.8.4 (Stable), f98562fcd7d1cab573ca4dc1612157d6999befd4

* V8: Upgrade to 3.11.10.17

* npm: Upgrade to 1.1.45

* net: fix Socket({ fd: 42 }) api (Ben Noordhuis)

* readline: Remove event listeners on close (isaacs)

* windows: correctly prep long path for fs.exists(Sync) (Bert Belder)

* debugger: wake up the event loop when a debugger command is dispatched (Peter Rybin)

* tls: verify server's identity (Fedor Indutny)

* net: ignore socket.setTimeout(Infinity or NaN) (Fedor Indutny)


2012.07.19, Version 0.8.3 (Stable), 60bf2d6cb33e4ce55604f73889ab840a9de8bdab

* V8: upgrade to 3.11.10.15

* npm: Upgrade to 1.1.43

* net: fix net.Server.listen({fd:x}) error reporting (Ben Noordhuis)

* net: fix bogus errno reporting (Ben Noordhuis)

* build: Move npm shebang logic into an npm script (isaacs)

* build: fix add-on loading on freebsd (Ben Noordhuis)

* build: disable unsafe optimizations (Ben Noordhuis)

* build: fix spurious mksnapshot crashes for good (Ben Noordhuis)

* build: speed up genv8constants (Dave Pacheco)

* fs: make unwatchFile() remove a specific listener (Ben Noordhuis)

* domain: Remove first arg from intercepted fn (Toshihiro Nakamura)

* domain: Fix memory leak on error (isaacs)

* events: Fix memory leak from removeAllListeners (Nathan Rajlich)

* zlib: Fix memory leak in Unzip class. (isaacs)

* crypto: Fix memory leak in DecipherUpdate() (Ben Noordhuis)


2012.07.09, Version 0.8.2 (Stable), cc6084b9ac5cf1d4fe5e7165b71e8fc05d11be1f

* npm: Upgrade to 1.1.36

* readline: don't use Function#call() (Nathan Rajlich)

* Code cleanup to pass 'use strict' (Jonas Westerlund)

* module: add filename to require() json errors (TJ Holowaychuk)

* readline: fix for unicode prompts (Tim Macfarlane)

* timers: fix handling of large timeouts (Ben Noordhuis)

* repl: fix passing an empty line inserting "undefined" into the buffer (Nathan Rajlich)

* repl: fix crashes when buffering command (Maciej Małecki)

* build: rename strict_aliasing to node_no_strict_aliasing (Ben Noordhuis)

* build: disable -fstrict-aliasing for any gcc < 4.6.0 (Ben Noordhuis)

* build: detect cc version with -dumpversion (Ben Noordhuis)

* build: handle output of localized gcc or clang (Ben Noordhuis)

* unix: fix memory corruption in freebsd.c (Ben Noordhuis)

* unix: fix 'zero handles, one request' busy loop (Ben Noordhuis)

* unix: fix busy loop on unexpected tcp message (Ben Noordhuis)

* unix: fix EINPROGRESS busy loop (Ben Noordhuis)


2012.06.29, Version 0.8.1 (stable), 2134aa3d5c622fc3c3b02ccb713fcde0e0df479a

* V8: upgrade to v3.11.10.12

* npm: upgrade to v1.1.33
  - Support for parallel use of the cache folder
  - Retry on registry timeouts or network failures (Trent Mick)
  - Reduce 'engines' failures to a warning
  - Use new zsh completion if aviailable (Jeremy Cantrell)

* Fix #3577 Un-break require('sys')

* util: speed up formatting of large arrays/objects (Ben Noordhuis)

* windows: make fs.realpath(Sync) work with UNC paths (Bert Belder)

* build: fix --shared-v8 option (Ben Noordhuis)

* doc: `detached` is a boolean (Andreas Madsen)

* build: use proper python interpreter (Ben Noordhuis)

* build: expand ~ in `./configure --prefix=~/a/b/c` (Ben Noordhuis)

* build: handle CC env var with spaces (Gabriel de Perthuis)

* build: fix V8 build when compiling with gcc 4.5 (Ben Noordhuis)

* build: fix --shared-v8 option (Ben Noordhuis)

* windows msi: Fix icon issue which caused huge file size (Bert Belder)

* unix: assume that dlopen() may clobber dlerror() (Ben Noordhuis)

* sunos: fix memory corruption bugs (Ben Noordhuis)

* windows: better (f)utimes and (f)stat (Bert Belder)


2012.06.25, Version 0.8.0 (stable), 8b8a7a7f9b41e74e1e810d0330738ad06fc302ec

* V8: upgrade to v3.11.10.10

* npm: Upgrade to 1.1.32

* Deprecate iowatcher (Ben Noordhuis)

* windows: update icon (Bert Belder)

* http: Hush 'MUST NOT have a body' warnings to debug() (isaacs)

* Move blog.nodejs.org content into repository (isaacs)

* Fix #3503: stdin: resume() on pipe(dest) (isaacs)

* crypto: fix error reporting in SetKey() (Fedor Indutny)

* Add --no-deprecation and --trace-deprecation command-line flags (isaacs)

* fs: fix fs.watchFile() (Ben Noordhuis)

* fs: Fix fs.readfile() on pipes (isaacs)

* Rename GYP variable node_use_system_openssl to be consistent (Ryan Dahl)


2012.06.19, Version 0.7.12 (unstable), a72120190a8ffdbcd3d6ad2a2e6ceecd2087111e

* npm: Upgrade to 1.1.30
	- Improved 'npm init'
	- Fix the 'cb never called' error from 'oudated' and 'update'
	- Add --save-bundle|-B config
	- Fix isaacs/npm#2465: Make npm script and windows shims cygwin-aware
	- Fix isaacs/npm#2452 Use --save(-dev|-optional) in npm rm
	- `logstream` option to replace removed `logfd` (Rod Vagg)
	- Read default descriptions from README.md files

* Shims to support deprecated ev_* and eio_* methods (Ben Noordhuis)

* #3118 net.Socket: Delay pause/resume until after connect (isaacs)

* #3465 Add ./configure --no-ifaddrs flag (isaacs)

* child_process: add .stdin stream to forks (Fedor Indutny)

* build: fix `make install DESTDIR=/path` (Ben Noordhuis)

* tls: fix off-by-one error in renegotiation check (Ben Noordhuis)

* crypto: Fix diffie-hellman key generation UTF-8 errors (Fedor Indutny)

* node: change the constructor name of process from EventEmitter to process (Andreas Madsen)

* net: Prevent property access throws during close (Reid Burke)

* querystring: improved speed and code cleanup (Felix Böhm)

* sunos: fix assertion errors breaking fs.watch() (Fedor Indutny)

* unix: stat: detect sub-second changes (Ben Noordhuis)

* add stat() based file watcher (Ben Noordhuis)


2012.06.15, Version 0.7.11 (unstable), 5cfe0b86d5be266ef51bbba369c39e412ee51944

* V8: Upgrade to v3.11.10

* npm: Upgrade to 1.1.26

* doc: Improve cross-linking in API docs markdown (Ben Kelly)

* Fix #3425: removeAllListeners should delete array (Reid Burke)

* cluster: don't silently drop messages when the write queue gets big (Bert Belder)

* Add Buffer.concat method (isaacs)

* windows: make symlinks tolerant to forward slashes (Bert Belder)

* build: Add node.d and node.1 to installer (isaacs)

* cluster: rename worker.unqiueID to worker.id (Andreas Madsen)

* Windows: Enable ETW events on Windows for existing DTrace probes. (Igor Zinkovsky)

* test: bundle node-weak in test/gc so that it doesn't need to be downloaded (Nathan Rajlich)

* Make many tests pass on Windows (Bert Belder)

* Fix #3388 Support listening on file descriptors (isaacs)

* Fix #3407 Add os.tmpDir() (isaacs)

* Unbreak the snapshotted build on Windows (Bert Belder)

* Clean up child_process.kill throws (Bert Belder)

* crypto: make cipher/decipher accept buffer args (Ben Noordhuis)


2012.06.11, Version 0.7.10 (unstable), 12a32a48a30182621b3f8e9b9695d1946b53c131

* Roll V8 back to 3.9.24.31

* build: x64 target should always pass -m64 (Robert Mustacchi)

* add NODE_EXTERN to node::Start (Joel Brandt)

* repl: Warn about running npm commands (isaacs)

* slab_allocator: fix crash in dtor if V8 is dead (Ben Noordhuis)

* slab_allocator: fix leak of Persistent handles (Shigeki Ohtsu)

* windows/msi: add node.js prompt to startmenu (Jeroen Janssen)

* windows/msi: fix adding node to PATH (Jeroen Janssen)

* windows/msi: add start menu links when installing (Jeroen Janssen)

* windows: don't install x64 version into the 'program files (x86)' folder (Matt Gollob)

* domain: Fix #3379 domain.intercept no longer passes error arg to cb (Marc Harter)

* fs: make callbacks run in global context (Ben Noordhuis)

* fs: enable fs.realpath on windows (isaacs)

* child_process: expose UV_PROCESS_DETACHED as options.detached (Charlie McConnell)

* child_process: new stdio API for .spawn() method (Fedor Indutny)

* child_process: spawn().ref() and spawn().unref() (Fedor Indutny)

* Upgrade npm to 1.1.25
	- Enable npm link on windows
	- Properly remove sh-shim on Windows
	- Abstract out registry client and logger


2012.05.28, Version 0.7.9 (unstable), 782277f11a753ded831439ed826448c06fc0f356

* Upgrade V8 to 3.11.1

* Upgrade npm to 1.1.23

* uv: rework reference counting scheme (Ben Noordhuis)

* uv: add interface for joining external event loops (Bert Belder)

* repl, readline: Handle Ctrl+Z and SIGCONT better (Nathan Rajlich)

* fs: 64bit offsets for fs calls (Igor Zinkovsky)

* fs: add sync open flags 'rs' and 'rs+' (Kevin Bowman)

* windows: enable creating directory junctions with fs.symlink (Igor Zinkovsky, Bert Belder)

* windows: fix fs.lstat to properly detect symlinks. (Igor Zinkovsky)

* Fix #3270 Escape url.parse delims (isaacs)

* http: make http.get() accept a URL (Adam Malcontenti-Wilson)

* Cleanup vm module memory leakage (Marcel Laverdet)

* Optimize writing strings with Socket.write (Bert Belder)

* add support for CESU-8 and UTF-16LE encodings (koichik)

* path: add path.sep to get the path separator. (Yi, EungJun)

* net, http: add backlog parameter to .listen() (Erik Dubbelboer)

* debugger: support mirroring Date objects (Fedor Indutny)

* addon: add AtExit() function (Ben Noordhuis)

* net: signal localAddress bind failure in connect (Brian Schroeder)

* util: handle non-string return value in .inspect() (Alex Kocharin)


2012.04.18, Version 0.7.8 (unstable), c2b47097c0b483552efc1947c6766fa1128600b6

* Upgrade V8 to 3.9.24.9

* Upgrade OpenSSL to 1.0.0f

* Upgrade npm to 1.1.18

* Show licenses in Binary installers

* Domains (isaacs)

* readline: rename "end" to "close" (Nathan Rajlich)

* tcp: make getsockname() return address family as string (Shigeki Ohtsu)

* http, https: fix .setTimeout() (ssuda)

* os: add cross platform EOL character (Mustansir Golawala)

* typed arrays: unexport SizeOfArrayElementForType() (Aaron Jacobs)

* net: honor 'enable' flag in .setNoDelay() (Ben Noordhuis)

* child_process: emit error when .kill fails (Andreas Madsen)

* gyp: fix 'argument list too long' build error (Ben Noordhuis)

* fs.WriteStream: Handle modifications to fs.open (isaacs)

* repl, readline: Handle newlines better (Nathan Rajlich, Nathan Friedly)

* build: target OSX 10.5 when building on darwin (Nathan Rajlich)

* Fix #3052 Handle errors properly in zlib (isaacs)

* build: add support for DTrace and postmortem (Dave Pacheco)

* core: add reusable Slab allocator (Ben Noordhuis)


2012.03.30, Version 0.7.7 (unstable), 5cda2542fdb086f9fe5de889bea435a65e377dea

* Upgrade V8 to 3.9.24.7

* Upgrade npm to 1.1.15

* Handle Emoji characters properly (Erik Corry, Bert Belder)

* readline: migrate ansi/vt100 logic from tty to readline (Nathan Rajlich)

* readline: Fix multiline handling (Alex Kocharin)

* add a -i/--interactive flag to force the REPL (Nathan Rajlich)

* debugger: add breakOnException command (Fedor Indutny)

* cluster: kill workers when master dies (Andreas Madsen)

* cluster: add graceful disconnect support (Andreas Madsen)

* child_process: Separate 'close' event from 'exit' (Charlie McConnell)

* typed arrays: add Uint8ClampedArray (Mikael Bourges-Sevenier)

* buffer: Fix byte alignment issues (Ben Noordhuis, Erik Lundin)

* tls: fix CryptoStream.setKeepAlive() (Shigeki Ohtsu)

* Expose http parse error codes (Felix Geisendörfer)

* events: don't delete the listeners array (Ben Noordhuis, Nathan Rajlich)

* process: add process.config to view node's ./configure settings (Nathan Rajlich)

* process: process.execArgv to see node's arguments (Micheil Smith)

* process: fix process.title setter (Ben Noordhuis)

* timers: handle negative or non-numeric timeout values (Ben Noordhuis)


2012.03.13, Version 0.7.6 (unstable), f06abda6f58e517349d1b63a2cbf5a8d04a03505

* Upgrade v8 to 3.9.17

* Upgrade npm to 1.1.8
  - Add support for os/cpu fields in package.json (Adam Blackburn)
  - Automatically node-gyp packages containing a binding.gyp
  - Fix failures unpacking in UNC shares
  - Never create un-listable directories
  - Handle cases where an optionalDependency fails to build

* events: newListener emit correct fn when using 'once' (Roly Fentanes)

* url: Ignore empty port component (Łukasz Walukiewicz)

* module: replace 'children' array (isaacs)

* tls: parse multiple values of a key in ssl certificate (Sambasiva Suda)

* cluster: support passing of named pipes (Ben Noordhuis)

* Windows: include syscall in fs errors (Bert Belder)

* http: #2888 Emit end event only once (Igor Zinkovsky)

* readline: add multiline support (Rlidwka)

* process: add `process.hrtime()` (Nathan Rajlich)

* net, http, https: add localAddress option (Dmitry Nizovtsev)

* addon improvements (Nathan Rajlich)

* build improvements (Ben Noordhuis, Sadique Ali, T.C. Hollingsworth, Nathan Rajlich)

* add support for "SEARCH" request methods (Nathan Rajlich)

* expose the zlib and http_parser version in process.versions (Nathan Rajlich)


2012.02.23, Version 0.7.5 (unstable), d384b8b0d2ab7f05465f0a3e15fe20b4e25b5f86

* startup speed improvements (Maciej Małecki)

* crypto: add function getDiffieHellman() (Tomasz Buchert)

* buffer: support decoding of URL-safe base64 (Ben Noordhuis)

* Make QueryString.parse() even faster (Brian White)

* url: decode url entities in auth section (Ben Noordhuis)

* http: support PURGE request method (Ben Noordhuis)

* http: Generate Date headers on responses (Mark Nottingham)

* Fix #2762: Add callback to close function. (Mikeal Rogers)

* dgram: fix out-of-bound memory read (Ben Noordhuis)

* repl: add automatic loading of built-in libs (Brandon Benvie)

* repl: remove double calls where possible (Fedor Indutny)

* Readline improvements. Related: #2737 #2756 (Colton Baker)

* build: disable -fomit-frame-pointer on solaris (Dave Pacheco)

* build: arch detection improvements (Nathan Rajlich)

* build: Make a fat binary for the OS X `make pkg`. (Nathan Rajlich)

* jslint src/ and lib/ on 'make test' (isaacs)



2012.02.14, Version 0.7.4 (unstable), de21de920cf93ec40736ada3792a7f85f3eadeda

* Upgrade V8 to 3.9.5

* Upgrade npm to 1.1.1

* build: Detect host_arch better (Karl Skomski)

* debugger: export `debug_port` to `process` (Fedor Indutny)

* api docs: CSS bug fixes (isaacs)

* build: use -fPIC for native addons on UNIX (Nathan Rajlich)

* Re-add top-level v8::Locker (Marcel Laverdet)

* Move images out of the dist tarballs (isaacs)

* libuv: Remove uv_export and uv_import (Ben Noordhuis)

* build: Support x64 build on Windows (Igor Zinkovsky)


2012.02.07, Version 0.7.3 (unstable), 99059aad8d654acda4abcfaa68df182b50f2ec90

* Upgrade V8 to 3.9.2

* Revert support for isolates. (Ben Noordhuis)

* cluster: Cleanup docs, event handling, and process.disconnect (Andreas Madsen)

* gyp_addon: link with node.lib on Windows (Nathan Rajlich)

* http: fix case where http-parser is freed twice (koichik)

* Windows: disable RTTI and exceptions (Bert Belder)


2012.02.01, Version 0.7.2 (unstable), ec79acb3a6166e30f0bf271fbbfda1fb575b3321

* Update V8 to 3.8.9

* Support for sharing streams across Isolates (Igor Zinkovsky)

* #2636 - Fix case where http_parsers are freed too early (koichik)

* url: Support for IPv6 addresses in URLs (Łukasz Walukiewicz)

* child_process: Add disconnect() method to child processes (Andreas Madsen)

* fs: add O_EXCL support, exclusive open file (Ben Noordhuis)

* fs: more specific error messages (Tj Holowaychuk)

* tty: emit 'unknown' key event if key sequence not found (Dan VerWeire, Nathan Rajlich)

* build: compile release build too if BUILDTYPE=Debug (Ben Noordhuis)

* module: fix --debug-brk on symlinked scripts (Fedor Indutny)

* zlib: fix `Failed to set dictionary` issue (Fedor Indutny)

* waf: predict target arch for OS X (Fedor Indutny)


2012.01.23, Version 0.7.1 (unstable), a74354735ab5d5b0fa35a1e4ff7e653757d2069b

* Update V8 to 3.8.8

* Install node-waf by default (Fedor Indutny)

* crypto: Add ability to turn off PKCS padding (Ingmar Runge)

* v8: implement VirtualMemory class on SunOS (Ben Noordhuis)

* Add cluster.setupMaster (Andreas Madsen)

* move `path.exists*` to `fs.exists*` (Maciej Małecki)

* typed arrays: set class name (Ben Noordhuis)

* libuv bug fixes (Igor Zinkovsky, Ben Noordhuis, Dan VerWeire)


2012.01.16, Version 0.7.0 (unstable), 9cc55dca6f67a6096c858b841c677b0593404321

* Upgrade V8 to 3.8.6

* Use GYP build system on unix (Ben Noordhuis)

* Experimenetal isolates support (Ben Noordhuis)

* Improvements to Cluster API (Andreas Madsen)

* Use isolates for internal debugger (Fedor Indutny)

* Bug fixes


2012.07.10 Version 0.6.20 (maintenance), 952e513379169ec1b40909d1db056e9bf4294899

* npm: Upgrade to 1.1.37 (isaacs)

* benchmark: Backport improvements made in master (isaacs)

* build: always link with -lz (Trent Mick)

* core: use proper #include directives (Ben Noordhuis)

* cluster: don't silently drop messages when the write queue gets big (Bert Belder)

* windows: don't print error when GetConsoleTitleW returns an empty string (Bert Belder)


2012.06.06 Version 0.6.19 (stable), debf552ed2d4a53957446e82ff3c52a8182d5ff4

* npm: upgrade to 1.1.24

* fs: no end emit after createReadStream.pause() (Andreas Madsen)

* vm: cleanup module memory leakage (Marcel Laverdet)

* unix: fix loop starvation under high network load (Ben Noordhuis)

* unix: remove abort() in ev_unref() (Ben Noordhuis)

* windows/tty: never report error after forcibly aborting line-buffered read (Bert Belder)

* windows: skip GetFileAttributes call when opening a file (Bert Belder)


2012.05.15 Version 0.6.18 (stable), 4bc1d395de6abed2cf1e4d0b7b3a1480a21c368f

* windows: skip GetFileAttributes call when opening a file (Bert Belder)

* crypto: add PKCS12/PFX support (Sambasiva Suda)

* #3240: child_process: delete NODE_CHANNEL_FD from env in spawn (Ben Noordhuis)

* windows: add test for path.normalize with UNC paths (Bert Belder)

* windows: make path.normalize convert all slashes to backslashes (Bert Belder)

* fs: Automatically close FSWatcher on error (Bert Belder)

* #3258: fs.ReadStream.pause() emits duplicate data event (koichik)

* pipe_wrap: don't assert() on pipe accept errors (Ben Noordhuis)

* Better exception output for module load and process.nextTick (Felix Geisendörfer)

* zlib: fix error reporting (Ben Noordhuis)

* http: Don't destroy on timeout (isaacs)

* #3231: http: Don't try to emit error on a null'ed req object (isaacs)

* #3236: http: Refactor ClientRequest.onSocket (isaacs)


2012.05.04 Version 0.6.17 (stable), 4ced23deaf36493f4303a18f6fdce768c58becc0

* Upgrade npm to 1.1.21

* uv: Add support for EROFS errors (Ben Noordhuis, Maciej Małecki)

* uv: Add support for EIO and ENOSPC errors (Fedor Indutny)

* windows: Add support for EXDEV errors (Bert Belder)

* http: Fix client memory leaks (isaacs, Vincent Voyer)

* fs: fix file descriptor leak in sync functions (Ben Noordhuis)

* fs: fix ReadStream / WriteStream double close bug (Ben Noordhuis)


2012.04.30 Version 0.6.16 (stable), a1d193963ddc80a27da5da01b59751e14e33d1d6

* Upgrade V8 to 3.6.6.25

* Upgrade npm to 1.1.19

* Windows: add mappings for UV_ENOENT (Bert Belder)

* linux: add IN_MOVE_SELF to inotify event mask (Ben Noordhuis)

* unix: call pipe handle connection cb on accept() error (Ben Noordhuis)

* unix: handle EWOULDBLOCK (Ben Noordhuis)

* map EWOULDBLOCK to UV_EAGAIN (Ben Noordhuis)

* Map ENOMEM to UV_ENOMEM (isaacs)

* Child process: support the `gid` and `uid` options (Bert Belder)

* test: cluster: add worker death event test (Ben Noordhuis)

* typo in node_http_parser (isaacs)

* http_parser: Eat CRLF between requests, even on connection:close. (Ben Noordhuis)

* don't check return value of unsetenv (Ben Noordhuis)


2012.04.09 Version 0.6.15 (stable), f160a45b254e591eb33716311c92be533c6d86c4

* Update npm to 1.1.16

* Show licenses in binary installers.

* unix: add uv_fs_read64, uv_fs_write64 and uv_fs_ftruncate64 (Ben Noordhuis)

* add 64bit offset fs functions (Igor Zinkovsky)

* windows: don't report ENOTSOCK when attempting to bind an udp handle twice (Bert Belder)

* windows: backport pipe-connect-to-file fixes from master (Bert Belder)

* windows: never call fs event callbacks after closing the watcher (Bert Belder)

* fs.readFile: don't make the callback before the fd is closed (Bert Belder)

* windows: use 64bit offsets for uv_fs apis (Igor Zinkovsky)

* Fix #2061: segmentation fault on OS X due to stat size mismatch (Ben Noordhuis)


2012.03.22 Version 0.6.14 (stable), e513ffef7549a56a5af728e1f0c2c0c8f290518a

* net: don't crash when queued write fails (Igor Zinkovsky)

* sunos: fix EMFILE on process.memoryUsage() (Bryan Cantrill)

* crypto: fix compile-time error with openssl 0.9.7e (Ben Noordhuis)

* unix: ignore ECONNABORTED errors from accept() (Ben Noordhuis)

* Add UV_ENOSPC and mappings to it (Bert Belder)

* http-parser: Fix response body is not read (koichik)

* Upgrade npm to 1.1.12
  - upgrade node-gyp to 0.3.7
  - work around AV-locked directories on Windows
  - Fix isaacs/npm#2293 Don't try to 'uninstall' /
  - Exclude symbolic links from packages.
  - Fix isaacs/npm#2275 Spurious 'unresolvable cycle' error.
  - Exclude/include dot files as if they were normal files


2012.03.15 Version 0.6.13 (stable), 9f7f86b534f8556290eb8cad915984ff4ca54996

* Windows: Many libuv test fixes (Bert Belder)

* Windows: avoid uv_guess_handle crash in when fd < 0 (Bert Belder)

* Map EBUSY and ENOTEMPTY errors (Bert Belder)

* Windows: include syscall in fs errors (Bert Belder)

* Fix fs.watch ENOSYS on Linux kernel version mismatch (Ben Noordhuis)

* Update npm to 1.1.9
  - upgrade node-gyp to 0.3.5 (Nathan Rajlich)
  - Fix isaacs/npm#2249 Add cache-max and cache-min configs
  - Properly redirect across https/http registry requests
  - log config usage if undefined key in set function (Kris Windham)
  - Add support for os/cpu fields in package.json (Adam Blackburn)
  - Automatically node-gyp packages containing a binding.gyp
  - Fix failures unpacking in UNC shares
  - Never create un-listable directories
  - Handle cases where an optionalDependency fails to build


2012.03.02 Version 0.6.12 (stable), 48a2d34cfe6b7e1c9d15202a4ef5e3c82d1fba35

* Upgrade V8 to 3.6.6.24

* dtrace ustack helper improvements (Dave Pacheco)

* API Documentation refactor (isaacs)

* #2827 net: fix race write() before and after connect() (koichik)

* #2554 #2567 throw if fs args for 'start' or 'end' are strings (AJ ONeal)

* punycode: Update to v1.0.0 (Mathias Bynens)

* Make a fat binary for the OS X pkg (isaacs)

* Fix hang on accessing process.stdin (isaacs)

* repl: make tab completion work on non-objects (Nathan Rajlich)

* Fix fs.watch on OS X (Ben Noordhuis)

* Fix #2515 nested setTimeouts cause premature process exit (Ben Noordhuis)

* windows: fix time conversion in stat (Igor Zinkovsky)

* windows: fs: handle EOF in read (Brandon Philips)

* windows: avoid IOCP short-circuit on non-ifs lsps (Igor Zinkovsky)

* Upgrade npm to 1.1.4 (isaacs)
  - windows fixes
  - Bundle nested bundleDependencies properly
  - install: support --save with url install targets
  - shrinkwrap: behave properly with url-installed modules
  - support installing uncompressed tars or single file modules from urls etc.
  - don't run make clean on rebuild
  - support HTTPS-over-HTTP proxy tunneling


2012.02.17 Version 0.6.11 (stable), 1eb1fe32250fc88cb5b0a97cddf3e02be02e3f4a

* http: allow multiple WebSocket RFC6455 headers (Einar Otto Stangvik)

* http: allow multiple WWW-Authenticate headers (Ben Noordhuis)

* windows: support unicode argv and environment variables (Bert Belder)

* tls: mitigate session renegotiation attacks (Ben Noordhuis)

* tcp, pipe: don't assert on uv_accept() errors (Ben Noordhuis)

* tls: Allow establishing secure connection on the existing socket (koichik)

* dgram: handle close of dgram socket before DNS lookup completes (Seth Fitzsimmons)

* windows: Support half-duplex pipes (Igor Zinkovsky)

* build: disable omit-frame-pointer on solaris systems (Dave Pacheco)

* debugger: fix --debug-brk (Ben Noordhuis)

* net: fix large file downloads failing (koichik)

* fs: fix ReadStream failure to read from existing fd (Christopher Jeffrey)

* net: destroy socket on DNS error (Stefan Rusu)

* dtrace: add missing translator (Dave Pacheco)

* unix: don't flush tty on switch to raw mode (Ben Noordhuis)

* windows: reset brightness when reverting to default text color (Bert Belder)

* npm: update to 1.1.1
  - Update which, fstream, mkdirp, request, and rimraf
  - Fix #2123 Set path properly for lifecycle scripts on windows
  - Mark the root as seen, so we don't recurse into it. Fixes #1838. (Martin Cooper)


2012.02.02, Version 0.6.10 (stable), 051908e023f87894fa68f5b64d0b99a19a7db01e

* Update V8 to 3.6.6.20

* Add npm msysgit bash shim to msi installer (isaacs)

* buffers: fix intermittent out of bounds error (Ben Noordhuis)

* buffers: honor length argument in base64 decoder (Ben Noordhuis)

* windows: Fix path.exists regression (Bert Belder)

* Make QueryString.parse run faster (Philip Tellis)

* http: avoid freeing http-parser objects too early (koichik)

* timers: add v0.4 compatibility hack (Ben Noordhuis)

* Proper EPERM error code support (Igor Zinkovsky, Brandon Philips)

* dgram: Implement udp multicast methods on windows (Bert Belder)


2012.01.27, Version 0.6.9 (stable), f19e20d33f57c4d2853aaea7d2724d44f3b0012f

* dgram: Bring back missing functionality for Unix (Dan VerWeire, Roman Shtylman, Ben Noordhuis)
  - Note: Windows UDP support not yet complete.

* http: Fix parser memory leak (koichik)

* zlib: Fix #2365 crashes on invalid input (Nicolas LaCasse)

* module: fix --debug-brk on symlinked scripts (Fedor Indutny)

* Documentation Restyling (Matthew Fitzsimmons)

* Update npm to 1.1.0-3 (isaacs)

* Windows: fix regression in stat() calls to C:\ (Bert Belder)


2012.01.19, Version 0.6.8 (stable), d18cebaf8a7ac701dabd71a3aa4eb0571db6a645

* Update V8 to 3.6.6.19

* Numeric key hash collision fix for V8 (Erik Corry, Fedor Indutny)

* Add missing TTY key translations for F1-F5 on Windows (Brandon Benvie)

* path.extname bugfix with . and .. paths (Bert Belder)

* cluster: don't always kill the master on uncaughtException (Ben Noordhuis)

* Update npm to 1.1.0-2 (isaacs)

* typed arrays: set class name (Ben Noordhuis)

* zlib binding cleanup (isaacs, Bert Belder)

* dgram: use slab memory allocator (Michael Bernstein)

* fix segfault #2473

* #2521 60% improvement in fs.stat on Windows (Igor Zinkovsky)


2012.01.06, Version 0.6.7 (stable), d5a189acef14a851287ee555f7a39431fe276e1c

* V8 hash collision fix (Breaks MIPS) (Bert Belder, Erik Corry)

* Upgrade V8 to 3.6.6.15

* Upgrade npm to 1.1.0-beta-10 (isaacs)

* many doc updates (Ben Noordhuis, Jeremy Martin, koichik, Dave Irvine,
  Seong-Rak Choi, Shannen, Adam Malcontenti-Wilson, koichik)

* Fix segfault in node_http_parser.cc

* dgram, timers: fix memory leaks (Ben Noordhuis, Yoshihiro Kikuchi)

* repl: fix repl.start not passing the `ignoreUndefined` arg (Damon Oehlman)

* #1980: Socket.pause null reference when called on a closed Stream (koichik)

* #2263: XMLHttpRequest piped in a writable file stream hang (koichik)

* #2069: http resource leak (koichik)

* buffer.readInt global pollution fix (Phil Sung)

* timers: fix performance regression (Ben Noordhuis)

* #2308, #2246: node swallows openssl error on request (koichik)

* #2114: timers: remove _idleTimeout from item in .unenroll() (James Hartig)

* #2379: debugger: Request backtrace w/o refs (Fedor Indutny)

* simple DTrace ustack helper (Dave Pacheco)

* crypto: rewrite HexDecode without snprintf (Roman Shtylman)

* crypto: don't ignore DH init errors (Ben Noordhuis)


2011.12.14, Version 0.6.6 (stable), 9a059ea69e1f6ebd8899246682d8ca257610b8ab

* npm update to 1.1.0-beta-4 (Isaac Z. Schlueter)

* cli: fix output of --help (Ben Noordhuis)

* new website

* pause/resume semantics for stdin (Isaac Z. Schlueter)

* Travis CI integration (Maciej Małecki)

* child_process: Fix bug regarding closed stdin (Ben Noordhuis)

* Enable upgrades in MSI. (Igor Zinkovsky)

* net: Fixes memory leak (Ben Noordhuis)

* fs: handle fractional or NaN ReadStream buffer size (Ben Noordhuis)

* crypto: fix memory leaks in PBKDF2 error path (Ben Noordhuis)


2011.12.04, Version 0.6.5 (stable), 6cc94db653a2739ab28e33b2d6a63c51bd986a9f

* npm workaround Windows antivirus software (isaacs)

* Upgrade V8 to 3.6.6.11


2011.12.02, Version 0.6.4 (stable), 9170077f13e5e5475b23d1d3c2e7f69bfe139727

* doc improvements (Kyle Young, Tim Oxley, Roman Shtylman, Mathias Bynens)

* upgrade bundled npm (Isaac Schlueter)

* polish Windows installer (Igor Zinkovsky, Isaac Schlueter)

* punycode: upgrade to v0.2.1 (Mathias Bynens)

* build: add –without-npm flag to configure script

* sys: deprecate module some more, print stack trace if NODE_DEBUG=sys

* cli: add -p switch, prints result of –eval

* #1997: fix Blowfish ECB encryption and decryption (Ingmar Runge)

* #2223: fix socket ‘close’ event being emitted twice

* #2224: fix RSS memory usage > 4 GB reporting (Russ Bradberry)

* #2225: fix util.inspect() object stringification bug (Nathan Rajlich)


2011.11.25, Version 0.6.3 (stable), b159c6d62e5756d3f8847419d29c6959ea288b56

* #2083 Land NPM in Node. It is included in packages/installers and installed
  on `make install`.

* #2076 Add logos to windows installer.

* #1711 Correctly handle http requests without headers. (Ben Noordhuis,
  Felix Geisendörfer)

* TLS: expose more openssl SSL context options and constants. (Ben Noordhuis)

* #2177 Windows: don't kill UDP socket when a packet fails to reach its
  destination. (Bert Belder)

* Windows: support paths longer than 260 characters. (Igor Zinkovsky)

* Windows: correctly resolve drive-relative paths. (Bert Belder)

* #2166 Don't leave file descriptor open after lchmod. (Isaac Schlueter)

* #2084 Add OS X .pkg build script to make file.

* #2160 Documentation improvements. (Ben Noordhuis)


2011.11.18, Version 0.6.2 (stable), a4402f0b2e410b19375a1d5c5fb7fe7f66f3c7f8

* doc improvements (Artur Adib, Trevor Burnham, Ryan Emery, Trent Mick)

* timers: remember extra setTimeout() arguments when timeout==0

* punycode: use Mathias Bynens's punycode library, it's more compliant

* repl: improved tab completion (Ryan Emery)

* buffer: fix range checks in .writeInt() functions (Lukasz Walukiewicz)

* tls: make cipher list configurable

* addons: make Buffer and ObjectWrap visible to Windows add-ons (Bert Belder)

* crypto: add PKCS#1 a.k.a RSA public key verification support

* windows: fix stdout writes when redirected to nul

* sunos: fix build on Solaris and Illumos

* Upgrade V8 to 3.6.6.8


2011.11.11, Version 0.6.1 (stable), 170f2addb2dd0c625bc4a6d461e89a31ad68b79b

* doc improvements (Eric Lovett, Ben Noordhuis, Scott Anderson, Yoji SHIDARA)

* crypto: make thread-safe (Ben Noordhuis)

* fix process.kill error object

* debugger: correctly handle source with multi-byte characters (Shigeki Ohtsu)

* make stdout and stderr non-destroyable (Igor Zinkovsky)

* fs: don't close uninitialized fs.watch handle (Ben Noordhuis)

* #2026 fix man page install on BSDs (Ben Noordhuis)

* #2040 fix unrecognized errno assert in uv_err_name

* #2043 fs: mkdir() should call callback if mode is omitted

* #2045 fs: fix fs.realpath on windows to return on error (Benjamin Pasero)

* #2047 minor cluster improvements

* #2052 readline get window columns correctly

* Upgrade V8 to 3.6.6.7


2011.11.04, Version 0.6.0 (stable), 865b077819a9271a29f982faaef99dc635b57fbc

* print undefined on undefined values in REPL (Nathan Rajlich)

* doc improvements (koichik, seebees, bnoordhuis,
  Maciej Małecki, Jacob Kragh)

* support native addon loading in windows (Bert Belder)

* rename getNetworkInterfaces() to networkInterfaces() (bnoordhuis)

* add pending accepts knob for windows (igorzi)

* http.request(url.parse(x)) (seebees)

* #1929 zlib Respond to 'resume' events properly (isaacs)

* stream.pipe: Remove resume and pause events

* test fixes for windows (igorzi)

* build system improvements (bnoordhuis)

* #1936 tls: does not emit 'end' from EncryptedStream (koichik)

* #758 tls: add address(), remoteAddress/remotePort

* #1399 http: emit Error object after .abort() (bnoordhuis)

* #1999 fs: make mkdir() default to 0777 permissions (bnoordhuis)

* #2001 fix pipe error codes

* #2002 Socket.write should reset timeout timer

* stdout and stderr are blocking when associated with file too.

* remote debugger support on windows (Bert Belder)

* convenience methods for zlib (Matt Robenolt)

* process.kill support on windows (igorzi)

* process.uptime() support on windows (igorzi)

* Return IPv4 addresses before IPv6 addresses from getaddrinfo

* util.inspect improvements (Nathan Rajlich)

* cluster module api changes

* Downgrade V8 to 3.6.6.6


2011.10.21, Version 0.5.10 (unstable), 220e61c1f65bf4db09699fcf6399c0809c0bc446

* Remove cmake build system, support for Cygwin, legacy code base,
	process.ENV, process.ARGV, process.memoryUsage().vsize, os.openOSHandle

* Documentation improvments (Igor Zinkovsky, Bert Belder, Ilya Dmitrichenko,
koichik, Maciej Małecki, Guglielmo Ferri, isaacs)

* Performance improvements (Daniel Ennis, Bert Belder, Ben Noordhuis)

* Long process.title support (Ben Noordhuis)

* net: register net.Server callback only once (Simen Brekken)

* net: fix connect queue bugs (Ben Noordhuis)

* debugger: fix backtrace err handling (Fedor Indutny)

* Use getaddrinfo instead of c-ares for dns.lookup

* Emit 'end' from crypto streams on close

* #1902 buffer: use NO_NULL_TERMINATION flag (koichik)

* #1907 http: Added support for HTTP PATCH verb (Thomas Parslow)

* #1644 add GetCPUInfo on windows (Karl Skomski)

* #1484, #1834, #1482, #771 Don't use a separate context for the repl.
  (isaacs)

* #1882 zlib Update 'availOutBefore' value, and test (isaacs)

* #1888 child_process.fork: don't modify args (koichik)

* #1516 tls: requestCert unusable with Firefox and Chrome (koichik)

* #1467 tls: The TLS API is inconsistent with the TCP API (koichik)

* #1894 net: fix error handling in listen() (koichik)

* #1860 console.error now goes through uv_tty_t

* Upgrade V8 to 3.7.0

* Upgrade GYP to r1081


2011.10.10, Version 0.5.9 (unstable), 3bd9b08fb125b606f97a4079b147accfdeebb07d

* fs.watch interface backed by kqueue, inotify, and ReadDirectoryChangesW
  (Igor Zinkovsky, Ben Noordhuis)

* add dns.resolveTxt (Christian Tellnes)

* Remove legacy http library (Ben Noordhuis)

* child_process.fork returns and works on Windows. Allows passing handles.
  (Igor Zinkovsky, Bert Belder)

* #1774 Lint and clean up for --harmony_block_scoping (Tyler Larson, Colton
  Baker)

* #1813 Fix ctrl+c on Windows (Bert Belder)

* #1844 unbreak --use-legacy (Ben Noordhuis)

* process.stderr now goes through libuv. Both process.stdout and
  process.stderr are blocking when referencing a TTY.

* net_uv performance improvements (Ben Noordhuis, Bert Belder)


2011.09.30, Version 0.5.8 (unstable), 7cc17a0cea1d25188c103745a7d0c24375e3a609

* zlib bindings (isaacs)

* Windows supports TTY ANSI escape codes (Bert Belder)

* Debugger improvements (Fedor Indutny)

* crypto: look up SSL errors with ERR_print_errors() (Ben Noordhuis)

* dns callbacks go through MakeCallback now

* Raise an error when a malformed package.json file is found. (Ben Leslie)

* buffers: handle bad length argument in constructor (Ben Noordhuis)

* #1726, unref process.stdout

* Doc improvements (Ben Noordhuis, Fedor Indutny, koichik)

* Upgrade libuv to fe18438


2011.09.16, Version 0.5.7 (unstable), 558241166c4f3c516e5a448e676db0b57119212f

* Upgrade V8 to 3.6.4

* Improve Windows compatibility

* Documentation improvements

* Debugger and REPL improvements (Fedor Indutny)

* Add legacy API support: net.Stream(fd), process.stdout.writable,
  process.stdout.fd

* Fix mkdir EEXIST handling (isaacs)

* Use net_uv instead of net_legacy for stdio

* Do not load readline from util.inspect

* #1673 Fix bug related to V8 context with accessors (Fedor Indutny)

* #1634 util: Fix inspection for Error (koichik)

* #1645 fs: Add positioned file writing feature to fs.WriteStream (Thomas
  Shinnick)

* #1637 fs: Unguarded fs.watchFile cache statWatchers checking fixed (Thomas
  Shinnick)

* #1695 Forward customFds to ChildProcess.spawn

* #1707 Fix hasOwnProperty security problem in querystring (isaacs)

* #1719 Drain OpenSSL error queue


2011.09.08, Version 0.5.6 (unstable), b49bec55806574a47403771bce1ee379c2b09ca2

* #345, #1635, #1648 Documentation improvements (Thomas Shinnick,
  Abimanyu Raja, AJ ONeal, Koichi Kobayashi, Michael Jackson, Logan Smyth,
  Ben Noordhuis)

* #650 Improve path parsing on windows (Bert Belder)

* #752 Remove headers sent check in OutgoingMessage.getHeader()
  (Peter Lyons)

* #1236, #1438, #1506, #1513, #1621, #1640, #1647 Libuv-related bugs fixed
  (Jorge Chamorro Bieling, Peter Bright, Luis Lavena, Igor Zinkovsky)

* #1296, #1612 crypto: Fix BIO's usage. (Koichi Kobayashi)

* #1345 Correctly set socket.remoteAddress with libuv backend (Bert Belder)

* #1429 Don't clobber quick edit mode on windows (Peter Bright)

* #1503 Make libuv backend default on unix, override with `node --use-legacy`

* #1565 Fix fs.stat for paths ending with \ on windows (Igor Zinkovsky)

* #1568 Fix x509 certificate subject parsing (Koichi Kobayashi)

* #1586 Make socket write encoding case-insensitive (Koichi Kobayashi)

* #1591, #1656, #1657 Implement fs in libuv, remove libeio and pthread-win32
  dependency on windows (Igor Zinkovsky, Ben Noordhuis, Ryan Dahl,
  Isaac Schlueter)

* #1592 Don't load-time link against CreateSymbolicLink on windows
  (Peter Bright)

* #1601 Improve API consistency when dealing with the socket underlying a HTTP
  client request (Mikeal Rogers)

* #1610 Remove DigiNotar CA from trusted list (Isaac Schlueter)

* #1617 Added some win32 os functions (Karl Skomski)

* #1624 avoid buffer overrun with 'binary' encoding (Koichi Kobayashi)

* #1633 make Buffer.write() always set _charsWritten (Koichi Kobayashi)

* #1644 Windows: set executables to be console programs (Peter Bright)

* #1651 improve inspection for sparse array (Koichi Kobayashi)

* #1672 set .code='ECONNRESET' on socket hang up errors (Ben Noordhuis)

* Add test case for foaf+ssl client certificate (Niclas Hoyer)

* Added RPATH environment variable to override run-time library paths
  (Ashok Mudukutore)

* Added TLS client-side session resumption support (Sean Cunningham)

* Added additional properties to getPeerCertificate (Nathan Rixham,
  Niclas Hoyer)

* Don't eval repl command twice when an error is thrown (Nathan Rajlich)

* Improve util.isDate() (Nathan Rajlich)

* Improvements in libuv backend and bindings, upgrade libuv to
  bd6066cb349a9b3a1b0d87b146ddaee06db31d10

* Show warning when using lib/sys.js (Maciej Malecki)

* Support plus sign in url protocol (Maciej Malecki)

* Upgrade V8 to 3.6.2


2011.08.26, Version 0.5.5 (unstable), d2d53d4bb262f517a227cc178a1648094ba54c20

* typed arrays, implementation from Plesk

* fix IP multicast on SunOS

* fix DNS lookup order: IPv4 first, IPv6 second (--use-uv only)

* remove support for UNIX datagram sockets (--use-uv only)

* UDP support for Windows (Bert Belder)

* #1572 improve tab completion for objects in the REPL (Nathan Rajlich)

* #1563 fix buffer overflow in child_process module (reported by Dean McNamee)

* #1546 fix performance regression in http module (reported by Brian Geffon)

* #1491 add PBKDF2 crypto support (Glen Low)

* #1447 remove deprecated http.cat() function (Mikeal Rogers)

* #1140 fix incorrect dispatch of vm.runInContext's filename argument
  (Antranig Basman)

* #1140 document vm.runInContext() and vm.createContext() (Antranig Basman)

* #1428 fix os.freemem() on 64 bits freebsd (Artem Zaytsev)

* #1164 make all DNS lookups async, fixes uncatchable exceptions
  (Koichi Kobayashi)

* fix incorrect ssl shutdown check (Tom Hughes)

* various cmake fixes (Tom Hughes)

* improved documentation (Koichi Kobayashi, Logan Smyth, Fedor Indutny,
  Mikeal Rogers, Maciej Małecki, Antranig Basman, Mickaël Delahaye)

* upgrade libuv to commit 835782a

* upgrade V8 to 3.5.8


2011.08.12, Version 0.5.4 (unstable), cfba1f59224ff8602c3fe9145181cad4c6df89a9

* libuv/Windows compatibility improvements

* Build on Microsoft Visual Studio via GYP. Use generate-projects.bat in the
  to build sln files. (Peter Bright, Igor Zinkovsky)

* Make Mikeal's HTTP agent client the default. Use old HTTP client with
  --use-http1

* Fixes https host header default port handling. (Mikeal Rogers)

* #1440 strip byte order marker when loading *.js and *.json files
  (Ben Noordhuis)

* #1434 Improve util.format() compatibility with browser. (Koichi Kobayashi)

* Provide unchecked uint entry points for integer Buffer.read/writeInt
  methods. (Robert Mustacchi)

* CMake improvements (Tom Huges)

* Upgrade V8 to 3.5.4.


2011.08.01, Version 0.5.3 (unstable), 4585330afef44ddfb6a4054bd9b0f190b352628b

* Fix crypto encryption/decryption with Base64. (SAWADA Tadashi)

* #243 Add an optional length argument to Buffer.write() (koichik)

* #657 convert nonbuffer data to string in fs.writeFile/Sync
  (Daniel Pihlström)

* Add process.features, remove process.useUV (Ben Noordhuis)

* #324 Fix crypto hmac to accept binary keys + add test cases from rfc 2202
  and 4231 (Stefan Bühler)

* Add Socket::bytesRead, Socket::bytesWritten (Alexander Uvarov)

* #572 Don't print result of --eval in CLI (Ben Noordhuis)

* #1223 Fix http.ClientRequest crashes if end() was called twice (koichik)

* #1383 Emit 'close' after all connections have closed (Felix Geisendörfer)

* Add sprintf-like util.format() function (Ben Noordhuis)

* Add support for TLS SNI (Fedor Indutny)

* New http agent implementation. Off by default the command line flag
  --use-http2 will enable it. "make test-http2" will run the tests
	for the new implementation. (Mikeal Rogers)

* Revert AMD compatibility. (isaacs)

* Windows: improvements, child_process support.

* Remove pkg-config file.

* Fix startup time regressions.

* doc improvements


2011.07.22, Version 0.5.2 (unstable), 08ffce1a00dde1199174b390a64a90b60768ddf5

* libuv improvements; named pipe support

* #1242 check for SSL_COMP_get_compression_methods() (Ben Noordhuis)

* #1348 remove require.paths (isaacs)

* #1349 Delimit NODE_PATH with ; on Windows (isaacs)

* #1335 Remove EventEmitter from C++

* #1357 Load json files with require() (isaacs)

* #1374 fix setting ServerResponse.statusCode in writeHead (Trent Mick)

* Fixed: GC was being run too often.

* Upgrade V8 to 3.4.14

* doc improvements


2011.07.14, Version 0.5.1 (unstable), f8bfa54d0fa509f9242637bef2869a1b1e842ec8

* #1233 Fix os.totalmem on FreeBSD amd64 (Artem Zaytsev)

* #1149 IDNA and Punycode support in url.parse
  (Jeremy Selier, Ben Noordhuis, isaacs)

* Export $CC and $CXX to uv and V8's build systems

* Include pthread-win32 static libraries in build (Igor Zinkovsky)

* #1199, #1094 Fix fs can't handle large file on 64bit platform (koichik)

* #1281 Make require a public member of module (isaacs)

* #1303 Stream.pipe returns the destination (Elijah Insua)

* #1229 Addons should not -DEV_MULTIPLICITY=0 (Brian White)

* libuv backend improvements

* Upgrade V8 to 3.4.10


2011.07.05, Version 0.5.0 (unstable), ae7ed8482ea7e53c59acbdf3cf0e0a0ae9d792cd

* New non-default libuv backend to support IOCP on Windows.
  Use --use-uv to enable.

* deprecate http.cat

* docs improved.

* add child_process.fork

* add fs.utimes() and fs.futimes() support (Ben Noordhuis)

* add process.uptime() (Tom Huges)

* add path.relative (Tony Huang)

* add os.getNetworkInterfaces()

* add remoteAddress and remotePort for client TCP connections
  (Brian White)

* add secureOptions flag, setting ciphers,
  SSL_OP_CRYPTOPRO_TLSEXT_BUG to TLS (Theo Schlossnagle)

* add process.arch (Nathan Rajlich)

* add reading/writing of floats and doubles from/to buffers (Brian White)

* Allow script to be read from stdin

* #477 add Buffer::fill method to do memset (Konstantin Käfer)

* #573 Diffie-Hellman support to crypto module (Håvard Stranden)

* #695 add 'hex' encoding to buffer (isaacs)

* #851 Update how REPLServer uses contexts (Ben Weaver)

* #853 add fs.lchow, fs.lchmod, fs.fchmod, fs.fchown (isaacs)

* #889 Allow to remove all EventEmitter listeners at once
  (Felix Geisendörfer)

* #926 OpenSSL NPN support (Fedor Indutny)

* #955 Change ^C handling in REPL (isaacs)

* #979 add support for Unix Domain Sockets to HTTP (Mark Cavage)

* #1173 #1170 add AMD, asynchronous module definition (isaacs)

* DTrace probes: support X-Forwarded-For (Dave Pacheco)


2011.09.15, Version 0.4.12 (stable), 771ba34ca7b839add2ef96879e1ffc684813cf7c

* Improve docs

* #1563 overflow in ChildProcess custom_fd.

* #1569, parse error on multi-line HTTP headers. (Ben Noordhuis)

* #1586 net: Socket write encoding case sensitivity (koichik)

* #1610 Remove DigiNotar CA from trusted list (isaacs)

* #1624 buffer: Avoid overrun with 'binary' encoding. (koichik)

* #1633 buffer: write() should always set _charsWritten. (koichik)

* #1707 hasOwnProperty usage security hole in querystring (isaacs)

* #1719 Drain OpenSSL error queue

* Fix error reporting in net.Server.listen


2011.08.17, Version 0.4.11 (stable), a745d19ce7d1c0e3778371af4f0346be70cf2c8e

* #738 Fix crypto encryption/decryption with Base64. (SAWADA Tadashi)

* #1202 net.createConnection defer DNS lookup error events to next tick
  (Ben Noordhuis)

* #1374 fix setting ServerResponse.statusCode in writeHead (Trent Mick)

* #1417 Fix http.ClientRequest crashes if end() was called twice

* #1497 querystring: Replace 'in' test with 'hasOwnProperty' (isaacs)

* #1546 http perf improvement

* fix memleak in libeio (Tom Hughes)

* cmake improvements (Tom Hughes)

* node_net.cc: fix incorrect sizeof() (Tom Hughes)

* Windows/cygwin: no more GetConsoleTitleW errors on XP (Bert Belder)

* Doc improvments (koichik, Logan Smyth, Ben Noordhuis, Arnout Kazemier)


2011.07.19, Version 0.4.10 (stable), 1b8dd65d6e3b82b6863ef38835cc436c5d30c1d5

* #394 Fix Buffer drops last null character in UTF-8

* #829 Backport r8577 from V8 (Ben Noordhuis)

* #877 Don't wait for HTTP Agent socket pool to establish connections.

* #915 Find kqueue on FreeBSD correctly (Brett Kiefer)

* #1085 HTTP: Fix race in abort/dispatch code (Stefan Rusu)

* #1274 debugger improvement (Yoshihiro Kikuchi)

* #1291 Properly respond to HEAD during end(body) hot path (Reid Burke)

* #1304 TLS: Fix race in abort/connection code (Stefan Rusu)

* #1360 Allow _ in url hostnames.

* Revert 37d529f8 - unbreaks debugger command parsing.

* Bring back global execScript

* Doc improvements


2011.06.29, Version 0.4.9 (stable), de44eafd7854d06cd85006f509b7051e8540589b

* Improve documentation

* #1095 error handling bug in stream.pipe() (Felix Geisendörfer)

* #1097 Fix a few leaks in node_crypto.cc (Ben Noordhuis)

* #562 #1078 Parse file:// urls properly (Ryan Petrello)

* #880 Option to disable SSLv2 (Jérémy Lal)

* #1087 Disabling SSL compression disabled with early OpenSSLs.

* #1144 debugger: don't allow users to input non-valid commands
  (Siddharth Mahendraker)

* Perf improvement for util.inherits

* #1166 Support for signature verification with RSA/DSA public keys
  (Mark Cavage)

* #1177 Remove node_modules lookup optimization to better support
  nested project structures (Mathias Buus)

* #1203 Add missing scope.Close to fs.sendfileSync

* #1187 Support multiple 'link' headers

* #1196 Fix -e/--eval can't load module from node_modules (Koichi Kobayashi)

* Upgrade V8 to 3.1.8.25, upgrade http-parser.


2011.05.20, Version 0.4.8 (stable), 7dd22c26e4365698dc3efddf138c4d399cb912c8

* #974 Properly report traceless errors (isaacs)

* #983 Better JSON.parse error detection in REPL (isaacs)

* #836 Agent socket errors bubble up to req only if req exists

* #1041 Fix event listener leak check timing (koichik)

*	#1038 Fix dns.resolve() with 'PTR' throws Error: Unknown type "PTR"
  (koichik)

* #1073 Share SSL context between server connections (Fedor Indutny)

* Disable compression with OpenSSL. Improves memory perf.

* Implement os.totalmem() and os.freemem() for SunOS (Alexandre Marangone)

* Fix a special characters in URL regression (isaacs)

* Fix idle timeouts in HTTPS (Felix Geisendörfer)

* SlowBuffer.write() with 'ucs2' throws ReferenceError. (koichik)

* http.ServerRequest 'close' sometimes gets an error argument
  (Felix Geisendörfer)

* Doc improvements

* cleartextstream.destroy() should close(2) the socket. Previously was being
	mapped to a shutdown(2) syscall.

* No longer compile out asserts and debug statements in normal build.

* Debugger improvements.

* Upgrade V8 to 3.1.8.16.


2011.04.22, Version 0.4.7 (stable), c85455a954411b38232e79752d4abb61bb75031b

* Don't emit error on ECONNRESET from read() #670

* Fix: Multiple pipes to the same stream were broken #929
  (Felix Geisendörfer)

* URL parsing/formatting corrections #954 (isaacs)

* make it possible to do repl.start('', stream) (Wade Simmons)

* Add os.loadavg for SunOS (Robert Mustacchi)

* Fix timeouts with floating point numbers #897 (Jorge Chamorro Bieling)

* Improve docs.


2011.04.13, Version 0.4.6 (stable), 58002d56bc79410c5ff397fc0e1ffec0665db38a

* Don't error on ENOTCONN from shutdown() #670

* Auto completion of built-in debugger suggests prefix match rather than
	partial match. (koichik)

* circular reference in vm modules. #822 (Jakub Lekstan)

* http response.readable should be false after 'end' #867 (Abe Fettig)

* Implement os.cpus() and os.uptime() on Solaris (Scott McWhirter)

* fs.ReadStream: Allow omission of end option for range reads #801
	(Felix Geisendörfer)

* Buffer.write() with UCS-2 should not be write partial char
	#916 (koichik)

* Pass secureProtocol through on tls.Server creation (Theo Schlossnagle)

* TLS use RC4-SHA by default

* Don't strangely drop out of event loop on HTTPS client uploads #892

* Doc improvements

* Upgrade v8 to 3.1.8.10


2011.04.01, Version 0.4.5 (stable), 787a343b588de26784fef97f953420b53a6e1d73

* Fix listener leak in stream.pipe() (Mikeal Rogers)

* Retain buffers in fs.read/write() GH-814 (Jorge Chamorro Bieling)

* TLS performance improvements

* SlowBuffer.prototype.slice bug GH-843

* process.stderr.write should return true

* Immediate pause/resume race condition GH-535 (isaacs)

* Set default host header properly GH-721 (isaacs)

* Upgrade V8 to 3.1.8.8


2011.03.26, Version 0.4.4 (stable), 25122b986a90ba0982697b7abcb0158c302a1019

* CryptoStream.end shouldn't throw if not writable GH-820

* Drop out if connection destroyed before connect() GH-819

* expose https.Agent

* Correctly setsid in tty.open GH-815

* Bug fix for failed buffer construction

* Added support for removing .once listeners (GH-806)

* Upgrade V8 to 3.1.8.5


2011.03.18, Version 0.4.3 (stable), c095ce1a1b41ca015758a713283bf1f0bd41e4c4

* Don't decrease server connection counter again if destroy() is called more
	than once GH-431 (Andreas Reich, Anders Conbere)

* Documentation improvements (koichik)

* Fix bug with setMaxListeners GH-682

* Start up memory footprint improvement. (Tom Hughes)

* Solaris improvements.

* Buffer::Length(Buffer*) should not invoke itself recursively GH-759 (Ben
  Noordhuis)

* TLS: Advertise support for client certs GH-774 (Theo Schlossnagle)

* HTTP Agent bugs: GH-787, GH-784, GH-803.

* Don't call GetMemoryUsage every 5 seconds.

* Upgrade V8 to 3.1.8.3


2011.03.02, Version 0.4.2 (stable), 39280e1b5731f3fcd8cc42ad41b86cdfdcb6d58b

* Improve docs.

* Fix process.on edge case with signal event (Alexis Sellier)

* Pragma HTTP header comma separation

* In addition to 'aborted' emit 'close' from incoming requests
  (Felix Geisendörfer)

* Fix memleak in vm.runInNewContext

* Do not cache modules that throw exceptions (Felix Geisendörfer)

* Build system changes for libnode (Aria Stewart)

* Read up the prototype of the 'env' object. (Nathan Rajlich)

* Add 'close' and 'aborted' events to Agent responses

* http: fix missing 'drain' events (Russell Haering)

* Fix process.stdout.end() throws ENOTSOCK error. (Koichi Kobayashi)

* REPL bug fixes (isaacs)

* node_modules folders should be highest priority (isaacs)

* URL parse more safely (isaacs)

* Expose errno with a string for dns/cares (Felix Geisendörfer)

* Fix tty.setWindowSize

* spawn: setuid after chdir (isaacs)

* SIGUSR1 should break the VM without delay

* Upgrade V8 to 3.1.8.


2011.02.19, Version 0.4.1 (stable), e8aef84191bc2c1ba2bcaa54f30aabde7f03769b

* Fixed field merging with progressive fields on writeHead()
  (TJ Holowaychuk)

* Make the repl respect node_modules folders (isaacs)

* Fix for DNS fail in HTTP request (Richard Rodger)

* Default to port 80 for http.request and http.get.

* Improve V8 support for Cygwin (Bert Belder)

* Fix fs.open param parsing. (Felix Geisendörfer)

* Fixed null signal.

* Fix various HTTP and HTTPS bugs

* cmake improvements (Tom Hughes)

* Fix: TLS sockets should not be writable after 'end'

* Fix os.cpus() on cygwin (Brian White)

* MinGW: OpenSSL support (Bert Belder)

* Upgrade V8 to 3.1.5, libev to 4.4.


2011.02.10, Version 0.4.0 (stable), eb155ea6f6a6aa341aa8c731dca8da545c6a4008

* require() improvements (isaacs)
  - understand package.json (isaacs)
  - look for 'node_modules' dir

* cmake fixes (Daniel Gröber)

* http: fix buffer writes to outgoing messages (Russell Haering)

* Expose UCS-2 Encoding (Konstantin Käfer)

* Support strings for octal modes (isaacs)

* Support array-ish args to Buffer ctor (isaacs)

* cygwin and mingw improvements (Bert Belder)

* TLS improvements

* Fewer syscalls during require (Bert Belder, isaacs)

* More DTrace probes (Bryan Cantrill,  Robert Mustacchi)

* 'pipe' event on pipe() (Mikeal Rogers)

* CRL support in TLS (Theo Schlossnagle)

* HTTP header manipulation methods (Tim Caswell, Charlie Robbins)

* Upgrade V8 to 3.1.2


2011.02.04, Version 0.3.8 (unstable), 9493b7563bff31525b4080df5aeef09747782d5e

* Add req.abort() for client side requests.

* Add exception.code for easy testing:
  Example: if (err.code == 'EADDRINUSE');

* Add process.stderr.

* require.main is the main module. (Isaac Schlueter)

* dgram: setMulticastTTL, setMulticastLoopback and addMembership.
  (Joe Walnes)

* Fix throttling in TLS connections

* Add socket.bufferSize

* MinGW improvements (Bert Belder)

* Upgrade V8 to 3.1.1

2011.01.27, Version 0.3.7 (unstable), d8579c6afdbe868de6dffa8db78bbe4ba2d03e0e

* Expose agent in http and https client. (Mikeal Rogers)

* Fix bug in http request's end method. (Ali Farhadi)

* MinGW: better net support (Bert Belder)

* fs.open should set FD_CLOEXEC

* DTrace probes (Bryan Cantrill)

* REPL fixes and improvements (isaacs, Bert Belder)

* Fix many bugs with legacy http.Client interface

* Deprecate process.assert. Use require('assert').ok

* Add callback parameter to socket.setTimeout(). (Ali Farhadi)

* Fixing bug in http request default encoding (Ali Farhadi)

* require: A module ID with a trailing slash must be a dir.
  (isaacs)

* Add ext_key_usage to getPeerCertificate (Greg Hughes)

* Error when child_process.exec hits maxBuffer.

* Fix option parsing in tls.connect()

* Upgrade to V8 3.0.10


2011.01.21, Version 0.3.6 (unstable), bb3e71466e5240626d9d21cf791fe43e87d90011

* REPL and other improvements on MinGW (Bert Belder)

* listen/bind errors should close net.Server

* New HTTP and HTTPS client APIs

* Upgrade V8 to 3.0.9


2011.01.16, Version 0.3.5 (unstable), b622bc6305e3c675e0edfcdbaa387d849ad0bba0

* Built-in debugger improvements.

* Add setsid, setuid, setgid options to child_process.spawn
  (Isaac Schlueter)

* tty module improvements.

* Upgrade libev to 4.3, libeio to latest, c-ares to 1.7.4

* Allow third party hooks before main module load.
  (See 496be457b6a2bc5b01ec13644b9c9783976159b2)

* Don't stat() on cached modules. (Felix Geisendörfer)


2011.01.08, Version 0.3.4 (unstable), 73f53e12e4a5b9ef7dbb4792bd5f8ad403094441

* Primordial mingw build (Bert Belder)

* HTTPS server

* Built in debugger 'node debug script.js'

* realpath files during module load (Mihai Călin Bazon)

* Rename net.Stream to net.Socket (existing name will continue to be
  supported)

* Fix process.platform


2011.01.02, Version 0.3.3 (unstable), 57544ba1c54c7d0da890317deeb73076350c5647

* TLS improvements.

* url.parse(url, true) defaults query field to {} (Jeremy Martin)

* Upgrade V8 to 3.0.4

* Handle ECONNABORT properly (Theo Schlossnagle)

* Fix memory leaks (Tom Hughes)

* Add os.cpus(), os.freemem(), os.totalmem(), os.loadavg() and other
  functions for OSX, Linux, and Cygwin. (Brian White)

* Fix REPL syntax error bug (GH-543), improve how REPL commands are
  evaluated.

* Use process.stdin instead of process.openStdin().

* Disable TLS tests when node doesn't have OpenSSL.


2010.12.16, Version 0.3.2 (unstable), 4bb914bde9f3c2d6de00853353b6b8fc9c66143a

* Rip out the old (broken) TLS implementation introduce new tested
  implementation and API. See docs. HTTPS not supported in this release.

* Introduce 'os' and 'tty' modules.

* Callback parameters for socket.write() and socket.connect().

* Support CNAME lookups in DNS module. (Ben Noordhuis)

* cmake support (Tom Hughes)

* 'make lint'

* oprofile support (./configure --oprofile)

* Lots of bug fixes, including:
  - Memory leak in ChildProcess:Spawn(). (Tom Hughes)
  - buffer.slice(0, 0)
  - Global variable leaks
  - clearTimeouts calling multiple times (Michael W)
  - utils.inspect's detection of circular structures (Tim Cooijmans)
  - Apple's threaded write()s bug (Jorge Chamorro Bieling)
  - Make sure raw mode is disabled when exiting a terminal-based REPL.
    (Brian White)

* Deprecate process.compile, process.ENV

* Upgrade V8 to 3.0.3, upgrade http-parser.


2010.11.16, Version 0.3.1 (unstable), ce9a54aa1fbf709dd30316af8a2f14d83150e947

* TLS improvements (Paul Querna)
  - Centralize error handling in SecureStream
  - Add SecurePair for handling of a ssl/tls stream.

* New documentation organization (Micheil Smith)

* allowHalfOpen TCP connections disabled by default.

* Add C++ API for constructing fast buffer from string

* Move idle timers into its own module

* Gracefully handle EMFILE and server.maxConnections

* make "node --eval" eval in the global scope.
  (Jorge Chamorro Bieling)

* Let exit listeners know the exit code (isaacs)

* Handle cyclic links smarter in fs.realpath (isaacs)

* Remove node-repl (just use 'node' without args)

* Rewrite libeio After callback to use req->result instead of req->errorno
  for error checking (Micheil Smith)

* Remove warning about deprecating 'sys' - too aggressive

* Make writes to process.env update the real environment. (Ben Noordhuis)

* Set FD_CLOEXEC flag on stdio FDs before spawning. (Guillaume Tuton)

* Move ev_loop out of javascript

* Switch \n with \r\n for all strings printed out.

* Added support for cross compilation (Rasmus Andersson)

* Add --profile flag to configure script, enables gprof profiling.
  (Ben Noordhuis)

* writeFileSync could exhibit pathological behavior when a buffer
  could not be written to the file in a single write() call.

* new path.join behavior (isaacs)
  - Express desired path.join behavior in tests.
  - Update fs.realpath to reflect new path.join behavior
  - Update url.resolve() to use new path.join behavior.

* API: Move process.binding('evals') to require('vm')

* Fix V8 build on Cygwin (Bert Belder)

* Add ref to buffer during fs.write and fs.read

* Fix segfault on test-crypto

* Upgrade http-parser to latest and V8 to 2.5.3


2010.10.23, Version 0.3.0 (unstable) 1582cfebd6719b2d2373547994b3dca5c8c569c0

* Bugfix: Do not spin on accept() with EMFILE

* Improvements to readline.js (Trent Mick, Johan Euphrosine, Brian White)

* Safe constructors (missing 'new' doesn't segfault)

* Fix process.nextTick so thrown errors don't confuse it.
  (Benjamin Thomas)

* Allow Strings for ports on net.Server.listen (Bradley Meck)

* fs bugfixes (Tj Holowaychuk, Tobie Langel, Marco Rogers, isaacs)

* http bug fixes (Fedor Indutny, Mikeal Rogers)

* Faster buffers; breaks C++ API (Tim-Smart, Stéphan Kochen)

* crypto, tls improvements (Paul Querna)

* Add lfs flags to node addon script

* Simpler querystring parsing; breaks API (Peter Griess)

* HTTP trailers (Mark Nottingham)

* http 100-continue support (Mark Nottingham)

* Module system simplifications (Herbert Vojčík, isaacs, Tim-Smart)
  - remove require.async
  - remove registerExtension, add .extensions
  - expose require.resolve
  - expose require.cache
  - require looks in  node_modules folders

* Add --eval command line option (TJ Holowaychuk)

* Commas last in sys.inspect

* Constants moved from process object to require('constants')

* Fix parsing of linux memory (Vitali Lovich)

* inspect shows function names (Jorge Chamorro Bieling)

* uncaughtException corner cases (Felix Geisendörfer)

* TCP clients now buffer writes before connection

* Rename sys module to 'util' (Micheil Smith)

* Properly set stdio handlers to blocking on SIGTERM and SIGINT
  (Tom Hughes)

* Add destroy methods to HTTP messages

* base64 improvements (isaacs, Jorge Chamorro Bieling)

* API for defining REPL commands (Sami Samhuri)

* child_process.exec timeout fix (Aaron Heckmann)

* Upgrade V8 to 2.5.1, Libev to 4.00, libeio, http-parser


2010.08.20, Version 0.2.0, 9283e134e558900ba89d9a33c18a9bdedab07cb9

* process.title support for FreeBSD, Macintosh, Linux

* Fix OpenSSL 100% CPU usage on error (Illarionov Oleg)

* Implement net.Server.maxConnections.

* Fix process.platform, add process.version.

* Add --without-snapshot configure option.

* Readline REPL improvements (Trent Mick)

* Bug fixes.

* Upgrade V8 to 2.3.8


2010.08.13, Version 0.1.104, b14dd49222687c12f3e8eac597cff4f2674f84e8

* Various bug fixes (console, querystring, require)

* Set cwd for child processes (Bert Belder)

* Tab completion for readline (Trent Mick)

* process.title getter/setter for OSX, Linux, Cygwin.
	(Rasmus Andersson, Bert Belder)

* Upgrade V8 to 2.3.6


2010.08.04, Version 0.1.103, 0b925d075d359d03426f0b32bb58a5e05825b4ea

* Implement keep-alive for http.Client (Mikeal Rogers)

* base64 fixes. (Ben Noordhuis)

* Fix --debug-brk (Danny Coates)

* Don't let path.normalize get above the root. (Isaac Schlueter)

* Allow signals to be used with process.on in addition to
  process.addListener. (Brian White)

* Globalize the Buffer object

* Use kqueue on recent macintosh builds

* Fix addrlen for unix_dgram sockets (Benjamin Kramer)

* Fix stats.isDirectory() and friends (Benjamin Kramer)

* Upgrade http-parser, V8 to 2.3.5


2010.07.25, Version 0.1.102, 2a4568c85f33869c75ff43ccd30f0ec188b43eab

* base64 encoding for Buffers.

* Buffer support for Cipher, Decipher, Hmac, Sign and Verify
  (Andrew Naylor)

* Support for reading byte ranges from files using fs.createReadStream.
  (Chandra Sekar)

* Fix Buffer.toString() on 0-length slices. (Peter Griess)

* Cache modules based on filename rather than ID (Isaac Schlueter)

* querystring improvments (Jan Kassens, Micheil Smith)

* Support DEL in the REPL. (Jérémy Lal)

* Upgrade http-parser, upgrade V8 to 2.3.2


2010.07.16, Version 0.1.101, 0174ceb6b24caa0bdfc523934c56af9600fa9b58

* Added env to child_process.exec (Сергей Крыжановский)

* Allow modules to optionally be loaded in separate contexts
  with env var NODE_MODULE_CONTEXTS=1.

* setTTL and setBroadcast for dgram (Matt Ranney)

* Use execPath for default NODE_PATH, not installPrefix
  (Isaac Schlueter)

* Support of console.dir + console.assert (Jerome Etienne)

* on() as alias to addListener()

* Use javascript port of Ronn to build docs (Jérémy Lal)

* Upgrade V8 to 2.3.0


2010.07.03, Version 0.1.100, a6b8586e947f9c3ced180fe68c233d0c252add8b

* process.execPath (Marshall Culpepper)

* sys.pump (Mikeal Rogers)

* Remove ini and mjsunit libraries.

* Introduce console.log() and friends.

* Switch order of arguments for Buffer.write (Blake Mizerany)

* On overlapping buffers use memmove (Matt Ranney)

* Resolve .local domains with getaddrinfo()

* Upgrade http-parser, V8 to 2.2.21


2010.06.21, Version 0.1.99, a620b7298f68f68a855306437a3b60b650d61d78

* Datagram sockets (Paul Querna)

* fs.writeFile could not handle utf8 (Felix Geisendörfer)
  and now accepts Buffers (Aaron Heckmann)

* Fix crypto memory leaks.

* A replacement for decodeURIComponent that doesn't throw.
  (Isaac Schlueter)

* Only concatenate some incoming HTTP headers. (Peter Griess)

* Upgrade V8 to 2.2.18


2010.06.11, Version 0.1.98, 10d8adb08933d1d4cea60192c2a31c56d896733d

* Port to Windows/Cygwin (Raffaele Sena)

* File descriptor passing on unix sockets. (Peter Griess)

* Simple, builtin readline library. REPL is now entered by
  executing "node" without arguments.

* Add a parameter to spawn() that sets the child's stdio file
  descriptors. (Orlando Vazquez)

* Upgrade V8 to 2.2.16, http-parser fixes, upgrade c-ares to 1.7.3.


2010.05.29, Version 0.1.97, 0c1aa36835fa6a3557843dcbc6ed6714d353a783

* HTTP throttling: outgoing messages emit 'drain' and write() returns false
  when send buffer is full.

* API: readFileSync without encoding argument now returns a Buffer

* Improve Buffer C++ API; addons now compile with debugging symbols.

* Improvements to  path.extname() and REPL; add fs.chown().

* fs.ReadStream now emits buffers, fs.readFileSync returns buffers.

* Bugfix: parsing HTTP responses to HEAD requests.

* Port to OpenBSD.

* Upgrade V8 to 2.2.12, libeio, http-parser.


2010.05.21, Version 0.1.96, 9514a4d5476225e8c8310ce5acae2857033bcaaa

* Thrown errors in http and socket call back get bubbled up.

* Add fs.fsync (Andrew Johnston)

* Bugfix: signal unregistering (Jonas Pfenniger)

* Added better error messages for async and sync fs calls with paths
  (TJ Holowaychuk)

* Support arrays and strings in buffer constructor.
  (Felix Geisendörfer)

* Fix errno reporting in DNS exceptions.

* Support buffers in fs.WriteStream.write.

* Bugfix: Safely decode a utf8 streams that are broken on a multbyte
  character (http and net). (Felix Geisendörfer)

* Make Buffer's C++ constructor public.

* Deprecate sys.p()

* FIX path.dirname('/tmp') => '/'. (Jonathan Rentzsch)


2010.05.13, Version 0.1.95, 0914d33842976c2c870df06573b68f9192a1fb7a

* Change GC idle notify so that it runs alongside setInterval

* Install node_buffer.h on make install

* fs.readFile returns Buffer by default (Tim Caswell)

* Fix error reporting in child_process callbacks

* Better logic for testing if an argument is a port

* Improve error reporting (single line "node.js:176:9" errors)

* Bugfix: Some http responses being truncated (appeared in 0.1.94)

* Fix long standing net idle timeout bugs. Enable 2 minute timeout
  by default in HTTP servers.

* Add fs.fstat (Ben Noordhuis)

* Upgrade to V8 2.2.9


2010.05.06, Version 0.1.94, f711d5343b29d1e72e87107315708e40951a7826

* Look in /usr/local/lib/node for modules, so that there's a way
  to install modules globally (Issac Schlueter)

* SSL improvements (Rhys Jones, Paulo Matias)

* Added c-ares headers for linux-arm (Jonathan Knezek)

* Add symbols to release build

* HTTP upgrade improvements, docs (Micheil Smith)

* HTTP server emits 'clientError' instead of printing message

* Bugfix: Don't emit 'error' twice from http.Client

* Bugfix: Ignore SIGPIPE

* Bugfix: destroy() instead of end() http connection at end of
  pipeline

* Bugfix: http.Client may be prematurely released back to the
  free pool.  (Thomas Lee)

* Upgrade V8 to 2.2.8


2010.04.29, Version 0.1.93, 557ba6bd97bad3afe0f9bd3ac07efac0a39978c1

  * Fixed no 'end' event on long chunked HTTP messages
    https://github.com/joyent/node/issues/77

  * Remove legacy modules http_old and tcp_old

  * Support DNS MX queries (Jérémy Lal)

  * Fix large socket write (tlb@tlb.org)

  * Fix child process exit codes (Felix Geisendörfer)

  * Allow callers to disable PHP/Rails style parameter munging in
    querystring.stringify (Thomas Lee)

  * Upgrade V8 to 2.2.6


2010.04.23, Version 0.1.92, caa828a242f39b6158084ef4376355161c14fe34

  * OpenSSL support. Still undocumented (see tests). (Rhys Jones)

  * API: Unhandled 'error' events throw.

  * Script class with eval-function-family in binding('evals') plus tests.
    (Herbert Vojcik)

  * stream.setKeepAlive (Julian Lamb)

  * Bugfix: Force no body on http 204 and 304

  * Upgrade Waf to 1.5.16, V8 to 2.2.4.2


2010.04.15, Version 0.1.91, 311d7dee19034ff1c6bc9098c36973b8d687eaba

  * Add incoming.httpVersion

  * Object.prototype problem with C-Ares binding

  * REPL can be run from multiple different streams. (Matt Ranney)

  * After V8 heap is compact, don't use a timer every 2 seconds.

  * Improve nextTick implementation.

  * Add primative support for Upgrading HTTP connections.
    (See commit log for docs 760bba5)

  * Add timeout and maxBuffer options to child_process.exec

  * Fix bugs.

  * Upgrade V8 to 2.2.3.1


2010.04.09, Version 0.1.90, 07e64d45ffa1856e824c4fa6afd0442ba61d6fd8

  * Merge writing of networking system (net2)
   - New Buffer object for binary data.
   - Support UNIX sockets, Pipes
   - Uniform stream API
   - Currently no SSL
   - Legacy modules can be accessed at 'http_old' and 'tcp_old'

  * Replace udns with c-ares. (Krishna Rajendran)

  * New documentation system using Markdown and Ronn
    (Tim Caswell, Micheil Smith)

  * Better idle-time GC

  * Countless small bug fixes.

  * Upgrade V8 to 2.2.X, WAF 1.5.15


2010.03.19, Version 0.1.33, 618296ef571e873976f608d91a3d6b9e65fe8284

  * Include lib/ directory in node executable. Compile on demand.

  * evalcx clean ups (Isaac Z. Schlueter, Tim-Smart)

  * Various fixes, clean ups

  * V8 upgraded to 2.1.5


2010.03.12, Version 0.1.32, 61c801413544a50000faa7f58376e9b33ba6254f

  * Optimize event emitter for single listener

  * Add process.evalcx, require.registerExtension (Tim Smart)

  * Replace --cflags with --vars

  * Fix bugs in fs.create*Stream (Felix Geisendörfer)

  * Deprecate process.mixin, process.unloop

  * Remove the 'Error: (no message)' exceptions, print stack
    trace instead

  * INI parser bug fixes (Isaac Schlueter)

  * FreeBSD fixes (Vanilla Hsu)

  * Upgrade to V8 2.1.3, WAF 1.5.14a, libev


2010.03.05, Version 0.1.31, 39b63dfe1737d46a8c8818c92773ef181fd174b3

  * API: - Move process.watchFile into fs module
         - Move process.inherits to sys

  * Improve Solaris port

  * tcp.Connection.prototype.write now returns boolean to indicate if
    argument was flushed to the kernel buffer.

  * Added fs.link, fs.symlink, fs.readlink, fs.realpath
    (Rasmus Andersson)

  * Add setgid,getgid (James Duncan)

  * Improve sys.inspect (Benjamin Thomas)

  * Allow passing env to child process (Isaac Schlueter)

  * fs.createWriteStream, fs.createReadStream (Felix Geisendörfer)

  * Add INI parser (Rob Ellis)

  * Bugfix: fs.readFile handling encoding (Jacek Becela)

  * Upgrade V8 to 2.1.2


2010.02.22, Version 0.1.30, bb0d1e65e1671aaeb21fac186b066701da0bc33b

  * Major API Changes

    - Promises removed. See
      http://groups.google.com/group/nodejs/msg/426f3071f3eec16b
      http://groups.google.com/group/nodejs/msg/df199d233ff17efa
      The API for fs was

         fs.readdir("/usr").addCallback(function (files) {
           puts("/usr files: " + files);
         });

      It is now

         fs.readdir("/usr", function (err, files) {
           if (err) throw err;
           puts("/usr files: " + files);
         });

    - Synchronous fs operations exposed, use with care.

    - tcp.Connection.prototype.readPause() and readResume()
      renamed to pause() and resume()

    - http.ServerResponse.prototype.sendHeader() renamed to
      writeHeader(). Now accepts reasonPhrase.

  * Compact garbage on idle.

  * Configurable debug ports, and --debug-brk (Zoran Tomicic)

  * Better command line option parsing (Jeremy Ashkenas)

  * Add fs.chmod (Micheil Smith), fs.lstat (Isaac Z. Schlueter)

  * Fixes to process.mixin (Rasmus Andersson, Benjamin Thomas)

  * Upgrade V8 to 2.1.1


2010.02.17, Version 0.1.29, 87d5e5b316a4276bcf881f176971c1a237dcdc7a

  * Major API Changes
    - Remove 'file' module
    - require('posix') -----------------> require('fs')
    - fs.cat ---------------------------> fs.readFile
    - file.write -----------------------> fs.writeFile
    - TCP 'receive' event --------------> 'data'
    - TCP 'eof' event ------------------> 'end'
    - TCP send() -----------------------> write()
    - HTTP sendBody() ------------------> write()
    - HTTP finish() --------------------> close()
    - HTTP 'body' event ----------------> 'data'
    - HTTP 'complete' event ------------> 'end'
    - http.Client.prototype.close() (formerly finish()) no longer
      takes an argument. Add the 'response' listener manually.
    - Allow strings for the flag argument to fs.open
      ("r", "r+", "w", "w+", "a", "a+")

  * Added multiple arg support for sys.puts(), print(), etc.
    (tj@vision-media.ca)

  * sys.inspect(Date) now shows the date value (Mark Hansen)

  * Calculate page size with getpagesize for armel (Jérémy Lal)

  * Bugfix: stderr flushing.

  * Bugfix: Promise late chain (Yuichiro MASUI)

  * Bugfix: wait() on fired promises
    (Felix Geisendörfer, Jonas Pfenniger)

  * Bugfix: Use InstanceTemplate() instead of PrototypeTemplate() for
    accessor methods. Was causing a crash with Eclipse debugger.
    (Zoran Tomicic)

  * Bugfix: Throw from connection.connect if resolving.
    (Reported by James Golick)


2010.02.09, Version 0.1.28, 49de41ef463292988ddacfb01a20543b963d9669

  * Use Google's jsmin.py which can be used for evil.

  * Add posix.truncate()

  * Throw errors from server.listen()

  * stdio bugfix (test by Mikeal Rogers)

  * Module system refactor (Felix Geisendörfer, Blaine Cook)

  * Add process.setuid(), getuid() (Michael Carter)

  * sys.inspect refactor (Tim Caswell)

  * Multipart library rewrite (isaacs)


2010.02.03, Version 0.1.27, 0cfa789cc530848725a8cb5595224e78ae7b9dd0

  * Implemented __dirname (Felix Geisendörfer)

  * Downcase process.ARGV, process.ENV, GLOBAL
    (now process.argv, process.env, global)

  * Bug Fix: Late promise promise callbacks firing
    (Felix Geisendörfer, Jonas Pfenniger)

  * Make assert.AssertionError instance of Error

  * Removed inline require call for querystring
    (self@cloudhead.net)

  * Add support for MX, TXT, and SRV records in DNS module.
    (Blaine Cook)

  * Bugfix: HTTP client automatically reconnecting

  * Adding OS X .dmg build scripts. (Standa Opichal)

  * Bugfix: ObjectWrap memory leak

  * Bugfix: Multipart handle Content-Type headers with charset
    (Felix Geisendörfer)

  * Upgrade http-parser to fix header overflow attack.

  * Upgrade V8 to 2.1.0

  * Various other bug fixes, performance improvements.


2010.01.20, Version 0.1.26, da00413196e432247346d9e587f8c78ce5ceb087

  * Bugfix, HTTP eof causing crash (Ben Williamson)

  * Better error message on SyntaxError

  * API: Move Promise and EventEmitter into 'events' module

  * API: Add process.nextTick()

  * Allow optional params to setTimeout, setInterval
    (Micheil Smith)

  * API: change some Promise behavior (Felix Geisendörfer)
    - Removed Promise.cancel()
    - Support late callback binding
    - Make unhandled Promise errors throw an exception

  * Upgrade V8 to 2.0.6.1

  * Solaris port (Erich Ocean)


2010.01.09, Version 0.1.25, 39ca93549af91575ca9d4cbafd1e170fbcef3dfa

  * sys.inspect() improvements (Tim Caswell)

  * path module improvements (isaacs, Benjamin Thomas)

  * API: request.uri -> request.url
    It is no longer an object, but a string. The 'url' module
    was addded to parse that string. That is, node no longer
    parses the request URL automatically.

       require('url').parse(request.url)

    is roughly equivlent to the old request.uri object.
    (isaacs)

  * Bugfix: Several libeio related race conditions.

  * Better errors for multipart library (Felix Geisendörfer)

  * Bugfix: Update node-waf version to 1.5.10

  * getmem for freebsd (Vanilla Hsu)


2009.12.31, Version 0.1.24, 642c2773a7eb2034f597af1cd404b9e086b59632

  * Bugfix: don't chunk responses to HTTP/1.0 clients, even if
    they send Connection: Keep-Alive (e.g. wget)

  * Bugfix: libeio race condition

  * Bugfix: Don't segfault on unknown http method

  * Simplify exception reporting

  * Upgrade V8 to 2.0.5.4


2009.12.22, Version 0.1.23, f91e347eeeeac1a8bd6a7b462df0321b60f3affc

  * Bugfix: require("../blah") issues (isaacs)

  * Bugfix: posix.cat (Jonas Pfenniger)

  * Do not pause request for multipart parsing (Felix Geisendörfer)


2009.12.19, Version 0.1.22, a2d809fe902f6c4102dba8f2e3e9551aad137c0f

  * Bugfix: child modules get wrong id with "index.js" (isaacs)

  * Bugfix: require("../foo") cycles (isaacs)

  * Bugfix: require() should throw error if module does.

  * New URI parser stolen from Narwhal (isaacs)

  * Bugfix: correctly check kqueue and epoll. (Rasmus Andersson)

  * Upgrade WAF to 1.5.10

  * Bugfix: posix.statSync() was crashing

  * Statically define string symbols for performance improvement

  * Bugfix: ARGV[0] weirdness

  * Added superCtor to ctor.super_ instead superCtor.prototype.
    (Johan Dahlberg)

  * http-parser supports webdav methods

  * API: http.Client.prototype.request() (Christopher Lenz)


2009.12.06, Version 0.1.21, c6affb64f96a403a14d20035e7fbd6d0ce089db5

  * Feature: Add HTTP client TLS support (Rhys Jones)

  * Bugfix: use --jobs=1 with WAF

  * Bugfix: Don't use chunked encoding for 1.0 requests

  * Bugfix: Duplicated header weren't handled correctly

  * Improve sys.inspect (Xavier Shay)

  * Upgrade v8 to 2.0.3

  * Use CommonJS assert API (Felix Geisendörfer, Karl Guertin)


2009.11.28, Version 0.1.20, aa42c6790da8ed2cd2b72051c07f6251fe1724d8

  * Add gnutls version to configure script

  * Add V8 heap info to process.memoryUsage()

  * process.watchFile callback has 2 arguments with the stat object
    (choonkeat@gmail.com)


2009.11.28, Version 0.1.19, 633d6be328708055897b72327b88ac88e158935f

  * Feature: Initial TLS support for TCP servers and clients.
    (Rhys Jones)

  * Add options to process.watchFile()

  * Add process.umask() (Friedemann Altrock)

  * Bugfix: only detach timers when active.

  * Bugfix: lib/file.js write(), shouldn't always emit errors or success
    (onne@onnlucky.com)

  * Bugfix: Memory leak in fs.write
    (Reported by onne@onnlucky.com)

  * Bugfix: Fix regular expressions detecting outgoing message headers.
    (Reported by Elliott Cable)

  * Improvements to Multipart parser (Felix Geisendörfer)

  * New HTTP parser

  * Upgrade v8 to 2.0.2


2009.11.17, Version 0.1.18, 027829d2853a14490e6de9fc5f7094652d045ab8

  * Feature: process.watchFile() process.unwatchFile()

  * Feature: "uncaughtException" event on process
    (Felix Geisendörfer)

  * Feature: 'drain' event to tcp.Connection

  * Bugfix: Promise.timeout() blocked the event loop
    (Felix Geisendörfer)

  * Bugfix: sendBody() and chunked utf8 strings
    (Felix Geisendörfer)

  * Supply the strerror as a second arg to the tcp.Connection close
    event (Johan Sørensen)

  * Add EventEmitter.removeListener (frodenius@gmail.com)

  * Format JSON for inspecting objects (Felix Geisendörfer)

  * Upgrade libev to latest CVS


2009.11.07, Version 0.1.17, d1f69ef35dac810530df8249d523add168e09f03

  * Feature: process.chdir() (Brandon Beacher)

  * Revert http parser upgrade. (b893859c34f05db5c45f416949ebc0eee665cca6)
    Broke keep-alive.

  * API: rename process.inherits to sys.inherits


2009.11.03, Version 0.1.16, 726865af7bbafe58435986f4a193ff11c84e4bfe

  * API: Use CommonJS-style module requiring
    - require("/sys.js") becomes require("sys")
    - require("circle.js") becomes require("./circle")
    - process.path.join() becomes require("path").join()
    - __module becomes module

  * API: Many namespacing changes
    - Move node.* into process.*
    - Move node.dns into module "dns"
    - Move node.fs into module "posix"
    - process is no longer the global object. GLOBAL is.

  For more information on the API changes see:
    http://thread.gmane.org/gmane.comp.lang.javascript.nodejs/6
    http://thread.gmane.org/gmane.comp.lang.javascript.nodejs/14

  * Feature: process.platform, process.memoryUsage()

  * Feature: promise.cancel() (Felix Geisendörfer)

  * Upgrade V8 to 1.3.18


2009.10.28, Version 0.1.15, eca2de73ed786b935507fd1c6faccd8df9938fd3

  * Many build system fixes (esp. for OSX users)

  * Feature: promise.timeout() (Felix Geisendörfer)

  * Feature: Added external interface for signal handlers, process.pid, and
    process.kill() (Brandon Beacher)

  * API: Rename node.libraryPaths to require.paths

  * Bugfix: 'data' event for stdio should emit a string

  * Large file support

  * Upgrade http_parser

  * Upgrade v8 to 1.3.16


2009.10.09, Version 0.1.14, b12c809bb84d1265b6a4d970a5b54ee8a4890513

  * Feature: Improved addon builds with node-waf

  * Feature: node.SignalHandler (Brandon Beacher)

  * Feature: Enable V8 debugging (but still need to make a debugger)

  * API: Rename library /utils.js to /sys.js

  * Clean up Node's build system

  * Don't use parseUri for HTTP server

  * Remove node.pc

  * Don't use /bin/sh to create child process except with exec()

  * API: Add __module to reference current module

  * API: Remove include() add node.mixin()

  * Normalize http headers; "Content-Length" becomes "content-length"

  * Upgrade V8 to 1.3.15


2009.09.30, Version 0.1.13, 58493bb05b3da3dc8051fabc0bdea9e575c1a107

  * Feature: Multipart stream parser (Felix Geisendörfer)

  * API: Move node.puts(), node.exec() and others to /utils.js

  * API: Move http, tcp libraries to /http.js and /tcp.js

  * API: Rename node.exit() to process.exit()

  * Bugfix: require() and include() should work in callbacks.

  * Pass the Host header in http.cat calls

  * Add warning when coroutine stack size grows too large.

  * Enhance repl library (Ray Morgan)

  * Bugfix: build script for
      GCC 4.4 (removed -Werror in V8),
      on Linux 2.4,
      and with Python 2.4.4.

  * Add read() and write() to /file.js to read and write
    whole files at once.


2009.09.24, Version 0.1.12, 2f56ccb45e87510de712f56705598b3b4e3548ec

  * Feature: System modules, node.libraryPaths

  * API: Remove "raw" encoding, rename "raws" to "binary".

  * API: Added connection.setNoDElay() to disable Nagle algo.

  * Decrease default TCP server backlog to 128

  * Bugfix: memory leak involving node.fs.* methods.

  * Upgrade v8 to 1.3.13


2009.09.18, Version 0.1.11, 5ddc4f5d0c002bac0ae3d62fc0dc58f0d2d83ec4

  * API: default to utf8 encoding for node.fs.cat()

  * API: add node.exec()

  * API: node.fs.read() takes a normal encoding parameter.

  * API: Change arguments of emit(), emitSuccess(), emitError()

  * Bugfix: node.fs.write() was stack allocating buffer.

  * Bugfix: ReportException shouldn't forget the top frame.

  * Improve buffering for HTTP outgoing messages

  * Fix and reenable x64 macintosh build.

  * Upgrade v8 to 1.3.11


2009.09.11, Version 0.1.10, 12bb0d46ce761e3d00a27170e63b40408c15b558

  * Feature: raw string encoding "raws"

  * Feature: access to environ through "ENV"

  * Feature: add isDirectory, isFile, isSocket, ... methods
    to stats object.

  * Bugfix: Internally use full paths when loading modules
    this fixes a shebang loading problem.

  * Bugfix: Add '--' command line argument for seperating v8
    args from program args.

  * Add man page.

  * Add node-repl

  * Upgrade v8 to 1.3.10

2009.09.05, Version 0.1.9, d029764bb32058389ecb31ed54a5d24d2915ad4c

  * Bugfix: Compile on Snow Leopard.

  * Bugfix: Malformed URIs raising exceptions.

2009.09.04, Version 0.1.8, e6d712a937b61567e81b15085edba863be16ba96

  * Feature: External modules

  * Feature: setTimeout() for node.tcp.Connection

  * Feature: add node.cwd(), node.fs.readdir(), node.fs.mkdir()

  * Bugfix: promise.wait() releasing out of order.

  * Bugfix: Asyncly do getaddrinfo() on Apple.

  * Disable useless evcom error messages.

  * Better stack traces.

  * Built natively on x64.

  * Upgrade v8 to 1.3.9

2009.08.27, Version 0.1.7, f7acef9acf8ba8433d697ad5ed99d2e857387e4b

  * Feature: global 'process' object. Emits "exit".

  * Feature: promise.wait()

  * Feature: node.stdio

  * Feature: EventEmitters emit "newListener" when listeners are
    added

  * API:  Use flat object instead of array-of-arrays for HTTP
    headers.

  * API: Remove buffered file object (node.File)

  * API: require(), include() are synchronous. (Uses
    continuations.)

  * API: Deprecate onLoad and onExit.

  * API: Rename node.Process to node.ChildProcess

  * Refactor node.Process to take advantage of evcom_reader/writer.

  * Upgrade v8 to 1.3.7

2009.08.22, Version 0.1.6, 9c97b1db3099d61cd292aa59ec2227a619f3a7ab

  * Bugfix: Ignore SIGPIPE.

2009.08.21, Version 0.1.5, b0fd3e281cb5f7cd8d3a26bd2b89e1b59998e5ed

  * Bugfix: Buggy connections could crash node.js. Now check
    connection before sending data every time (Kevin van Zonneveld)

  * Bugfix: stdin fd (0) being ignored by node.File. (Abe Fettig)

  * API: Remove connnection.fullClose()

  * API: Return the EventEmitter from addListener for chaining.

  * API: tcp.Connection "disconnect" event renamed to "close"

  * Upgrade evcom
    Upgrade v8 to 1.3.6

2009.08.13, Version 0.1.4, 0f888ed6de153f68c17005211d7e0f960a5e34f3

  * Major refactor to evcom.

  * Enable test-tcp-many-clients.

  * Add -m32 gcc flag to udns.

  * Add connection.readPause() and connection.readResume()
    Add IncomingMessage.prototype.pause() and resume().

  * Fix http benchmark. Wasn't correctly dispatching.

  * Bugfix: response.setBodyEncoding("ascii") not working.

  * Bugfix: Negative ints in HTTP's on_body and node.fs.read()

  * Upgrade v8 to 1.3.4
    Upgrade libev to 3.8
    Upgrade http_parser to v0.2

2009.08.06, Version 0.1.3, 695f0296e35b30cf8322fd1bd934810403cca9f3

  * Upgrade v8 to 1.3.2

  * Bugfix: node.http.ServerRequest.setBodyEncoding('ascii') not
    working

  * Bugfix: node.encodeUtf8 was broken. (Connor Dunn)

  * Add ranlib to udns Makefile.

  * Upgrade evcom - fix accepting too many connections issue.

  * Initial support for shebang

  * Add simple command line switches

  * Add node.version API


2009.08.01, Version 0.1.2, 025a34244d1cea94d6d40ad7bf92671cb909a96c

  * Add DNS API

  * node.tcp.Server's backlog option is now an argument to listen()

  * Upgrade V8 to 1.3.1

  * Bugfix: Default to chunked for client requests without
    Content-Length.

  * Bugfix: Line numbers in stack traces.

  * Bugfix: negative integers in raw encoding stream

  * Bugfix: node.fs.File was not passing args to promise callbacks.


2009.07.27, Version 0.1.1, 77d407df2826b20e9177c26c0d2bb4481e497937

  * Simplify and clean up ObjectWrap.

  * Upgrade liboi (which is now called evcom)
    Upgrade libev to 3.7
    Upgrade V8 to 1.2.14

  * Array.prototype.encodeUtf8 renamed to node.encodeUtf8(array)

  * Move EventEmitter.prototype.emit() completely into C++.

  * Bugfix: Fix memory leak in event emitters.
    http://groups.google.com/group/nodejs/browse_thread/thread/a8d1dfc2fd57a6d1

  * Bugfix: Had problems reading scripts with non-ascii characters.

  * Bugfix: Fix Detach() in node::Server

  * Bugfix: Sockets not properly reattached if reconnected during
    disconnect event.

  * Bugfix: Server-side clients not attached between creation and
    on_connect.

  * Add 'close' event to node.tcp.Server

  * Simplify and clean up http.js. (Takes more advantage of event
    infrastructure.)

  * Add benchmark scripts. Run with "make benchmark".


2009.06.30, Version 0.1.0, 0fe44d52fe75f151bceb59534394658aae6ac328

  * Update documentation, use asciidoc.

  * EventEmitter and Promise interfaces. (Breaks previous API.)

  * Remove node.Process constructor in favor of node.createProcess

  * Add -m32 flags for compiling on x64 platforms.
    (Thanks to András Bártházi)

  * Upgrade v8 to 1.2.10 and libev to 3.6

  * Bugfix: Timer::RepeatSetter wasn't working.

  * Bugfix: Spawning many processes in a loop
    (reported by Felix Geisendörfer)


2009.06.24, Version 0.0.6, fbe0be19ebfb422d8fa20ea5204c1713e9214d5f

  * Load modules via HTTP URLs (Urban Hafner)

  * Bugfix: Add HTTPConnection->size() and HTTPServer->size()

  * New node.Process API

  * Clean up build tools, use v8's test runner.

  * Use ev_unref() instead of starting/stopping the eio thread
    pool watcher.


2009.06.18, Version 0.0.5, 3a2b41de74b6c343b8464a68eff04c4bfd9aebea

  * Support for IPv6

  * Remove namespace node.constants

  * Upgrade v8 to 1.2.8.1

  * Accept ports as strings in the TCP client and server.

  * Bugfix: HTTP Client race

  * Bugfix: freeaddrinfo() wasn't getting called after
    getaddrinfo() for TCP servers

  * Add "opening" to TCP client readyState

  * Add remoteAddress to TCP client

  * Add global print() function.


2009.06.13, Version 0.0.4, 916b9ca715b229b0703f0ed6c2fc065410fb189c

 * Add interrupt() method to server-side HTTP requests.

 * Bugfix: onBodyComplete was not getting called on server-side
   HTTP


2009.06.11, Version 0.0.3, 6e0dfe50006ae4f5dac987f055e0c9338662f40a

 * Many bug fixes including the problem with http.Client on
   macintosh

 * Upgrades v8 to 1.2.7

 * Adds onExit hook

 * Guard against buffer overflow in http parser

 * require() and include() now need the ".js" extension

 * http.Client uses identity transfer encoding by default.<|MERGE_RESOLUTION|>--- conflicted
+++ resolved
@@ -1,5 +1,4 @@
-<<<<<<< HEAD
-2013.10.30, Version 0.11.8 (Unstable)
+2013.10.30, Version 0.11.8 (Unstable), f8d86e24f3463c36f7f3f4c3b3ec779e5b6201e1
 
 * uv: Upgrade to v0.11.14
 
@@ -352,8 +351,9 @@
 * util: custom `inspect()` method may return an Object (Nathan Rajlich)
 
 * console: `console.dir()` bypasses inspect() methods (Nathan Rajlich)
-=======
-2013.11.12, Version 0.10.22 (Stable)
+
+
+2013.11.12, Version 0.10.22 (Stable), cbff8f091c22fb1df6b238c7a1b9145db950fa65
 
 * npm: Upgrade to 1.3.14
 
@@ -372,7 +372,6 @@
 * tls: prevent stalls by using read(0) (Fedor Indutny)
 
 * v8: use correct timezone information on Solaris (Maciej Małecki)
->>>>>>> 1394d585
 
 
 2013.10.18, Version 0.10.21 (Stable), e2da042844a830fafb8031f6c477eb4f96195210
