--- conflicted
+++ resolved
@@ -1,4 +1,3 @@
-<<<<<<< HEAD
 2013.08.21, Version 0.11.6 (Unstable)
 
 * uv: Upgrade to v0.11.8
@@ -271,8 +270,8 @@
 
 * console: `console.dir()` bypasses inspect() methods (Nathan Rajlich)
 
-=======
-2013.08.21, Version 0.10.17 (Stable)
+
+2013.08.21, Version 0.10.17 (Stable), 469a4a5091a677df62be319675056b869c31b35c
 
 * uv: Upgrade v0.10.14
 
@@ -286,7 +285,6 @@
 
 * readline: pause stdin before turning off terminal raw mode (Daniel Chatfield)
 
->>>>>>> fbb963b5
 
 2013.08.16, Version 0.10.16 (Stable), 50b4c905a4425430ae54db4906f88982309e128d
 
